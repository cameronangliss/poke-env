--- conflicted
+++ resolved
@@ -609,17 +609,13 @@
             else:
                 self._weather = {Weather.from_showdown_message(weather): self.turn}
         elif event[1] == "faint":
-<<<<<<< HEAD
             mon = event[2]
-            self.get_pokemon(mon).faint()
-=======
-            mon = self.get_pokemon(event[2])
-            mon.faint()
-            if mon.species == "dondozo" and isinstance(self.active_pokemon, list):
-                other = self.active_pokemon[1 if event[2][:3].endswith("a") else 0]
+            pokemon = self.get_pokemon(mon)
+            pokemon.faint()
+            if pokemon.species == "dondozo" and isinstance(self.active_pokemon, list):
+                other = self.active_pokemon[1 if mon[:3].endswith("a") else 0]
                 if other is not None and Effect.COMMANDER in other.effects:
                     other.end_effect("Commander")
->>>>>>> f609b00d
         elif event[1] == "-unboost":
             mon, stat, amount = event[2:5]
             self.get_pokemon(mon).boost(stat, -int(amount))
@@ -665,17 +661,14 @@
                 self.get_pokemon(target).start_effect(effect, event[4:6])
                 actor = event[6].replace("[of] ", "")
                 self.get_pokemon(actor).set_temporary_ability(event[5])
-<<<<<<< HEAD
             elif effect == "ability: Mummy":
                 target = event[5].replace("[of] ", "")
                 self.get_pokemon(target).set_temporary_ability("mummy")
-=======
             elif effect == "ability: Symbiosis":
                 self.get_pokemon(event[5].replace("[of] ", "")).item = event[4].replace(
                     "[item] ", ""
                 )
                 self.get_pokemon(target).item = None
->>>>>>> f609b00d
             elif target != "":  # ['', '-activate', '', 'move: Splash']
                 self.get_pokemon(target).start_effect(effect)
         elif event[1] == "-status":
@@ -972,14 +965,9 @@
     def _register_teampreview_pokemon(self, player: str, details: str):
         mon = Pokemon(details=details, gen=self.gen)
         if player != self._player_role:
-<<<<<<< HEAD
-            self._teampreview_opponent_team.add(mon)
+            self._teampreview_opponent_team.append(mon)
         elif mon.name not in [p.name for p in self.teampreview_team]:
-            self._teampreview_team.add(mon)
-=======
-            mon = Pokemon(details=details, gen=self._data.gen)
-            self._teampreview_opponent_team.append(mon)
->>>>>>> f609b00d
+            self._teampreview_team.append(mon)
 
     def side_end(self, side: str, condition_str: str):
         if side[:2] == self._player_role:
