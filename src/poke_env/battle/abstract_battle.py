--- conflicted
+++ resolved
@@ -944,12 +944,8 @@
         pass
 
     def _register_teampreview_pokemon(self, player: str, details: str):
-        mon = Pokemon(details=details, gen=self._data.gen)
+        mon = Pokemon(details=details, gen=self.gen)
         if player != self._player_role:
-<<<<<<< HEAD
-=======
-            mon = Pokemon(details=details, gen=self.gen)
->>>>>>> 93a5a48b
             self._teampreview_opponent_team.add(mon)
         elif mon.name not in [p.name for p in self.teampreview_team]:
             self._teampreview_team.add(mon)
