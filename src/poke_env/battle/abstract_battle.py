--- conflicted
+++ resolved
@@ -386,14 +386,10 @@
     def _field_end(self, field_str: str):
         field = Field.from_showdown_message(field_str)
         if field is not Field.UNKNOWN:
-<<<<<<< HEAD
-            self._fields.pop(field, 0)
-=======
             if field is Field.NEUTRALIZING_GAS:
                 self._fields.pop(field, 0)
             else:
                 self._fields.pop(field)
->>>>>>> 7b624ee1
 
     def field_start(self, field_str: str):
         field = Field.from_showdown_message(field_str)
