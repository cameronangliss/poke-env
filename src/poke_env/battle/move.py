--- conflicted
+++ resolved
@@ -189,14 +189,7 @@
         :return: The move category.
         :rtype: MoveCategory
         """
-<<<<<<< HEAD
-        if self.gen <= 3 and self.entry["category"].upper() in {
-            "PHYSICAL",
-            "SPECIAL",
-        }:
-=======
-        if self._gen <= 3 and self.entry["category"].upper() in {"PHYSICAL", "SPECIAL"}:
->>>>>>> 99b76f1e
+        if self.gen <= 3 and self.entry["category"].upper() in {"PHYSICAL", "SPECIAL"}:
             return self._MOVE_CATEGORY_PER_TYPE_PRE_SPLIT[self.type]
         return MoveCategory[self.entry["category"].upper()]
 
