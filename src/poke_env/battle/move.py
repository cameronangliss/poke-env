--- conflicted
+++ resolved
@@ -78,13 +78,7 @@
         "_current_pp",
         "_dynamaxed_move",
         "_gen",
-<<<<<<< HEAD
-        "_is_last_used"
-=======
-        "_is_empty",
         "_is_last_used",
-        "_moves_dict",
->>>>>>> 80374b44
         "_request_target",
     )
 
