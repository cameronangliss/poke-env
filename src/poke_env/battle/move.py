from functools import lru_cache
from typing import Any, Dict, List, Optional, Set, Tuple, Union

from poke_env.battle.effect import Effect
from poke_env.battle.field import Field
from poke_env.battle.move_category import MoveCategory
from poke_env.battle.pokemon_type import PokemonType
from poke_env.battle.side_condition import SideCondition
from poke_env.battle.status import Status
from poke_env.battle.target import Target
from poke_env.battle.weather import Weather
from poke_env.data import GenData, to_id_str

SPECIAL_MOVES: Set[str] = {"struggle", "recharge"}

_PROTECT_MOVES = {
    "protect",
    "detect",
    "endure",
    "spikyshield",
    "kingsshield",
    "banefulbunker",
    "burningbulwark",
    "obstruct",
    "maxguard",
    "silktrap",
}
_SIDE_PROTECT_MOVES = {"wideguard", "quickguard", "matblock"}
_PROTECT_COUNTER_MOVES = _PROTECT_MOVES | {"wideguard", "quickguard", "endure"}


class Move:
    _MISC_FLAGS = [
        "onModifyMove",
        "onEffectiveness",
        "onHitField",
        "onAfterMoveSecondarySelf",
        "onHit",
        "onTry",
        "beforeTurnCallback",
        "onAfterMove",
        "onTryHit",
        "onTryMove",
        "hasCustomRecoil",
        "onMoveFail",
        "onPrepareHit",
        "onAfterHit",
        "onBasePower",
        "basePowerCallback",
        "damageCallback",
        "onTryHitSide",
        "beforeMoveCallback",
    ]

    _MOVE_CATEGORY_PER_TYPE_PRE_SPLIT = {
        PokemonType.BUG: MoveCategory.PHYSICAL,
        PokemonType.DARK: MoveCategory.SPECIAL,
        PokemonType.DRAGON: MoveCategory.SPECIAL,
        PokemonType.ELECTRIC: MoveCategory.SPECIAL,
        PokemonType.FIGHTING: MoveCategory.PHYSICAL,
        PokemonType.FIRE: MoveCategory.SPECIAL,
        PokemonType.FLYING: MoveCategory.PHYSICAL,
        PokemonType.GHOST: MoveCategory.PHYSICAL,
        PokemonType.GRASS: MoveCategory.SPECIAL,
        PokemonType.GROUND: MoveCategory.PHYSICAL,
        PokemonType.ICE: MoveCategory.SPECIAL,
        PokemonType.NORMAL: MoveCategory.PHYSICAL,
        PokemonType.POISON: MoveCategory.PHYSICAL,
        PokemonType.PSYCHIC: MoveCategory.SPECIAL,
        PokemonType.ROCK: MoveCategory.PHYSICAL,
        PokemonType.STEEL: MoveCategory.PHYSICAL,
        PokemonType.WATER: MoveCategory.SPECIAL,
    }

    __slots__ = (
        "_id",
        "_base_power_override",
        "_current_pp",
        "_dynamaxed_move",
        "_gen",
<<<<<<< HEAD
=======
        "_is_empty",
        "_is_last_used",
        "_moves_dict",
>>>>>>> 1dd95ed7
        "_request_target",
    )

    def __init__(self, move_id: str, gen: int, raw_id: Optional[str] = None):
        self._id = move_id
        self._base_power_override = None
        self._gen = gen

        if move_id.startswith("hiddenpower") and raw_id is not None:
            base_power = "".join([c for c in raw_id if c.isdigit()])
            self._id = "".join([c for c in to_id_str(raw_id) if not c.isdigit()])

            if base_power:
                try:
                    self._base_power_override = int(base_power)
                except ValueError:
                    pass

        self._current_pp = self.max_pp
<<<<<<< HEAD
=======
        self._is_empty: bool = False
        self._is_last_used: bool = False
>>>>>>> 1dd95ed7

        self._dynamaxed_move = None
        self._request_target = None

    def __repr__(self) -> str:
        return f"{self._id} (Move object)"

    def use(self):
        self._current_pp -= 1

    @staticmethod
    def is_id_z(id_: str, gen: int) -> bool:
        if id_.startswith("z") and id_[1:] in GenData.from_gen(gen).moves:
            return True
        return "isZ" in GenData.from_gen(gen).moves[id_]

    @staticmethod
    def is_max_move(id_: str, gen: int) -> bool:
        if id_.startswith("max"):
            return True
        elif (
            GenData.from_gen(gen).moves[id_].get("isNonstandard", None) == "Gigantamax"
        ):
            return True
        elif GenData.from_gen(gen).moves[id_].get("isMax", None) is not None:
            return True
        return False

    @staticmethod
    @lru_cache(4096)
    def should_be_stored(move_id: str, gen: int) -> bool:
        if move_id in SPECIAL_MOVES:
            return False
        if move_id not in GenData.from_gen(gen).moves:
            return False
        if Move.is_id_z(move_id, gen):
            return False
        if Move.is_max_move(move_id, gen):
            return False
        return True

    @property
    def accuracy(self) -> float:
        """
        :return: The move's accuracy (0 to 1 scale).
        :rtype: float
        """
        accuracy = self.entry["accuracy"]
        if accuracy is True:
            return 1.0
        return accuracy / 100

    @property
    def base_power(self) -> int:
        """
        :return: The move's base power.
        :rtype: int
        """
        if self._base_power_override is not None:
            return self._base_power_override
        return self.entry.get("basePower", 0)

    @property
    def boosts(self) -> Optional[Dict[str, int]]:
        """
        :return: Boosts conferred to the target by using the move.
        :rtype: Dict[str, float] | None
        """
        return self.entry.get("boosts", None)

    @property
    def breaks_protect(self) -> bool:
        """
        :return: Whether the move breaks proect-like defenses.
        :rtype: bool
        """
        return self.entry.get("breaksProtect", False)

    @property
    def can_z_move(self) -> bool:
        """
        :return: Wheter there exist a z-move version of this move.
        :rtype: bool
        """
        return self.id not in SPECIAL_MOVES

    @property
    def category(self) -> MoveCategory:
        """
        :return: The move category.
        :rtype: MoveCategory
        """
        if self.gen <= 3 and self.entry["category"].upper() in {
            "PHYSICAL",
            "SPECIAL",
        }:
            return self._MOVE_CATEGORY_PER_TYPE_PRE_SPLIT[self.type]
        return MoveCategory[self.entry["category"].upper()]

    @property
    def crit_ratio(self) -> int:
        """
        :return: The move's crit ratio. If the move is guaranteed to crit, returns 6.
        :rtype:
        """
        if "critRatio" in self.entry:
            return int(self.entry["critRatio"])
        elif "willCrit" in self.entry:
            return 6
        return 0

    @property
    def current_pp(self) -> int:
        """
        :return: Remaining PP.
        :rtype: int
        """
        return self._current_pp

    @property
    def damage(self) -> Union[int, str]:
        """
        :return: The move's fix damages. Can be an int or 'level' for moves such as
            Seismic Toss.
        :rtype: Union[int, str]
        """
        return self.entry.get("damage", 0)

    @property
    def deduced_target(self) -> Optional[Target]:
        """
        :return: Move deduced target, based on Move.target and showdown's request
            messages.
        :rtype: Optional[Target]
        """
        if self.id in SPECIAL_MOVES:
            return self.target
        elif self.request_target:
            return self.request_target
        elif self.target == "randomNormal":
            return self.request_target
        return self.target

    @property
    def defensive_category(self) -> MoveCategory:
        """
        :return: Move's defender category.
        :rtype: MoveCategory
        """
        if "overrideDefensiveStat" in self.entry:
            if self.entry["overrideDefensiveStat"] == "def":
                return MoveCategory["PHYSICAL"]
            elif self.entry["overrideDefensiveStat"] == "spd":
                return MoveCategory["SPECIAL"]
            else:
                raise ValueError(
                    f"Unsupported value for overrideDefensiveStat: {self.entry['overrideDefensiveStat']}"
                )
        return self.category

    @property
    def drain(self) -> float:
        """
        :return: Ratio of HP of inflicted damages, between 0 and 1.
        :rtype: float
        """
        if "drain" in self.entry:
            return self.entry["drain"][0] / self.entry["drain"][1]
        return 0.0

    @property
    def dynamaxed(self):
        """
        :return: The dynamaxed version of the move.
        :rtype: DynamaxMove
        """
        if self._dynamaxed_move:
            return self._dynamaxed_move

        self._dynamaxed_move = DynamaxMove(self)
        return self._dynamaxed_move

    @property
    def entry(self) -> Dict[str, Any]:
        """
        Should not be used directly.

        :return: The data entry corresponding to the move
        :rtype: Dict
        """
        if self._id in GenData.from_gen(self.gen).moves:
            return GenData.from_gen(self.gen).moves[self._id]
        elif (
            self._id.startswith("z")
            and self._id[1:] in GenData.from_gen(self.gen).moves
        ):
            return GenData.from_gen(self.gen).moves[self._id[1:]]
        elif self._id == "recharge":
            return {"pp": 1, "type": "normal", "category": "Special", "accuracy": 1}
        else:
            raise ValueError("Unknown move: %s" % self._id)

    @property
    def expected_hits(self) -> float:
        """
        :return: Expected number of hits, between 1 and 5. Equal to n_hits if n_hits is
            constant.
        :rtype: float
        """

        if self._id == "triplekick" or self._id == "tripleaxel":
            # Triple Kick and Triple Axel have an accuracy check for each hit, and also
            # rise in BP for each hit
            return 1 + 2 * 0.9 + 3 * 0.81
        min_hits, max_hits = self.n_hit
        if min_hits == max_hits:
            return min_hits
        else:
            # It hits 2-5 times
            assert (
                min_hits == 2 and max_hits == 5
            ), f"Move {self._id} expected to hit 2-5 times. Got {min_hits}-{max_hits}"
            return (2 + 3) / 3 + (4 + 5) / 6

    @property
    def flags(self) -> Set[str]:
        """
        This property is not well defined, and may be missing some information.
        If you need more information on some flag, please open an issue in the project.

        :return: Flags associated with this move. These can come from the data or be
            custom.
        :rtype: Set[str]
        """
        flags = set(self.entry["flags"])
        flags.update(set(self.entry.keys()).intersection(self._MISC_FLAGS))
        return flags

    @property
    def force_switch(self) -> bool:
        """
        :return: Whether this move forces switches.
        :rtype: bool
        """
        return self.entry.get("forceSwitch", False)

    @property
    def gen(self) -> int:
        """
        :return: The generation of the move.
        :rtype: int
        """
        return self._gen

    @property
    def heal(self) -> float:
        """
        :return: Proportion of the user's HP recovered.
        :rtype: float
        """
        if "heal" in self.entry:
            return self.entry["heal"][0] / self.entry["heal"][1]
        return 0.0

    @property
    def id(self) -> str:
        """
        :return: Move id.
        :rtype: str
        """
        return self._id

    @property
    def ignore_ability(self) -> bool:
        """
        :return: Whether the move ignore its target's ability.
        :rtype: bool
        """
        return self.entry.get("ignoreAbility", False)

    @property
    def ignore_defensive(self) -> bool:
        """
        :return: Whether the opponent's stat boosts are ignored.
        :rtype: bool
        """
        return self.entry.get("ignoreDefensive", False)

    @property
    def ignore_evasion(self) -> bool:
        """
        :return: Wheter the opponent's evasion is ignored.
        :rtype: bool
        """
        return self.entry.get("ignoreEvasion", False)

    @property
    def ignore_immunity(self) -> Union[bool, Set[PokemonType]]:
        """
        :return: Whether the opponent's immunity is ignored, or a list of ignored
            immunities.
        :rtype: bool or set of Types
        """
        if "ignoreImmunity" in self.entry:
            if isinstance(self.entry["ignoreImmunity"], bool):
                return self.entry["ignoreImmunity"]
            else:
                return {
                    PokemonType[t.upper().replace("'", "")]
                    for t in self.entry["ignoreImmunity"].keys()
                }
        return False

    @property
<<<<<<< HEAD
=======
    def is_empty(self) -> bool:
        """
        :return: Whether the move is an empty move.
        :rtype: bool
        """
        return self._is_empty

    @property
    def is_last_used(self) -> bool:
        return self._is_last_used

    @property
>>>>>>> 1dd95ed7
    def is_protect_counter(self) -> bool:
        """
        :return: Wheter this move increments a mon's protect counter.
        :rtype: int
        """
        return self._id in _PROTECT_COUNTER_MOVES

    @property
    def is_protect_move(self) -> bool:
        """
        :return: Wheter this move is a protect-like move.
        :rtype: int
        """
        return self._id in _PROTECT_MOVES

    @property
    def is_side_protect_move(self) -> bool:
        """
        :return: Wheter this move is a side-protect move.
        :rtype: int
        """
        return self._id in _SIDE_PROTECT_MOVES

    @property
    def is_z(self) -> bool:
        """
        :return: Whether the move is a z move.
        :rtype: bool
        """
        return Move.is_id_z(self.id, gen=self.gen)

    @property
    def max_pp(self) -> int:
        """
        :return: The move's max pp.
        :rtype: int
        """
        return self.entry["pp"] * 8 // 5

    @property
    def n_hit(self) -> Tuple[int, int]:
        """
        :return: How many hits this move lands. Tuple of the form (min, max).
        :rtype: Tuple
        """
        if "multihit" in self.entry:
            if isinstance(self.entry["multihit"], list):
                assert len(self.entry["multihit"]) == 2
                min_hits, max_hits = self.entry["multihit"]
                return min_hits, max_hits
            else:
                return self.entry["multihit"], self.entry["multihit"]
        return 1, 1

    @property
    def no_pp_boosts(self) -> bool:
        """
        :return: Whether the move uses PPs.
        :rtype: bool
        """
        return "noPPBoosts" in self.entry

    @property
    def non_ghost_target(self) -> bool:
        """
        :return: True for curse.
        :rtype: bool
        """
        return "nonGhostTarget" in self.entry

    @property
    def priority(self) -> int:
        """
        :return: Move priority.
        :rtype: int
        """
        return self.entry["priority"]

    @property
    def pseudo_weather(self) -> Optional[str]:
        """
        :return: Pseudo-weather activated by this move.
        :rtype: str
        """
        return self.entry.get("pseudoWeather", None)

    @property
    def recoil(self) -> float:
        """
        :return: Proportion of the move's damage inflicted as recoil.
        :rtype: float
        """
        if "recoil" in self.entry:
            return self.entry["recoil"][0] / self.entry["recoil"][1]
        elif "struggleRecoil" in self.entry:
            return 0.25
        return 0.0

    @property
    def request_target(self) -> Optional[Target]:
        """
        :return: Target information sent by showdown in a request message, if any.
        :rtype: Optional[Target]
        """
        return self._request_target

    @request_target.setter
    def request_target(self, request_target: str):
        """
        :param request_target: Target information received from showdown in a request
            message.
        :type request_target: str
        """
        self._request_target = Target.from_showdown_message(request_target)

    @staticmethod
    @lru_cache(maxsize=4096)
    def retrieve_id(move_name: str) -> str:
        """Retrieve the id of a move based on its full name.

        :param move_name: The string to convert into a move id.
        :type move_name: str
        :return: The corresponding move id.
        :rtype: str
        """
        move_name = to_id_str(move_name)
        if move_name.startswith("return"):
            return "return"
        if move_name.startswith("frustration"):
            return "frustration"
        if move_name.startswith("hiddenpower"):
            return "hiddenpower"
        return move_name

    @property
    def secondary(self) -> List[Dict[str, Any]]:
        """
        :return: Secondary effects. At this point, the precise content of this property
            is not too clear.
        :rtype: Optional[Dict]
        """
        if "secondary" in self.entry and self.entry["secondary"]:
            return [self.entry["secondary"]]
        elif "secondaries" in self.entry:
            return self.entry["secondaries"]
        return []

    @property
    def self_boost(self) -> Optional[Dict[str, int]]:
        """
        :return: Boosts applied to the move's user.
        :rtype: Dict[str, int]
        """
        if "selfBoost" in self.entry:
            return self.entry["selfBoost"].get("boosts", None)
        elif "self" in self.entry and "boosts" in self.entry["self"]:
            return self.entry["self"]["boosts"]
        return None

    @property
    def self_destruct(self) -> Optional[str]:
        """
        :return: Move's self destruct consequences.
        :rtype: str | None
        """
        return self.entry.get("selfdestruct", None)

    @property
    def self_switch(self) -> Union[str, bool]:
        """
        :return: What kind of self swtich this move implies for the user.
        :rtype: str | None
        """
        return self.entry.get("selfSwitch", False)

    @property
    def side_condition(self) -> Optional[SideCondition]:
        """
        :return: Side condition inflicted by the move.
        :rtype: SideCondition | None
        """
        sc = self.entry.get("sideCondition", None)
        if sc is not None:
            sc = SideCondition.from_data(sc)
        return sc

    @property
    def sleep_usable(self) -> bool:
        """
        :return: Whether the move can be user by a sleeping pokemon.
        :rtype: bool
        """
        return self.entry.get("sleepUsable", False)

    @property
    def slot_condition(self) -> Optional[str]:
        """
        :return: Which slot condition is started by this move.
        :rtype: str | None
        """
        return self.entry.get("slotCondition", None)

    @property
    def stalling_move(self) -> bool:
        """
        :return: Showdown classification of the move as a stalling move.
        :rtype: bool
        """
        return self.entry.get("stallingMove", False)

    @property
    def status(self) -> Optional[Status]:
        """
        :return: The status inflicted by the move.
        :rtype: Optional[Status]
        """
        if "status" in self.entry:
            return Status[self.entry["status"].upper()]
        return None

    @property
    def steals_boosts(self) -> bool:
        """
        :return: Whether the move steals its target's boosts.
        :rtype: bool
        """
        return self.entry.get("stealsBoosts", False)

    @property
    def target(self) -> Optional[Target]:
        """
        :return: Target of the move
        :rtype: Optional[Target]
        """
        if "target" in self.entry:
            return Target.from_showdown_message(self.entry["target"])
        return None

    @property
    def terrain(self) -> Optional[Field]:
        """
        :return: Terrain started by the move.
        :rtype: Optional[Field]
        """
        terrain = self.entry.get("terrain", None)
        if terrain is not None:
            terrain = Field.from_showdown_message(terrain)
        return terrain

    @property
    def thaws_target(self) -> bool:
        """
        :return: Whether the move thaws its target.
        :rtype: bool
        """
        return self.entry.get("thawsTarget", False)

    @property
    def type(self) -> PokemonType:
        """
        :return: Move type.
        :rtype: PokemonType
        """
        return PokemonType.from_name(self.entry["type"])

    @property
    def use_target_offensive(self) -> bool:
        """
        :return: Whether the move uses the target's offensive statistics.
        :rtype: bool
        """
        return self.entry.get("overrideOffensivePokemon", False) == "target"

    @property
    def volatile_status(self) -> Optional[Effect]:
        """
        :return: Volatile status inflicted by the move.
        :rtype: Effect | None
        """
        vs = self.entry.get("volatileStatus", None)
        if vs is not None:
            vs = Effect.from_data(vs)
        elif self.secondary:
            for s in self.secondary:
                if "volatileStatus" in s:
                    vs = Effect.from_data(s.get("volatileStatus", ""))
        elif self.entry.get("self", None):
            if "volatileStatus" in self.entry.get("self", {}):
                vs = Effect.from_data(
                    self.entry.get("self", {}).get("volatileStatus", "")
                )
        return vs

    @property
    def weather(self) -> Optional[Weather]:
        """
        :return: Weather started by the move.
        :rtype: Optional[Weather]
        """
        if "weather" in self.entry:
            return Weather[self.entry["weather"].upper()]
        return None

    @property
    def z_move_boost(self) -> Optional[Dict[str, int]]:
        """
        :return: Boosts associated with the z-move version of this move.
        :rtype: Dict[str, int]
        """
        if "zMove" in self.entry and "boost" in self.entry["zMove"]:
            return self.entry["zMove"]["boost"]
        return None

    @property
    def z_move_effect(self) -> Optional[str]:
        """
        :return: Effects associated with the z-move version of this move.
        :rtype: str | None
        """
        if "zMove" in self.entry and "effect" in self.entry["zMove"]:
            return self.entry["zMove"]["effect"]
        return None

    @property
    def z_move_power(self) -> int:
        """
        :return: Base power of the z-move version of this move.
        :rtype: int
        """
        if "zMove" in self.entry and "basePower" in self.entry["zMove"]:
            return self.entry["zMove"]["basePower"]
        elif self.category == MoveCategory.STATUS:
            return 0
        base_power = self.base_power
        if self.n_hit != (1, 1):
            base_power *= 3
        elif base_power <= 55:
            return 100
        elif base_power <= 65:
            return 120
        elif base_power <= 75:
            return 140
        elif base_power <= 85:
            return 160
        elif base_power <= 95:
            return 175
        elif base_power <= 100:
            return 180
        elif base_power <= 110:
            return 185
        elif base_power <= 125:
            return 190
        elif base_power <= 130:
            return 195
        return 200


class DynamaxMove(Move):
    BOOSTS_MAP = {
        PokemonType.BUG: {"spa": -1},
        PokemonType.DARK: {"spd": -1},
        PokemonType.DRAGON: {"atk": -1},
        PokemonType.GHOST: {"def": -1},
        PokemonType.NORMAL: {"spe": -1},
    }
    SELF_BOOSTS_MAP = {
        PokemonType.FIGHTING: {"atk": +1},
        PokemonType.FLYING: {"spe": +1},
        PokemonType.GROUND: {"spd": +1},
        PokemonType.POISON: {"spa": +1},
        PokemonType.STEEL: {"def": +1},
    }
    TERRAIN_MAP = {
        PokemonType.ELECTRIC: Field.ELECTRIC_TERRAIN,
        PokemonType.FAIRY: Field.MISTY_TERRAIN,
        PokemonType.GRASS: Field.GRASSY_TERRAIN,
        PokemonType.PSYCHIC: Field.PSYCHIC_TERRAIN,
    }
    WEATHER_MAP = {
        PokemonType.FIRE: Weather.SUNNYDAY,
        PokemonType.ICE: Weather.HAIL,
        PokemonType.ROCK: Weather.SANDSTORM,
        PokemonType.WATER: Weather.RAINDANCE,
    }

    def __init__(self, parent: Move):
        self._parent: Move = parent

    def __getattr__(self, name: str):
        if name[:2] == "__":
            raise AttributeError(name)
        return getattr(self._parent, name)

    @property
    def accuracy(self):
        return 1

    @property
    def base_power(self) -> int:
        if self.category != MoveCategory.STATUS:
            base_power = self._parent.base_power
            if self.type in {PokemonType.POISON, PokemonType.FIGHTING}:
                if base_power < 40:
                    return 70
                if base_power < 50:
                    return 75
                if base_power < 60:
                    return 80
                if base_power < 70:
                    return 85
                if base_power < 100:
                    return 90
                if base_power < 140:
                    return 95
                return 100
            else:
                if base_power < 40:
                    return 90
                if base_power < 50:
                    return 100
                if base_power < 60:
                    return 110
                if base_power < 70:
                    return 120
                if base_power < 100:
                    return 130
                if base_power < 140:
                    return 140
                return 150
        return 0

    @property
    def boosts(self) -> Optional[Dict[str, int]]:
        if self.category != MoveCategory.STATUS:
            return self.BOOSTS_MAP.get(self.type, None)
        return None

    @property
    def breaks_protect(self):
        return False

    @property
    def crit_ratio(self):
        return 0

    @property
    def damage(self):
        return 0

    @property
    def defensive_category(self):
        return self.category

    @property
    def expected_hits(self):
        return 1

    @property
    def force_switch(self):
        return False

    @property
    def heal(self):
        return 0

    @property
    def is_protect_counter(self):
        return self.category == MoveCategory.STATUS

    @property
    def is_protect_move(self):
        return self.category == MoveCategory.STATUS

    @property
    def n_hit(self):
        return 1, 1

    @property
    def priority(self):
        return 0

    @property
    def recoil(self):
        return 0

    @property
    def self_boost(self) -> Optional[Dict[str, int]]:
        if self.category != MoveCategory.STATUS:
            return self.SELF_BOOSTS_MAP.get(self.type, None)
        return None

    @property
    def status(self):
        return None

    @property
    def terrain(self) -> Optional[Field]:
        if self.category != MoveCategory.STATUS:
            return self.TERRAIN_MAP.get(self.type, None)
        return None

    @property
    def weather(self) -> Optional[Weather]:
        if self.category != MoveCategory.STATUS:
            return self.WEATHER_MAP.get(self.type, None)
        return None<|MERGE_RESOLUTION|>--- conflicted
+++ resolved
@@ -78,12 +78,7 @@
         "_current_pp",
         "_dynamaxed_move",
         "_gen",
-<<<<<<< HEAD
-=======
-        "_is_empty",
         "_is_last_used",
-        "_moves_dict",
->>>>>>> 1dd95ed7
         "_request_target",
     )
 
@@ -103,11 +98,7 @@
                     pass
 
         self._current_pp = self.max_pp
-<<<<<<< HEAD
-=======
-        self._is_empty: bool = False
         self._is_last_used: bool = False
->>>>>>> 1dd95ed7
 
         self._dynamaxed_move = None
         self._request_target = None
@@ -422,21 +413,10 @@
         return False
 
     @property
-<<<<<<< HEAD
-=======
-    def is_empty(self) -> bool:
-        """
-        :return: Whether the move is an empty move.
-        :rtype: bool
-        """
-        return self._is_empty
-
-    @property
     def is_last_used(self) -> bool:
         return self._is_last_used
 
     @property
->>>>>>> 1dd95ed7
     def is_protect_counter(self) -> bool:
         """
         :return: Wheter this move increments a mon's protect counter.
