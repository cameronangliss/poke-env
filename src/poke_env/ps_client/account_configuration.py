--- conflicted
+++ resolved
@@ -17,22 +17,6 @@
     password: Optional[str]
 
     @classmethod
-<<<<<<< HEAD
-    def countgen(cls, key: str) -> AccountConfiguration:
-        CONFIGURATION_FROM_PLAYER_COUNTER.update([key])
-        username = "%s %d" % (key, CONFIGURATION_FROM_PLAYER_COUNTER[key])
-        if len(username) > 18:
-            username = "%s %d" % (
-                key[: 18 - len(username)],
-                CONFIGURATION_FROM_PLAYER_COUNTER[key],
-            )
-        return cls(username, None)
-
-    @classmethod
-    def randgen(cls, length: int) -> AccountConfiguration:
-        char_space = string.ascii_lowercase + string.digits
-        username = "".join(random.choices(char_space, k=length))
-=======
     def generate(cls, key: str, rand: bool = False) -> AccountConfiguration:
         """
         Generates an AccountConfiguration instance using a provided key.
@@ -53,5 +37,4 @@
         username = f"{key} {unique_ident}"
         if len(username) > 18:
             username = f"{key[: 18 - len(username)]} {unique_ident}"
->>>>>>> 29f3bf7b
         return cls(username, None)