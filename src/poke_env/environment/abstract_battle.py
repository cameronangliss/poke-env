import os
import re
from abc import ABC, abstractmethod
from logging import Logger
from typing import Any, Dict, List, Optional, Set, Tuple, Union

from poke_env.data import GenData, to_id_str
from poke_env.data.replay_template import REPLAY_TEMPLATE
from poke_env.environment.field import Field
from poke_env.environment.observation import Observation
from poke_env.environment.observed_pokemon import ObservedPokemon
from poke_env.environment.pokemon import Pokemon
from poke_env.environment.side_condition import STACKABLE_CONDITIONS, SideCondition
from poke_env.environment.weather import Weather


class AbstractBattle(ABC):
    MESSAGES_TO_IGNORE = {
        "-anim",
        "-block",
        "-burst",
        "-center",
        "-combine",
        "-crit",
        "-fail",
        "-fieldactivate",
        "-hint",
        "-hitcount",
        "-miss",
        "-notarget",
        "-nothing",
        "-ohko",
        "-resisted",
        "-supereffective",
        "-waiting",
        "-zbroken",
        "J",
        "L",
        "askreg",
        "c",
        "chat",
        "crit",
        "debug",
        "deinit",
        "gametype",
        "html",
        "immune",
        "inactiveoff",
        "init",
        "j",
        "join",
        "l",
        "leave",
        "n",
        "name",
        "rated",
        "resisted",
        "sentchoice",
        "split",
        "supereffective",
        "teampreview",
        "upkeep",
        "uhtml",
        "zbroken",
        "",
    }

    __slots__ = (
        "_anybody_inactive",
        "_available_moves",
        "_available_switches",
        "_battle_tag",
        "_can_dynamax",
        "_can_mega_evolve",
        "_can_tera",
        "_can_z_move",
        "_current_observation",
        "_data",
        "_dynamax_turn",
        "_fields",
        "_finished",
        "_force_switch",
        "_format",
        "_gen",
        "in_team_preview",
        "_last_request",
        "_max_team_size",
        "_maybe_trapped",
        "_move_on_next_request",
        "_observations",
        "_opponent_can_dynamax",
        "_opponent_can_mega_evolve",
        "_opponent_can_terrastallize",
        "_opponent_can_z_move",
        "_opponent_dynamax_turn",
        "_opponent_rating",
        "_opponent_side_conditions",
        "_opponent_team",
        "_opponent_username",
        "_player_role",
        "_player_username",
        "_players",
        "_rating",
        "_reconnected",
        "_replay_data",
        "rules",
        "_reviving",
        "_save_replays",
        "_side_conditions",
        "_team_size",
        "_team",
        "_teampreview_team",
        "_teampreview_opponent_team",
        "_teampreview",
        "_trapped",
        "_turn",
        "_wait",
        "_weather",
        "_won",
        "logger",
    )

    def __init__(
        self,
        battle_tag: str,
        username: str,
        logger: Logger,
        save_replays: Union[str, bool],
        gen: int,
    ):
        # Load data
        self._data = GenData.from_gen(gen)

        # Utils attributes
        self._battle_tag: str = battle_tag
        self._gen: int = gen
        self._format: Optional[str] = None
        self._max_team_size: Optional[int] = None
        self._opponent_username: Optional[str] = None
        self._player_role: Optional[str] = None
        self._player_username: str = username
        self._players: List[Dict[str, str]] = []
        self._replay_data: List[List[str]] = []
        self._save_replays: Union[str, bool] = save_replays
        self._team_size: Dict[str, int] = {}
        self._teampreview: bool = False
        self._teampreview_team: Set[Pokemon] = set()
        self._teampreview_opponent_team: Set[Pokemon] = set()
        self._anybody_inactive: bool = False
        self._reconnected: bool = True
        self.logger: Optional[Logger] = logger

        # Turn choice attributes
        self.in_team_preview: bool = False
        self._move_on_next_request: bool = False
        self._wait: Optional[bool] = None

        # Battle state attributes
        self._dynamax_turn: Optional[int] = None
        self._finished: bool = False
        self._last_request: Dict[str, Any] = {}
        self.rules: List[str] = []
        self._turn: int = 0
        self._opponent_can_terrastallize: bool = True
        self._opponent_can_mega_evolve: Union[bool, List[bool]] = True
        self._opponent_can_z_move: Union[bool, List[bool]] = True

        self._opponent_dynamax_turn: Optional[int] = None
        self._opponent_rating: Optional[int] = None
        self._rating: Optional[int] = None
        self._won: Optional[bool] = None

        # In game battle state attributes
        self._weather: Dict[Weather, int] = {}
        self._fields: Dict[Field, int] = {}  # set()
        self._opponent_side_conditions: Dict[SideCondition, int] = {}  # set()
        self._side_conditions: Dict[SideCondition, int] = {}  # set()
        self._reviving: bool = False

        # Pokemon attributes
        self._team: Dict[str, Pokemon] = {}
        self._opponent_team: Dict[str, Pokemon] = {}

        # Initialize Observations
        self._observations: Dict[int, Observation] = {}
        self._current_observation: Observation = Observation()

    def get_pokemon(
        self,
        identifier: str,
        force_self_team: bool = False,
        details: str = "",
        request: Optional[Dict[str, Any]] = None,
    ) -> Pokemon:
        """Returns the Pokemon object corresponding to given identifier. Can force to
        return object from the player's team if force_self_team is True. If the Pokemon
        object does not exist, it will be created. Details can be given, which is
        necessary to initialize alternate forms (eg. alolan pokemons) properly.

        :param identifier: The identifier to use to retrieve the pokemon.
        :type identifier: str
        :param force_self_team: Wheter to force returning a Pokemon from the player's
            team. Defaults to False.
        :type force_self_team: bool
        :param details: Detailled information about the pokemon. Defaults to ''.
        :type details: str, defaults to ''
        :param request: Detailled information about the pokemon from a request.
            Defaults to None.
        :type request: Dict, optional, defaults to None
        :return: The corresponding pokemon object.
        :rtype: Pokemon
        :raises ValueError: If the team has too many pokemons, as determined by the
            teamsize component of battle initialisation.
        """
        if identifier[3] != " ":
            identifier = identifier[:2] + identifier[3:]

        if identifier in self._team:
            return self._team[identifier]
        elif identifier in self._opponent_team:
            return self._opponent_team[identifier]

        player_role = identifier[:2]
        name = identifier[3:].strip()
        is_mine = player_role == self._player_role

        if is_mine or force_self_team:
            team: Dict[str, Pokemon] = self._team
        else:
            team: Dict[str, Pokemon] = self._opponent_team  # type: ignore

        if self._team_size and len(team) >= self._team_size[player_role]:
            raise ValueError(
                "%s's team already has %d pokemons: cannot add %s to %s"
                % (
                    player_role,
                    self._team_size[player_role],
                    identifier,
                    ", ".join(team.keys()),
                )
            )

        if request:
            team[identifier] = Pokemon(
                request_pokemon=request, name=name, gen=self._data.gen
            )
        elif details:
            team[identifier] = Pokemon(details=details, name=name, gen=self._data.gen)
        else:
            species = identifier[4:]
            team[identifier] = Pokemon(species=species, name=name, gen=self._data.gen)

        return team[identifier]

    @abstractmethod
    def clear_all_boosts(self):
        pass

    def _check_damage_message_for_item(self, split_message: List[str]):
        # Catches when a side takes damage from the opponent's item
        # The item belongs to the side not taking damage
        # Example:
        #   |-damage|p2a: Archeops|88/100|[from] item: Rocky Helmet|[of] p1a: Ferrothorn
        if (
            len(split_message) == 6
            and split_message[4].startswith("[from] item:")
            and split_message[5].startswith("[of]")
        ):
            item = split_message[4].split("item:")[-1]
            pkmn = split_message[5].split("[of]")[-1].strip()
            self.get_pokemon(pkmn).item = to_id_str(item)

        # Catches when a side takes damage from it's own item
        # The item belongs to the same side taking damage
        # Example:
        #   |-damage|p2a: Pikachu|90/100|[from] item: Life Orb
        elif len(split_message) == 5 and split_message[4].startswith("[from] item:"):
            item = split_message[4].split("item:")[-1]
            pkmn = split_message[2]
            self.get_pokemon(pkmn).item = to_id_str(item)

    def _check_damage_message_for_ability(self, split_message: List[str]):
        # Catches when a side takes damage from the opponent's ability
        # the item is from the side not taking damage
        # Example:
        #   |-damage|p2a: Archeops|88/100|[from] ability: Iron Barbs|[of] p1a: Ferrothorn
        if (
            len(split_message) == 6
            and split_message[4].startswith("[from] ability:")
            and split_message[5].startswith("[of]")
        ):
            ability = split_message[4].split("ability:")[-1]
            pkmn = split_message[5].split("[of]")[-1].strip()
            self.get_pokemon(pkmn).ability = to_id_str(ability)

    def _check_heal_message_for_item(self, split_message: List[str]):
        # Catches when a side heals from it's own item
        # the check for item is not None is necessary because the PS simulator will
        #  show the heal message AFTER a berry has already been consumed
        # Examples:
        #  |-heal|p2a: Quagsire|100/100|[from] item: Leftovers
        #  |-heal|p2a: Quagsire|100/100|[from] item: Sitrus Berry
        if len(split_message) == 5 and split_message[4].startswith("[from] item:"):
            pkmn = split_message[2]
            item = split_message[4].split("item:")[-1]
            pkmn_object = self.get_pokemon(pkmn)
            if pkmn_object.item is not None:
                pkmn_object.item = to_id_str(item)

    def _check_heal_message_for_ability(self, split_message: List[str]):
        # Catches when a side heals from it's own ability
        # the "of" component sent by the PS server is a bit misleading
        #   it implies the ability is from the opposite side
        # Example:
        #   |-heal|p2a: Quagsire|100/100|[from] ability: Water Absorb|[of] p1a: Genesect
        #   |-heal|p2b: Excadrill|100/100|from] ability: Hospitality|[of] p2a: Sinistcha
        if len(split_message) == 6 and split_message[4].startswith("[from] ability:"):
            ability = to_id_str(split_message[4].split("ability:")[-1])
            if ability == "hospitality":
                pkmn = split_message[5].replace("[of] ", "").strip()
                self.get_pokemon(pkmn).ability = ability
            else:
                pkmn = split_message[2]
                self.get_pokemon(pkmn).ability = ability

    @abstractmethod
    def end_illusion(self, pokemon_name: str, details: str):
        pass

    def _end_illusion_on(
        self, illusionist: Optional[str], illusioned: Optional[Pokemon], details: str
    ):
        if illusionist is None:
            raise ValueError("Cannot end illusion without an active pokemon.")
        if illusioned is None:
            raise ValueError("Cannot end illusion without an illusioned pokemon.")
        illusionist_mon = self.get_pokemon(illusionist, details=details)

        if illusionist_mon is illusioned:
            return illusionist_mon

        illusionist_mon.switch_in(details=details)
        illusionist_mon.status = (  # type: ignore
            illusioned.status if illusioned.status is not None else None
        )
        illusionist_mon.set_hp(f"{illusioned.current_hp}/{illusioned.max_hp}")

        illusioned.was_illusioned()

        return illusionist_mon

    def _field_end(self, field_str: str):
        field = Field.from_showdown_message(field_str)
        if field is not Field.UNKNOWN:
            self._fields.pop(field)

    def field_start(self, field_str: str):
        field = Field.from_showdown_message(field_str)

        if field.is_terrain:
            self._fields = {
                field: turn
                for field, turn in self._fields.items()
                if not field.is_terrain
            }

        self._fields[field] = self.turn

    def _finish_battle(self):
        # Recording the battle state and save events as we finish up
        self.observations[self.turn] = self._current_observation

        if self._save_replays:
            if self._save_replays is True:
                folder = "replays"
            else:
                folder = str(self._save_replays)

            if not os.path.exists(folder):
                os.mkdir(folder)

            with open(
                os.path.join(
                    folder, f"{self._player_username} - {self.battle_tag}.html"
                ),
                "w+",
                encoding="utf-8",
            ) as f:
                formatted_replay = REPLAY_TEMPLATE

                formatted_replay = formatted_replay.replace(
                    "{BATTLE_TAG}", f"{self.battle_tag}"
                )
                formatted_replay = formatted_replay.replace(
                    "{PLAYER_USERNAME}", f"{self._player_username}"
                )
                formatted_replay = formatted_replay.replace(
                    "{OPPONENT_USERNAME}", f"{self._opponent_username}"
                )
                replay_log = f">{self.battle_tag}" + "\n".join(
                    [
                        "|".join(split_message)
                        for turn in sorted(self._observations.keys())
                        for split_message in self._observations[turn].events
                    ]
                )
                formatted_replay = formatted_replay.replace("{REPLAY_LOG}", replay_log)

                f.write(formatted_replay)

        self._finished = True

    def parse_message(self, split_message: List[str]):
        self._current_observation.events.append(split_message)

        # We copy because we directly modify split_message in poke-env; this is to
        # preserve further usage of this event upstream
        event = split_message[:]

        if event[1] in self.MESSAGES_TO_IGNORE:
            return
        elif event[1] in ["drag", "switch"]:
            pokemon, details, hp_status = event[2:5]
            self.switch(pokemon, details, hp_status)
        elif event[1] == "-damage":
            pokemon, hp_status = event[2:4]
            self.get_pokemon(pokemon).damage(hp_status)
            self._check_damage_message_for_item(event)
            self._check_damage_message_for_ability(event)
        elif event[1] == "move":
            failed = False
            override_move = None
            reveal_other_move = False

            for move_failed_suffix in ["[miss]", "[still]", "[notarget]"]:
                if event[-1] == move_failed_suffix:
                    event = event[:-1]
                    failed = True

            if event[-1] == "[notarget]":
                event = event[:-1]

            if event[-1].startswith("[spread]"):
                event = event[:-1]

            if event[-1] in {
                "[from] lockedmove",
                "[from] Pursuit",
                "[from]lockedmove",
                "[from]Pursuit",
                "[zeffect]",
            }:
                event = event[:-1]

            if event[-1].startswith("[anim]"):
                event = event[:-1]

<<<<<<< HEAD
            if event[-1].startswith("[from] move: "):
                override_move = event.pop()[13:]
=======
            if event[-1].startswith(("[from] move: ", "[from]move: ")):
                override_move = event.pop().split(": ")[-1]
>>>>>>> 5403ede5

                if override_move == "Sleep Talk":
                    # Sleep talk was used, but also reveals another move
                    reveal_other_move = True
                elif override_move in {"Copycat", "Metronome", "Nature Power", "Round"}:
                    pass
                elif override_move in {"Grass Pledge", "Water Pledge", "Fire Pledge"}:
                    override_move = None
                elif self.logger is not None:
                    self.logger.warning(
                        "Unmanaged [from] move message received - move %s in cleaned up "
                        "message %s in battle %s turn %d",
                        override_move,
                        event,
                        self.battle_tag,
                        self.turn,
                    )

            if event[-1] == "null":
                event = event[:-1]

<<<<<<< HEAD
            if event[-1].startswith("[from] ability: "):
                revealed_ability = event.pop()[16:]
=======
            if event[-1].startswith(("[from] ability: ", "[from]ability: ")):
                revealed_ability = event.pop().split(": ")[-1]

>>>>>>> 5403ede5
                pokemon = event[2]
                self.get_pokemon(pokemon).ability = revealed_ability

                if revealed_ability == "Magic Bounce":
                    return
                elif revealed_ability == "Dancer":
                    return
                elif self.logger is not None:
                    self.logger.warning(
                        "Unmanaged [from] ability: message received - ability %s in "
                        "cleaned up message %s in battle %s turn %d",
                        revealed_ability,
                        event,
                        self.battle_tag,
                        self.turn,
                    )
            if event[-1] == "[from] Magic Coat":
                return

            while event[-1] == "[still]":
                event = event[:-1]

            if event[-1] == "":
                event = event[:-1]

            if len(event) == 4:
                pokemon, move = event[2:4]
            elif len(event) == 5:
                pokemon, move, presumed_target = event[2:5]

                if len(presumed_target) > 4 and presumed_target[:4] in {
                    "p1: ",
                    "p2: ",
                    "p1a:",
                    "p1b:",
                    "p2a:",
                    "p2b:",
                }:
                    pass
                elif self.logger is not None:
                    self.logger.warning(
                        "Unmanaged move message format received - cleaned up message %s"
                        " in battle %s turn %d",
                        event,
                        self.battle_tag,
                        self.turn,
                    )
            else:
                pokemon, move, presumed_target = event[2:5]
                if (
                    presumed_target == ""
                ):  # ['', 'move', 'p2a: 07ffb4c367', 'Teeter Dance', '', '[from] ability: Dancer']
                    pass
                elif self.logger is not None:
                    self.logger.warning(
                        "Unmanaged move message format received - cleaned up message %s in "
                        "battle %s turn %d",
                        event,
                        self.battle_tag,
                        self.turn,
                    )

            # Check if a silent-effect move has occurred (Minimize) and add the effect
            if move.upper().strip() == "MINIMIZE":
                temp_pokemon = self.get_pokemon(pokemon)
                temp_pokemon.start_effect("MINIMIZE")

            if override_move:
                # Moves that can trigger this branch results in two `move` messages being sent.
                # We're setting use=False in the one (with the override) in order to prevent two pps from being used
                # incorrectly.
                self.get_pokemon(pokemon).moved(override_move, failed=failed, use=False)
            if override_move is None or reveal_other_move:
                self.get_pokemon(pokemon).moved(move, failed=failed, use=False)
        elif event[1] == "cant":
            pokemon, _ = event[2:4]
            self.get_pokemon(pokemon).cant_move()
        elif event[1] == "turn":
            # Saving the beginning-of-turn battle state and events as we go into the turn
            self.observations[self.turn] = self._current_observation

            self.end_turn(int(event[2]))

            opp_active_mon, active_mon = None, None
            if isinstance(self.opponent_active_pokemon, Pokemon):
                opp_active_mon = ObservedPokemon.from_pokemon(
                    self.opponent_active_pokemon
                )
                active_mon = ObservedPokemon.from_pokemon(self.active_pokemon)
            else:
                opp_active_mon = [
                    ObservedPokemon.from_pokemon(mon)
                    for mon in self.opponent_active_pokemon
                ]
                active_mon = [
                    ObservedPokemon.from_pokemon(mon) for mon in self.active_pokemon
                ]

            # Create new Observation and record battle state going into the next turn
            self._current_observation = Observation(
                side_conditions={k: v for (k, v) in self.side_conditions.items()},
                opponent_side_conditions={
                    k: v for (k, v) in self.opponent_side_conditions.items()
                },
                weather={k: v for (k, v) in self.weather.items()},
                fields={k: v for (k, v) in self.fields.items()},
                active_pokemon=active_mon,
                team={
                    ident: ObservedPokemon.from_pokemon(mon)
                    for (ident, mon) in self.team.items()
                },
                opponent_active_pokemon=opp_active_mon,
                opponent_team={
                    ident: ObservedPokemon.from_pokemon(mon)
                    for (ident, mon) in self.opponent_team.items()
                },
            )
        elif event[1] == "-heal":
            pokemon, hp_status = event[2:4]
            self.get_pokemon(pokemon).heal(hp_status)
            self._check_heal_message_for_ability(event)
            self._check_heal_message_for_item(event)
        elif event[1] == "-boost":
            pokemon, stat, amount = event[2:5]
            self.get_pokemon(pokemon).boost(stat, int(amount))
        elif event[1] == "-weather":
            weather = event[2]
            if weather == "none":
                self._weather = {}
                return
            else:
                self._weather = {Weather.from_showdown_message(weather): self.turn}
        elif event[1] == "faint":
            pokemon = event[2]
            self.get_pokemon(pokemon).faint()
        elif event[1] == "-unboost":
            pokemon, stat, amount = event[2:5]
            self.get_pokemon(pokemon).boost(stat, -int(amount))
        elif event[1] == "-ability":
            pokemon, cause = event[2:4]
            if len(event) > 4 and event[4].startswith("[from] move:"):
                self.get_pokemon(pokemon).set_temporary_ability(cause)
            else:
                self.get_pokemon(pokemon).ability = cause
        elif split_message[1] == "-start":
            pokemon, effect = event[2:4]
            pokemon = self.get_pokemon(pokemon)  # type: ignore

            if effect == "typechange":
                if len(event) > 5 and event[5].startswith("[of] "):
                    types = "/".join(
                        map(lambda x: x.name, self.get_pokemon(event[5][5:]).types)
                    )
                else:
                    types = event[4]
                pokemon.start_effect(effect, details=types)  # type: ignore
            else:
                pokemon.start_effect(effect)  # type: ignore

            if pokemon.is_dynamaxed:  # type: ignore
                if pokemon in set(self.team.values()) and self._dynamax_turn is None:
                    self._dynamax_turn = self.turn
                # self._can_dynamax value is set via _parse_request()
                elif (
                    pokemon in set(self.opponent_team.values())
                    and self._opponent_dynamax_turn is None
                ):
                    self._opponent_dynamax_turn = self.turn
                    self.opponent_can_dynamax = False
        elif event[1] == "-activate":
            target, effect = event[2:4]
            if target and effect == "move: Skill Swap":
                self.get_pokemon(target).start_effect(effect, event[4:6])
                actor = event[6].replace("[of] ", "")
                self.get_pokemon(actor).set_temporary_ability(event[5])
            elif target != "":  # ['', '-activate', '', 'move: Splash']
                self.get_pokemon(target).start_effect(effect)
        elif event[1] == "-status":
            pokemon, status = event[2:4]
            self.get_pokemon(pokemon).status = status  # type: ignore
        elif event[1] == "rule":
            self.rules.append(event[2])

        elif event[1] == "-clearallboost":
            self.clear_all_boosts()
        elif event[1] == "-clearboost":
            pokemon = event[2]
            self.get_pokemon(pokemon).clear_boosts()
        elif event[1] == "-clearnegativeboost":
            pokemon = event[2]
            self.get_pokemon(pokemon).clear_negative_boosts()
        elif event[1] == "-clearpositiveboost":
            pokemon = event[2]
            self.get_pokemon(pokemon).clear_positive_boosts()
        elif event[1] == "-copyboost":
            source, target = event[2:4]
            self.get_pokemon(target).copy_boosts(self.get_pokemon(source))
        elif event[1] == "-curestatus":
            pokemon, status = event[2:4]
            self.get_pokemon(pokemon).cure_status(status)
        elif event[1] == "-cureteam":
            pokemon = event[2]
            team = (
                self.team if pokemon[:2] == self._player_role else self._opponent_team
            )
            for mon in team.values():
                mon.cure_status()
        elif event[1] == "-end":
            pokemon, effect = event[2:4]
            self.get_pokemon(pokemon).end_effect(effect)
        elif event[1] == "-endability":
            pokemon = event[2]
            self.get_pokemon(pokemon).set_temporary_ability(None)
        elif event[1] == "-enditem":
            pokemon, item = event[2:4]
            self.get_pokemon(pokemon).end_item(item)
        elif event[1] == "-fieldend":
            condition = event[2]
            self._field_end(condition)
        elif event[1] == "-fieldstart":
            condition = event[2]
            self.field_start(condition)
        elif event[1] in ["-formechange", "detailschange"]:
            pokemon, species = event[2:4]
            self.get_pokemon(pokemon).forme_change(species)
        elif event[1] == "-invertboost":
            pokemon = event[2]
            self.get_pokemon(pokemon).invert_boosts()
        elif event[1] == "-item":
            if len(event) == 6:
                item, cause, pokemon = event[3:6]

                if cause == "[from] ability: Frisk":
                    pokemon = pokemon.split("[of] ")[-1]
                    mon = self.get_pokemon(pokemon)

                    if isinstance(self.active_pokemon, list):
                        self.get_pokemon(event[2]).item = to_id_str(item)
                    else:
                        if mon == self.active_pokemon:
                            self.opponent_active_pokemon.item = to_id_str(item)
                        else:
                            assert mon == self.opponent_active_pokemon
                            self.active_pokemon.item = to_id_str(item)

                    mon.ability = to_id_str("frisk")
                elif cause == "[from] ability: Pickpocket":
                    pickpocket = event[2]
                    pickpocketed = event[5].replace("[of] ", "")
                    item = event[3]

                    self.get_pokemon(pickpocket).item = to_id_str(item)
                    self.get_pokemon(pickpocket).ability = to_id_str("pickpocket")
                    self.get_pokemon(pickpocketed).item = None
                elif cause == "[from] ability: Magician":
                    magician = event[2]
                    victim = event[5].replace("[of] ", "")
                    item = event[3]

                    self.get_pokemon(magician).item = to_id_str(item)
                    self.get_pokemon(magician).ability = to_id_str("magician")
                    self.get_pokemon(victim).item = None
                elif cause in {"[from] move: Thief", "[from] move: Covet"}:
                    thief = event[2]
                    victim = event[5].replace("[of] ", "")
                    item = event[3]

                    self.get_pokemon(thief).item = to_id_str(item)
                    self.get_pokemon(victim).item = None
                else:
                    raise ValueError(f"Unhandled item message: {event}")

            else:
                pokemon, item = event[2:4]
                self.get_pokemon(pokemon).item = to_id_str(item)
        elif event[1] == "-mega":
            if self.player_role is not None and not event[2].startswith(
                self.player_role
            ):
                self._opponent_can_mega_evolve = False
            pokemon, megastone = event[2:4]
            self.get_pokemon(pokemon).mega_evolve(megastone)
        elif event[1] == "-mustrecharge":
            pokemon = event[2]
            self.get_pokemon(pokemon).must_recharge = True
        elif event[1] == "-prepare":
            try:
                attacker, move, defender = event[2:5]
                defender_mon = self.get_pokemon(defender)
                if to_id_str(move) == "skydrop":
                    defender_mon.start_effect("Sky Drop")
            except ValueError:
                attacker, move = event[2:4]
                defender_mon = None
            self.get_pokemon(attacker).prepare(move, defender_mon)
        elif event[1] == "-primal":
            pokemon = event[2]
            self.get_pokemon(pokemon).primal()
        elif event[1] == "-setboost":
            pokemon, stat, amount = event[2:5]
            self.get_pokemon(pokemon).set_boost(stat, int(amount))
        elif event[1] == "-sethp":
            pokemon, hp_status = event[2:4]
            self.get_pokemon(pokemon).set_hp(hp_status)
        elif event[1] == "-sideend":
            side, condition = event[2:4]
            self.side_end(side, condition)
        elif event[1] == "-sidestart":
            side, condition = event[2:4]
            self._side_start(side, condition)
        elif event[1] in ["-singleturn", "-singlemove"]:
            pokemon, effect = event[2:4]
            self.get_pokemon(pokemon).start_effect(effect.replace("move: ", ""))
        elif event[1] == "-swapboost":
            source, target, stats = event[2:5]
            source_mon = self.get_pokemon(source)
            target_mon = self.get_pokemon(target)
            for stat in stats.split(", "):
                source_mon.boosts[stat], target_mon.boosts[stat] = (
                    target_mon.boosts[stat],
                    source_mon.boosts[stat],
                )
        elif event[1] == "-transform":
            pokemon, into = event[2:4]
            self.get_pokemon(pokemon).transform(self.get_pokemon(into))
        elif event[1] == "-zpower":
            if self._player_role is not None and not event[2].startswith(
                self._player_role
            ):
                self._opponent_can_z_move = False

            pokemon = event[2]
            self.get_pokemon(pokemon).used_z_move()
        elif event[1] == "clearpoke":
            self.in_team_preview = True
            for mon in self.team.values():
                mon.clear_active()
        elif event[1] == "gen":
            if self._gen != int(event[2]):
                err = f"Battle Initiated with gen {self._gen} but got: {event}"
                raise RuntimeError(err)
        elif event[1] == "tier":
            self._format = re.sub("[^a-z0-9]+", "", event[2].lower())
        elif event[1] == "inactive":
            if "disconnected" in event[2]:
                self._anybody_inactive = True
            elif "reconnected" in event[2]:
                self._anybody_inactive = False
                self._reconnected = True
        elif event[1] == "player":
            if len(event) == 6:
                player, username, avatar, rating = event[2:6]
            elif len(event) == 5:
                player, username, avatar = event[2:5]
                rating = None
            elif len(event) == 4:
                if event[-1] != "":
                    raise RuntimeError(f"Invalid player message: {event}")
                return
            else:
                if not self._anybody_inactive:
                    if self._reconnected:
                        self._reconnected = False
                    else:
                        raise RuntimeError(f"Invalid player message: {event}")
                return
            if username == self._player_username:
                self._player_role = player
            if rating is not None:
                return self._players.append(
                    {
                        "username": username,
                        "player": player,
                        "avatar": avatar,
                        "rating": rating,
                    }
                )
            else:
                return self._players.append(
                    {
                        "username": username,
                        "player": player,
                        "avatar": avatar,
                    }
                )

        elif event[1] == "poke":
            player, details = event[2:4]
            self._register_teampreview_pokemon(player, details)
        elif event[1] == "raw":
            username, rating_info = event[2].split("'s rating: ")
            rating_int = int(rating_info[:4])
            if username == self.player_username:
                self._rating = rating_int
            elif username == self.opponent_username:
                self._opponent_rating = rating_int
            elif self.logger is not None:
                self.logger.warning(
                    "Rating information regarding an unrecognized username received. "
                    "Received '%s', while only known players are '%s' and '%s'",
                    username,
                    self.player_username,
                    self.opponent_username,
                )
        elif event[1] == "replace":
            pokemon = event[2]
            details = event[3]
            self.end_illusion(pokemon, details)
        elif event[1] == "start":
            self.in_team_preview = False
        elif event[1] == "swap":
            pokemon, position = event[2:4]
            self._swap(pokemon, position)  # type: ignore
        elif event[1] == "teamsize":
            player, number = event[2:4]
            self._team_size[player] = int(number)
        elif event[1] in {"message", "-message"}:
            if self.logger is not None:
                self.logger.info("Received message: %s", event[2])
        elif event[1] == "-immune":
            if len(event) == 4:
                mon, cause = event[2:]  # type: ignore

                if cause.startswith("[from] ability:"):
                    cause = cause.replace("[from] ability:", "")
                    self.get_pokemon(mon).ability = to_id_str(cause)  # type: ignore
        elif event[1] == "-swapsideconditions":
            self._side_conditions, self._opponent_side_conditions = (
                self._opponent_side_conditions,
                self._side_conditions,
            )
        elif event[1] == "title":
            player_1, player_2 = event[2].split(" vs. ")
            self.players = player_1, player_2
        elif event[1] == "-terastallize":
            pokemon, type_ = event[2:]
            pokemon = self.get_pokemon(pokemon)  # type: ignore
            pokemon.terastallize(type_)  # type: ignore

            if pokemon.is_terastallized:  # type: ignore
                if pokemon in set(self.opponent_team.values()):
                    self._opponent_can_terrastallize = False
        else:
            raise NotImplementedError(event)

    @abstractmethod
    def parse_request(self, request: Dict[str, Any]):
        pass

    def _register_teampreview_pokemon(self, player: str, details: str):
        if player != self._player_role:
            mon = Pokemon(details=details, gen=self._data.gen)
            self._teampreview_opponent_team.add(mon)

    def side_end(self, side: str, condition_str: str):
        if side[:2] == self._player_role:
            conditions = self.side_conditions
        else:
            conditions = self.opponent_side_conditions
        condition = SideCondition.from_showdown_message(condition_str)
        if condition is not SideCondition.UNKNOWN:
            conditions.pop(condition)

    def _side_start(self, side: str, condition_str: str):
        if side[:2] == self._player_role:
            conditions = self.side_conditions
        else:
            conditions = self.opponent_side_conditions
        condition = SideCondition.from_showdown_message(condition_str)
        if condition in STACKABLE_CONDITIONS:
            conditions[condition] = conditions.get(condition, 0) + 1
        elif condition not in conditions:
            conditions[condition] = self.turn

    def _swap(self, pokemon_str: str, slot: str):
        if self.logger is not None:
            self.logger.warning("swap method in Battle is not implemented")

    @abstractmethod
    def switch(self, pokemon_str: str, details: str, hp_status: str):
        pass

    def tied(self):
        self._finish_battle()

    def _update_team_from_request(self, side: Dict[str, Any]):
        for pokemon in side["pokemon"]:
            if pokemon["ident"] in self._team:
                self._team[pokemon["ident"]].update_from_request(pokemon)
            else:
                self.get_pokemon(
                    pokemon["ident"], force_self_team=True, request=pokemon
                )

    def won_by(self, player_name: str):
        if player_name == self._player_username:
            self._won = True
        else:
            self._won = False
        self._finish_battle()

    def end_turn(self, turn: int):
        self.turn = turn

        for mon in self.all_active_pokemons:
            if mon:
                mon.end_turn()

    @property
    @abstractmethod
    def active_pokemon(self) -> Any:
        pass

    @property
    @abstractmethod
    def all_active_pokemons(self) -> List[Optional[Pokemon]]:
        pass

    @property
    @abstractmethod
    def available_moves(self) -> Any:
        pass

    @property
    @abstractmethod
    def available_switches(self) -> Any:
        pass

    @property
    def battle_tag(self) -> str:
        """
        :return: The battle identifier.
        :rtype: str
        """
        return self._battle_tag

    @property
    @abstractmethod
    def can_dynamax(self) -> Any:
        pass

    @property
    @abstractmethod
    def can_mega_evolve(self) -> Any:
        pass

    @property
    @abstractmethod
    def can_z_move(self) -> Any:
        pass

    @property
    @abstractmethod
    def can_tera(self) -> Any:
        pass

    @property
    def current_observation(self) -> Observation:
        """
        :return: The current observation of the current turn in the Battle.
            Most useful for when a force_switch triggers in the middle of a
            turn, and our player has to return an action.
        :rtype: Observation
        """
        return self._current_observation

    @property
    def dynamax_turns_left(self) -> Optional[int]:
        """
        :return: How many turns of dynamax are left. None if dynamax is not active
        :rtype: int, optional
        """
        if self._dynamax_turn is not None and any(
            map(lambda pokemon: pokemon.is_dynamaxed, self._team.values())
        ):
            return max(3 - (self.turn - self._dynamax_turn), 0)
        return None

    @property
    def fields(self) -> Dict[Field, int]:
        """
        :return: A Dict mapping fields to the turn they have been activated.
        :rtype: Dict[Field, int]
        """
        return self._fields

    @property
    def finished(self) -> bool:
        """
        :return: A boolean indicating whether the battle is finished.
        :rtype: Optional[bool]
        """
        return self._finished

    @property
    @abstractmethod
    def force_switch(self) -> Any:
        pass

    @property
    def format(self) -> Optional[str]:
        """
        :return: The format of the battle, in accordance with Showdown protocol
        :rtype: Optional[str]
        """
        return self._format

    @property
    def gen(self) -> int:
        """
        :return: The generation of the battle; will be the parameter with which the
            the battle was initiated
        :rtype: int
        """
        return self._gen

    @property
    def last_request(self) -> Dict[str, Any]:
        """
        The last request received from the server. This allows players to track
            rqid and also maintain parallel battle copies for search/inference

        :return: The last request.
        :rtype: Dict[str, Any]
        """
        return self._last_request

    @property
    def lost(self) -> Optional[bool]:
        """
        :return: If the battle is finished, a boolean indicating whether the battle is
            lost. Otherwise None.
        :rtype: Optional[bool]
        """
        return None if self._won is None else not self._won

    @property
    def max_team_size(self) -> Optional[int]:
        """
        :return: The maximum acceptable size of the team to return in teampreview, if
            applicable.
        :rtype: int, optional
        """
        return self._max_team_size

    @property
    @abstractmethod
    def maybe_trapped(self) -> Any:
        pass

    @property
    def observations(self) -> Dict[int, Observation]:
        """
        :return: Observations of the battle on a turn, where the key is the turn number.
            The Observation stores the battle state at the beginning of the turn,
            and all the events that transpired on that turn.
        :rtype: Dict[int, Observation]
        """
        return self._observations

    @property
    @abstractmethod
    def opponent_active_pokemon(self) -> Any:
        pass

    @property
    @abstractmethod
    def opponent_can_dynamax(self) -> Any:
        pass

    @opponent_can_dynamax.setter
    @abstractmethod
    def opponent_can_dynamax(self, value: bool) -> Any:
        pass

    @property
    def opponent_dynamax_turns_left(self) -> Optional[int]:
        """
        :return: How many turns of dynamax are left for the opponent's pokemon.
            None if dynamax is not active
        :rtype: int | None
        """
        if self._opponent_dynamax_turn is not None and any(
            map(lambda pokemon: pokemon.is_dynamaxed, self._opponent_team.values())
        ):
            return max(3 - (self.turn - self._opponent_dynamax_turn), 0)
        return None

    @property
    def opponent_role(self) -> Optional[str]:
        """
        :return: Opponent's role in given battle. p1/p2
        :rtype: str, optional
        """
        if self.player_role == "p1":
            return "p2"
        if self.player_role == "p2":
            return "p1"
        return None

    @property
    def opponent_side_conditions(self) -> Dict[SideCondition, int]:
        """
        :return: The opponent's side conditions. Keys are SideCondition objects, values
            are:

            - the number of layers of the SideCondition if the side condition is
                stackable
            - the turn where the SideCondition was setup otherwise
        :rtype: Dict[SideCondition, int]
        """
        return self._opponent_side_conditions

    @property
    def opponent_team(self) -> Dict[str, Pokemon]:
        """
        During teampreview, keys are not definitive: please rely on values.

        :return: The opponent's team. Keys are identifiers, values are pokemon objects.
        :rtype: Dict[str, Pokemon]
        """
        if self._opponent_team:
            return self._opponent_team
        else:
            return {mon.species: mon for mon in self._teampreview_opponent_team}

    @property
    def opponent_username(self) -> Optional[str]:
        """
        :return: The opponent's username, or None if unknown.
        :rtype: str, optional.
        """
        return self._opponent_username

    @opponent_username.setter
    def opponent_username(self, value: str):
        self._opponent_username = value

    @property
    def player_role(self) -> Optional[str]:
        """
        :return: Player's role in given battle. p1/p2
        :rtype: str, optional
        """
        return self._player_role

    @player_role.setter
    def player_role(self, value: Optional[str]):
        self._player_role = value

    @property
    def player_username(self) -> str:
        """
        :return: The player's username.
        :rtype: str
        """
        return self._player_username

    @player_username.setter
    def player_username(self, value: str):
        self._player_username = value

    @property
    def players(self) -> Tuple[str, str]:
        """
        :return: The pair of players' usernames.
        :rtype: Tuple[str, str]
        """
        return self._players[0]["username"], self._players[1]["username"]

    @players.setter
    def players(self, players: Tuple[str, str]):
        """Sets the battle player's name:

        :param player_1: First player's username.
        :type player_1: str
        :param player_1: Second player's username.
        :type player_2: str
        """
        player_1, player_2 = players
        if player_1 != self._player_username:
            self._opponent_username = player_1
        else:
            self._opponent_username = player_2

    @property
    def rating(self) -> Optional[int]:
        """
        Player's rating after the end of the battle, if it was received.

        :return: The player's rating after the end of the battle.
        :rtype: int, optional
        """
        return self._rating

    @property
    def opponent_rating(self) -> Optional[int]:
        """
        Opponent's rating after the end of the battle, if it was received.

        :return: The opponent's rating after the end of the battle.
        :rtype: int, optional
        """
        return self._opponent_rating

    @property
    def side_conditions(self) -> Dict[SideCondition, int]:
        """
        :return: The player's side conditions. Keys are SideCondition objects, values
            are:

            - the number of layers of the side condition if the side condition is
                stackable
            - the turn where the SideCondition was setup otherwise
        :rtype: Dict[SideCondition, int]
        """
        return self._side_conditions

    @property
    def team(self) -> Dict[str, Pokemon]:
        """
        :return: The player's team. Keys are identifiers, values are pokemon objects.
        :rtype: Dict[str, Pokemon]
        """
        return self._team

    @team.setter
    def team(self, value: Dict[str, Pokemon]):
        self._team = value

    @property
    def team_size(self) -> int:
        """
        :return: The number of Pokemon in the player's team.
        :rtype: int
        """
        if self._player_role is not None:
            return self._team_size[self._player_role]
        raise ValueError(
            "Team size cannot be inferred without an assigned player role."
        )

    @property
    def teampreview(self) -> bool:
        """
        :return: Wheter the battle is awaiting a teampreview order.
        :rtype: bool
        """
        return self._teampreview

    @property
    def teampreview_team(self) -> Set[Pokemon]:
        """
        :return: The player's team during teampreview.
        :rtype: Set[Pokemon]
        """
        return self._teampreview_team

    @teampreview_team.setter
    def teampreview_team(self, value: Set[Pokemon]):
        self._teampreview_team = value

    @property
    def teampreview_opponent_team(self) -> Set[Pokemon]:
        """
        :return: The opponent's team during teampreview.
        :rtype: Set[Pokemon]
        """
        return self._teampreview_opponent_team

    @property
    @abstractmethod
    def trapped(self) -> Any:
        pass

    @trapped.setter
    @abstractmethod
    def trapped(self, value: Any):
        pass

    @property
    def turn(self) -> int:
        """
        :return: The current battle turn.
        :rtype: int
        """
        return self._turn

    @turn.setter
    def turn(self, turn: int):
        """Sets the current turn counter to given value.

        :param turn: Current turn value.
        :type turn: int
        """
        self._turn = turn

    @property
    def weather(self) -> Dict[Weather, int]:
        """
        :return: A Dict mapping the battle's weather (if any) to its starting turn
        :rtype: Dict[Weather, int]
        """
        return self._weather

    @property
    def won(self) -> Optional[bool]:
        """
        :return: If the battle is finished, a boolean indicating whether the battle is
            won. Otherwise None.
        :rtype: Optional[bool]
        """
        return self._won

    @property
    def move_on_next_request(self) -> bool:
        """
        :return: Wheter the next received request should yield a move order directly.
            This can happen when a switch is forced, or an error is encountered.
        :rtype: bool
        """
        return self._move_on_next_request

    @move_on_next_request.setter
    def move_on_next_request(self, value: bool):
        self._move_on_next_request = value

    @property
    def reviving(self) -> bool:
        return self._reviving<|MERGE_RESOLUTION|>--- conflicted
+++ resolved
@@ -455,13 +455,8 @@
             if event[-1].startswith("[anim]"):
                 event = event[:-1]
 
-<<<<<<< HEAD
-            if event[-1].startswith("[from] move: "):
-                override_move = event.pop()[13:]
-=======
             if event[-1].startswith(("[from] move: ", "[from]move: ")):
                 override_move = event.pop().split(": ")[-1]
->>>>>>> 5403ede5
 
                 if override_move == "Sleep Talk":
                     # Sleep talk was used, but also reveals another move
@@ -483,14 +478,9 @@
             if event[-1] == "null":
                 event = event[:-1]
 
-<<<<<<< HEAD
-            if event[-1].startswith("[from] ability: "):
-                revealed_ability = event.pop()[16:]
-=======
             if event[-1].startswith(("[from] ability: ", "[from]ability: ")):
                 revealed_ability = event.pop().split(": ")[-1]
 
->>>>>>> 5403ede5
                 pokemon = event[2]
                 self.get_pokemon(pokemon).ability = revealed_ability
 
