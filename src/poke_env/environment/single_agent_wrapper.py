--- conflicted
+++ resolved
@@ -36,16 +36,8 @@
         )
 
     def reset(
-<<<<<<< HEAD
-        self,
-        *,
-        seed: Optional[int] = None,
-        options: Optional[Dict[str, Any]] = None,
+        self, *, seed: Optional[int] = None, options: Optional[Dict[str, Any]] = None
     ) -> Tuple[Dict[str, ObsType], Dict[str, Any]]:
-=======
-        self, *, seed: Optional[int] = None, options: Optional[Dict[str, Any]] = None
-    ) -> Tuple[ObsType, Dict[str, Any]]:
->>>>>>> 99b76f1e
         obs, infos = self.env.reset(seed, options)
         self._np_random = self.env._np_random
         return obs[self.env.agent1.username], infos[self.env.agent1.username]
