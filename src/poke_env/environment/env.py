--- conflicted
+++ resolved
@@ -22,11 +22,8 @@
 from poke_env.concurrency import POKE_LOOP, create_in_poke_loop
 from poke_env.player.battle_order import (
     BattleOrder,
-<<<<<<< HEAD
     DefaultBattleOrder,
     DoubleBattleOrder,
-=======
->>>>>>> 932f22fb
     ForfeitBattleOrder,
     _EmptyBattleOrder,
 )
