--- conflicted
+++ resolved
@@ -106,12 +106,6 @@
     Base class implementing the PettingZoo API on the main thread.
     """
 
-<<<<<<< HEAD
-    _INIT_RETRIES = 100
-    _TIME_BETWEEN_RETRIES = 0.5
-
-=======
->>>>>>> 99b76f1e
     def __init__(
         self,
         *,
@@ -244,15 +238,10 @@
     # PettingZoo API
     # https://pettingzoo.farama.org/api/parallel/#parallelenv
 
-<<<<<<< HEAD
-    def step(self, actions: Dict[str, ActionType]) -> Tuple[
-        Dict[str, Dict[str, ObsType]],
-=======
     def step(
         self, actions: Dict[str, ActionType]
     ) -> Tuple[
-        Dict[str, ObsType],
->>>>>>> 99b76f1e
+        Dict[str, Dict[str, ObsType]],
         Dict[str, float],
         Dict[str, bool],
         Dict[str, bool],
@@ -319,15 +308,8 @@
         return observations, reward, terminated, truncated, self.get_additional_info()
 
     def reset(
-<<<<<<< HEAD
-        self,
-        seed: Optional[int] = None,
-        options: Optional[Dict[str, Any]] = None,
+        self, seed: Optional[int] = None, options: Optional[Dict[str, Any]] = None
     ) -> Tuple[Dict[str, Dict[str, ObsType]], Dict[str, Dict[str, Any]]]:
-=======
-        self, seed: Optional[int] = None, options: Optional[Dict[str, Any]] = None
-    ) -> Tuple[Dict[str, ObsType], Dict[str, Dict[str, Any]]]:
->>>>>>> 99b76f1e
         self.agents = [self.agent1.username, self.agent2.username]
         if seed is not None:
             self._np_random, seed = seeding.np_random(seed)
