"""This module defines a player class with the Gymnasium API on the main thread.
For a black-box implementation consider using the module env_player.
"""

import asyncio
import copy
import time
from abc import abstractmethod
from concurrent.futures import Future
from threading import Thread
from typing import Any, Awaitable, Dict, Generic, Optional, Tuple, TypeVar, Union
from weakref import WeakKeyDictionary

from gymnasium.spaces import Space
from gymnasium.utils import seeding
from numpy.random import Generator
from pettingzoo.utils.env import ParallelEnv  # type: ignore[import-untyped]

from poke_env.battle.abstract_battle import AbstractBattle
from poke_env.battle.battle import Battle
from poke_env.battle.double_battle import DoubleBattle
from poke_env.battle.pokemon import Pokemon
from poke_env.concurrency import create_in_poke_loop
from poke_env.player.battle_order import (
    BattleOrder,
<<<<<<< HEAD
    DefaultBattleOrder,
    DoubleBattleOrder,
=======
>>>>>>> d94b177d
    ForfeitBattleOrder,
    _EmptyBattleOrder,
)
from poke_env.player.player import Player
from poke_env.ps_client import AccountConfiguration
from poke_env.ps_client.server_configuration import (
    LocalhostServerConfiguration,
    ServerConfiguration,
)
from poke_env.teambuilder.teambuilder import Teambuilder

ItemType = TypeVar("ItemType")
ObsType = TypeVar("ObsType")
ActionType = TypeVar("ActionType")


class _AsyncQueue(Generic[ItemType]):
    def __init__(
        self,
        queue: asyncio.Queue[ItemType],
        loop: asyncio.AbstractEventLoop,
    ):
        self.queue = queue
        self._loop = loop

    async def async_get(self) -> ItemType:
        return await self.queue.get()

    def get(self) -> ItemType:
        res = asyncio.run_coroutine_threadsafe(self.async_get(), self._loop)
        return res.result()

    def race_get(self, *events: asyncio.Event) -> Optional[ItemType]:
        async def _race_get() -> Optional[ItemType]:
            get_task = asyncio.create_task(self.async_get())
            wait_tasks = [asyncio.create_task(e.wait()) for e in events]
            done, pending = await asyncio.wait(
                {get_task, *wait_tasks},
                return_when=asyncio.FIRST_COMPLETED,
            )
            for p in pending:
                p.cancel()
            if get_task in done:
                return get_task.result()
            else:
                return None

        res = asyncio.run_coroutine_threadsafe(_race_get(), self._loop)
        return res.result()

    async def async_put(self, item: ItemType):
        await self.queue.put(item)

    def put(self, item: ItemType):
        task = asyncio.run_coroutine_threadsafe(self.queue.put(item), self._loop)
        task.result()

    def empty(self):
        return self.queue.empty()


class _EnvPlayer(Player):
    battle_queue: _AsyncQueue[AbstractBattle]
    order_queue: _AsyncQueue[BattleOrder]

    def __init__(self, *args: Any, **kwargs: Any):
        super().__init__(*args, **kwargs)
        self.battle_queue = _AsyncQueue(
            create_in_poke_loop(asyncio.Queue, self.ps_client.loop, 1),
            self.ps_client.loop,
        )
        self.order_queue = _AsyncQueue(
            create_in_poke_loop(asyncio.Queue, self.ps_client.loop, 1),
            self.ps_client.loop,
        )
        self.battle: Optional[AbstractBattle] = None

    def choose_move(self, battle: AbstractBattle) -> Awaitable[BattleOrder]:
        return self._env_move(battle)

    def teampreview(self, battle: AbstractBattle) -> Awaitable[str]:
        return self._teampreview(battle)

    async def _teampreview(self, battle: AbstractBattle) -> str:
        if isinstance(battle, Battle):
            return self.random_teampreview(battle)
        elif isinstance(battle, DoubleBattle):
            order1 = await self._env_move(battle)
            if isinstance(order1, (DefaultBattleOrder, ForfeitBattleOrder)):
                return order1.message
            upd_battle = self._simulate_teampreview_switchin(order1, battle)
            order2 = await self._env_move(upd_battle)
            if isinstance(order2, (DefaultBattleOrder, ForfeitBattleOrder)):
                return order1.message
            action1 = self.order_to_action(order1, battle)  # type: ignore
            action2 = self.order_to_action(order2, upd_battle)  # type: ignore
            assert all(action1 >= 0) and all(action2 >= 0)
            return f"/team {action1[0]}{action1[1]}{action2[0]}{action2[1]}"
        else:
            raise TypeError()

    @staticmethod
    def _simulate_teampreview_switchin(order: BattleOrder, battle: DoubleBattle):
        assert isinstance(order, DoubleBattleOrder)
        assert order.first_order is not None
        assert order.second_order is not None
        pokemon1 = order.first_order.order
        pokemon2 = order.second_order.order
        assert isinstance(pokemon1, Pokemon)
        assert isinstance(pokemon2, Pokemon)
        upd_battle = copy.deepcopy(battle)
        upd_battle.switch(
            f"{upd_battle.player_role}a: {pokemon1.base_species.capitalize()}",
            pokemon1._last_details,
            f"{pokemon1.current_hp}/{pokemon1.max_hp}",
        )
        upd_battle.switch(
            f"{upd_battle.player_role}b: {pokemon2.base_species.capitalize()}",
            pokemon2._last_details,
            f"{pokemon2.current_hp}/{pokemon2.max_hp}",
        )
        upd_battle.available_switches[0] = [
            p
            for p in battle.available_switches[0]
            if p.base_species not in [pokemon1.base_species, pokemon2.base_species]
        ]
        upd_battle.available_switches[1] = [
            p
            for p in battle.available_switches[1]
            if p.base_species not in [pokemon1.base_species, pokemon2.base_species]
        ]
        return upd_battle

    async def _env_move(self, battle: AbstractBattle) -> BattleOrder:
        if not self.battle or self.battle.finished:
            self.battle = battle
        assert self.battle.battle_tag == battle.battle_tag
        await self.battle_queue.async_put(battle)
        order = await self.order_queue.async_get()
        return order

    def _battle_finished_callback(self, battle: AbstractBattle):
        asyncio.run_coroutine_threadsafe(
            self.battle_queue.async_put(battle), self.ps_client.loop
        )


class PokeEnv(ParallelEnv[str, ObsType, ActionType]):
    """
    Base class implementing the Gymnasium API on the main thread.
    """

    _INIT_RETRIES = 100
    _TIME_BETWEEN_RETRIES = 0.5
    _SWITCH_CHALLENGE_TASK_RETRIES = 30
    _TIME_BETWEEN_SWITCH_RETRIES = 1

    def __init__(
        self,
        *,
        account_configuration1: Optional[AccountConfiguration] = None,
        account_configuration2: Optional[AccountConfiguration] = None,
        avatar: Optional[int] = None,
        battle_format: str = "gen8randombattle",
        log_level: Optional[int] = None,
        save_replays: Union[bool, str] = False,
        server_configuration: Optional[
            ServerConfiguration
        ] = LocalhostServerConfiguration,
        accept_open_team_sheet: Optional[bool] = False,
        start_timer_on_battle_start: bool = False,
        start_listening: bool = True,
        open_timeout: Optional[float] = 10.0,
        ping_interval: Optional[float] = 20.0,
        ping_timeout: Optional[float] = 20.0,
        team: Optional[Union[str, Teambuilder]] = None,
        fake: bool = False,
        strict: bool = True,
    ):
        """
        :param account_configuration: Player configuration. If empty, defaults to an
            automatically generated username with no password. This option must be set
            if the server configuration requires authentication.
        :type account_configuration: AccountConfiguration, optional
        :param avatar: Player avatar id. Optional.
        :type avatar: int, optional
        :param battle_format: Name of the battle format this player plays. Defaults to
            gen8randombattle.
        :type battle_format: Optional, str. Default to randombattles, with specifics
            varying per class.
        :param log_level: The player's logger level.
        :type log_level: int. Defaults to logging's default level.
        :param save_replays: Whether to save battle replays. Can be a boolean, where
            True will lead to replays being saved in a potentially new /replay folder,
            or a string representing a folder where replays will be saved.
        :type save_replays: bool or str
        :param server_configuration: Server configuration. Defaults to Localhost Server
            Configuration.
        :type server_configuration: ServerConfiguration, optional
        :param start_listening: Whether to start listening to the server. Defaults to
            True.
        :type start_listening: bool
        :param accept_open_team_sheet: Whether to automatically start the battle with
            open team sheets on. Defaults to False.
        :param start_timer_on_battle_start: Whether to automatically start the battle
            timer on battle start. Defaults to False.
        :type start_timer_on_battle_start: bool
        :param open_timeout: How long to wait for a timeout when connecting the socket
            (important for backend websockets.
            Increase only if timeouts occur during runtime).
            If None connect will never time out.
        :type open_timeout: float, optional
        :param ping_interval: How long between keepalive pings (Important for backend
            websockets). If None, disables keepalive entirely.
        :type ping_interval: float, optional
        :param ping_timeout: How long to wait for a timeout of a specific ping
            (important for backend websockets.
            Increase only if timeouts occur during runtime).
            If None pings will never time out.
        :type ping_timeout: float, optional
        :param team: The team to use for formats requiring a team. Can be a showdown
            team string, a showdown packed team string, of a ShowdownTeam object.
            Defaults to None.
        :type team: str or Teambuilder, optional
        :param fake: If true, action-order converters will try to avoid returning a default
            output if at all possible, even if the output isn't a legal decision. Defaults
            to False.
        :type fake: bool
        :param strict: If true, action-order converters will throw an error if the move is
            illegal. Otherwise, it will return default. Defaults to True.
        :type: strict: bool
        """
        self._avatar = avatar
        self._battle_format = battle_format
        self._log_level = log_level
        self._save_replays = save_replays
        self._server_configuration = server_configuration
        self._accept_open_team_sheet = accept_open_team_sheet
        self._start_timer_on_battle_start = start_timer_on_battle_start
        self._start_listening = start_listening
        self._open_timeout = open_timeout
        self._ping_interval = ping_interval
        self._ping_timeout = ping_timeout
        self._team = team
        self._fake = fake
        self._strict = strict
        self._loop = asyncio.new_event_loop()
        Thread(target=self._loop.run_forever, daemon=True).start()
        self.agent1 = _EnvPlayer(
            account_configuration=account_configuration1
            or AccountConfiguration.generate(self.__class__.__name__, rand=True),
            avatar=avatar,
            battle_format=battle_format,
            log_level=log_level,
            max_concurrent_battles=1,
            save_replays=save_replays,
            server_configuration=server_configuration,
            accept_open_team_sheet=accept_open_team_sheet,
            start_timer_on_battle_start=start_timer_on_battle_start,
            start_listening=start_listening,
            open_timeout=open_timeout,
            ping_interval=ping_interval,
            ping_timeout=ping_timeout,
            loop=self._loop,
            team=team,
        )
        self.agent1.action_to_order = self.action_to_order  # type: ignore
        self.agent1.order_to_action = self.order_to_action  # type: ignore
        self.agent2 = _EnvPlayer(
            account_configuration=account_configuration2
            or AccountConfiguration.generate(self.__class__.__name__, rand=True),
            avatar=avatar,
            battle_format=battle_format,
            log_level=log_level,
            max_concurrent_battles=1,
            save_replays=save_replays,
            server_configuration=server_configuration,
            accept_open_team_sheet=accept_open_team_sheet,
            start_timer_on_battle_start=start_timer_on_battle_start,
            start_listening=start_listening,
            open_timeout=open_timeout,
            ping_interval=ping_interval,
            ping_timeout=ping_timeout,
            loop=self._loop,
            team=team,
        )
        self.agent2.action_to_order = self.action_to_order  # type: ignore
        self.agent2.order_to_action = self.order_to_action  # type: ignore
        self.agents = [self.agent1.username, self.agent2.username]
        self.possible_agents = [self.agent1.username, self.agent2.username]
        self.battle1: Optional[AbstractBattle] = None
        self.battle2: Optional[AbstractBattle] = None
        self.agent1_to_move = False
        self.agent2_to_move = False
        self._np_random: Optional[Generator] = None
        self._reward_buffer: WeakKeyDictionary[AbstractBattle, float] = (
            WeakKeyDictionary()
        )
        self._challenge_task: Optional[Future[Any]] = None

    def __getstate__(self) -> Dict[str, Any]:
        state = self.__dict__.copy()
        state["_loop"] = None
        state["agent1"] = None
        state["agent2"] = None
        state["_reward_buffer"] = None
        state["_challenge_task"] = None
        return state

    def __setstate__(self, state: Dict[str, Any]):
        self.__dict__.update(state)
        self._loop = asyncio.new_event_loop()
        Thread(target=self._loop.run_forever, daemon=True).start()
        self.agent1 = _EnvPlayer(
            account_configuration=AccountConfiguration.generate(
                self.__class__.__name__, rand=True
            ),
            avatar=self._avatar,
            battle_format=self._battle_format,
            log_level=self._log_level,
            max_concurrent_battles=1,
            save_replays=self._save_replays,
            server_configuration=self._server_configuration,
            accept_open_team_sheet=self._accept_open_team_sheet,
            start_timer_on_battle_start=self._start_timer_on_battle_start,
            start_listening=self._start_listening,
            open_timeout=self._open_timeout,
            ping_interval=self._ping_interval,
            ping_timeout=self._ping_timeout,
            loop=self._loop,
            team=self._team,
        )
        self.agent1.action_to_order = self.action_to_order  # type: ignore
        self.agent1.order_to_action = self.order_to_action  # type: ignore
        self.agent2 = _EnvPlayer(
            account_configuration=AccountConfiguration.generate(
                self.__class__.__name__, rand=True
            ),
            avatar=self._avatar,
            battle_format=self._battle_format,
            log_level=self._log_level,
            max_concurrent_battles=1,
            save_replays=self._save_replays,
            server_configuration=self._server_configuration,
            accept_open_team_sheet=self._accept_open_team_sheet,
            start_timer_on_battle_start=self._start_timer_on_battle_start,
            start_listening=self._start_listening,
            ping_interval=self._ping_interval,
            ping_timeout=self._ping_timeout,
            loop=self._loop,
            team=self._team,
        )
        self.agent2.action_to_order = self.action_to_order  # type: ignore
        self.agent2.order_to_action = self.order_to_action  # type: ignore
        self.agents = []
        old_names = self.possible_agents
        self.possible_agents = [self.agent1.username, self.agent2.username]
        for old, new in zip(old_names, self.possible_agents):
            self.observation_spaces[new] = self.observation_spaces.pop(old)
            self.action_spaces[new] = self.action_spaces.pop(old)
        self._reward_buffer = WeakKeyDictionary()

    ###################################################################################
    # PettingZoo API
    # https://pettingzoo.farama.org/api/parallel/#parallelenv

    def step(self, actions: Dict[str, ActionType]) -> Tuple[
        Dict[str, ObsType],
        Dict[str, float],
        Dict[str, bool],
        Dict[str, bool],
        Dict[str, Dict[str, Any]],
    ]:
        assert self.battle1 is not None
        assert self.battle2 is not None
        assert not self.battle1.finished
        assert not self.battle2.finished
        if self.agent1_to_move:
            self.agent1_to_move = False
            order1 = self.action_to_order(
                actions[self.agents[0]],
                self.battle1,
                fake=self._fake,
                strict=self._strict,
            )
            self.agent1.order_queue.put(order1)
        if self.agent2_to_move:
            self.agent2_to_move = False
            order2 = self.action_to_order(
                actions[self.agents[1]],
                self.battle2,
                fake=self._fake,
                strict=self._strict,
            )
            self.agent2.order_queue.put(order2)
        battle1 = self.agent1.battle_queue.race_get(
            self.agent1._waiting, self.agent2._trying_again
        )
        battle2 = self.agent2.battle_queue.race_get(
            self.agent2._waiting, self.agent1._trying_again
        )
        self.agent1_to_move = battle1 is not None
        self.agent2_to_move = battle2 is not None
        self.agent1._waiting.clear()
        self.agent2._waiting.clear()
        if battle1 is None:
            self.agent2._trying_again.clear()
            battle1 = self.battle1
        if battle2 is None:
            self.agent1._trying_again.clear()
            battle2 = self.battle2
        observations = {
            self.agents[0]: self.embed_battle(battle1),
            self.agents[1]: self.embed_battle(battle2),
        }
        reward = {
            self.agents[0]: self.calc_reward(battle1),
            self.agents[1]: self.calc_reward(battle2),
        }
        term1, trunc1 = self.calc_term_trunc(battle1)
        term2, trunc2 = self.calc_term_trunc(battle2)
        terminated = {self.agents[0]: term1, self.agents[1]: term2}
        truncated = {self.agents[0]: trunc1, self.agents[1]: trunc2}
        return observations, reward, terminated, truncated, self.get_additional_info()

    def reset(
        self,
        seed: Optional[int] = None,
        options: Optional[Dict[str, Any]] = None,
    ) -> Tuple[Dict[str, ObsType], Dict[str, Dict[str, Any]]]:
        self.agents = [self.agent1.username, self.agent2.username]
        if seed is not None:
            self._np_random, seed = seeding.np_random(seed)
        if self.battle1 and not self.battle1.finished:
            assert self.battle2 is not None
            if self.battle1 == self.agent1.battle:
                if self.agent1_to_move:
                    self.agent1_to_move = False
                    self.agent1.order_queue.put(ForfeitBattleOrder())
                    if self.agent2_to_move:
                        self.agent2_to_move = False
                        self.agent2.order_queue.put(_EmptyBattleOrder())
                else:
                    assert self.agent2_to_move
                    self.agent2_to_move = False
                    self.agent2.order_queue.put(ForfeitBattleOrder())
                self.agent1.battle_queue.get()
                self.agent2.battle_queue.get()
            else:
                raise RuntimeError(
                    "Environment and agent aren't synchronized. Try to restart"
                )
        self._challenge_task = asyncio.run_coroutine_threadsafe(
            self.agent1.battle_against(self.agent2, n_battles=1), self._loop
        )
        if not self.agent1.battle or not self.agent2.battle:
            count = self._INIT_RETRIES
            while not self.agent1.battle or not self.agent2.battle:
                if count == 0:
                    raise RuntimeError("Agent is not challenging")
                count -= 1
                time.sleep(self._TIME_BETWEEN_RETRIES)
        self.battle1 = self.agent1.battle_queue.get()
        self.battle2 = self.agent2.battle_queue.get()
        self.agent1_to_move = True
        self.agent2_to_move = True
        observations = {
            self.agents[0]: self.embed_battle(self.battle1),
            self.agents[1]: self.embed_battle(self.battle2),
        }
        return observations, self.get_additional_info()

    def render(self, mode: str = "human"):
        if self.battle1 is not None:
            print(
                "  Turn %4d. | [%s][%3d/%3dhp] %10.10s - %10.10s [%3d%%hp][%s]"
                % (
                    self.battle1.turn,
                    "".join(
                        [
                            "⦻" if mon.fainted else "●"
                            for mon in self.battle1.team.values()
                        ]
                    ),
                    self.battle1.active_pokemon.current_hp or 0,
                    self.battle1.active_pokemon.max_hp or 0,
                    self.battle1.active_pokemon.species,
                    self.battle1.opponent_active_pokemon.species,
                    self.battle1.opponent_active_pokemon.current_hp or 0,
                    "".join(
                        [
                            "⦻" if mon.fainted else "●"
                            for mon in self.battle1.opponent_team.values()
                        ]
                    ),
                ),
                end="\n" if self.battle1.finished else "\r",
            )

    def close(self, force: bool = True, wait: bool = True):
        if force:
            if self.battle1 and not self.battle1.finished:
                assert self.battle2 is not None
                if not self.agent1.battle_queue.empty():
                    self.agent1.battle_queue.get()
                if not self.agent2.battle_queue.empty():
                    self.agent2.battle_queue.get()
                if self.agent1_to_move:
                    self.agent1_to_move = False
                    self.agent1.order_queue.put(ForfeitBattleOrder())
                    if self.agent2_to_move:
                        self.agent2_to_move = False
                        self.agent2.order_queue.put(_EmptyBattleOrder())
                else:
                    assert self.agent2_to_move
                    self.agent2_to_move = False
                    self.agent2.order_queue.put(ForfeitBattleOrder())
        if wait and self._challenge_task is not None:
            self._challenge_task.result()
        if self._challenge_task is None or self._challenge_task.done():
            self.reset_battles()
        self._challenge_task = None
        self.battle1 = None
        self.battle2 = None
        self.agent1.battle = None
        self.agent2.battle = None
        while not self.agent1.order_queue.empty():
            self.agent1.order_queue.get()
        while not self.agent2.order_queue.empty():
            self.agent2.order_queue.get()
        while not self.agent1.battle_queue.empty():
            self.agent1.battle_queue.get()
        while not self.agent2.battle_queue.empty():
            self.agent2.battle_queue.get()

    def observation_space(self, agent: str) -> Space[ObsType]:
        return self.observation_spaces[agent]

    def action_space(self, agent: str) -> Space[ActionType]:
        return self.action_spaces[agent]

    ###################################################################################
    # Abstract methods

    @abstractmethod
    def calc_reward(self, battle: AbstractBattle) -> float:
        """
        Returns the reward for the current battle state.

        :param battle: The current battle state.
        :type battle: AbstractBattle

        :return: The reward for battle.
        :rtype: float
        """
        pass

    @abstractmethod
    def embed_battle(self, battle: AbstractBattle) -> ObsType:
        """
        Returns the embedding of the current battle state in a format compatible with
        the Gymnasium API.

        :param battle: The current battle state.
        :type battle: AbstractBattle

        :return: The embedding of the current battle state.
        """
        pass

    @staticmethod
    @abstractmethod
    def action_to_order(
        action: ActionType, battle: Any, fake: bool = False, strict: bool = True
    ) -> BattleOrder:
        """
        Returns the BattleOrder relative to the given action.

        :param action: The action to take.
        :type action: ActionType
        :param battle: The current battle state
        :type battle: AbstractBattle
        :param fake: If true, action-order converters will try to avoid returning a default
            output if at all possible, even if the output isn't a legal decision. Defaults
            to False.
        :type fake: bool
        :param strict: If true, action-order converters will throw an error if the move is
            illegal. Otherwise, it will return default. Defaults to True.
        :type strict: bool

        :return: The battle order for the given action in context of the current battle.
        :rtype: BattleOrder
        """
        pass

    @staticmethod
    @abstractmethod
    def order_to_action(
        order: BattleOrder, battle: Any, fake: bool = False, strict: bool = True
    ) -> ActionType:
        """
        Returns the action relative to the given BattleOrder.

        :param order: The order to take.
        :type order: BattleOrder
        :param battle: The current battle state
        :type battle: AbstractBattle
        :param fake: If true, action-order converters will try to avoid returning a default
            output if at all possible, even if the output isn't a legal decision. Defaults
            to False.
        :type fake: bool
        :param strict: If true, action-order converters will throw an error if the move is
            illegal. Otherwise, it will return default. Defaults to True.
        :type strict: bool

        :return: The action for the given battle order in context of the current battle.
        :rtype: ActionType
        """
        pass

    ###################################################################################
    # Helper methods

    def reward_computing_helper(
        self,
        battle: AbstractBattle,
        *,
        fainted_value: float = 0.0,
        hp_value: float = 0.0,
        number_of_pokemons: int = 6,
        starting_value: float = 0.0,
        status_value: float = 0.0,
        victory_value: float = 1.0,
    ) -> float:
        """A helper function to compute rewards.

        The reward is computed by computing the value of a game state, and by comparing
        it to the last state.

        State values are computed by weighting different factor. Fainted pokemons,
        their remaining HP, inflicted statuses and winning are taken into account.

        For instance, if the last time this function was called for battle A it had
        a state value of 8 and this call leads to a value of 9, the returned reward will
        be 9 - 8 = 1.

        Consider a single battle where each player has 6 pokemons. No opponent pokemon
        has fainted, but our team has one fainted pokemon. Three opposing pokemons are
        burned. We have one pokemon missing half of its HP, and our fainted pokemon has
        no HP left.

        The value of this state will be:

        - With fainted value: 1, status value: 0.5, hp value: 1:
            = - 1 (fainted) + 3 * 0.5 (status) - 1.5 (our hp) = -1
        - With fainted value: 3, status value: 0, hp value: 1:
            = - 3 + 3 * 0 - 1.5 = -4.5

        :param battle: The battle for which to compute rewards.
        :type battle: AbstractBattle
        :param fainted_value: The reward weight for fainted pokemons. Defaults to 0.
        :type fainted_value: float
        :param hp_value: The reward weight for hp per pokemon. Defaults to 0.
        :type hp_value: float
        :param number_of_pokemons: The number of pokemons per team. Defaults to 6.
        :type number_of_pokemons: int
        :param starting_value: The default reference value evaluation. Defaults to 0.
        :type starting_value: float
        :param status_value: The reward value per non-fainted status. Defaults to 0.
        :type status_value: float
        :param victory_value: The reward value for winning. Defaults to 1.
        :type victory_value: float
        :return: The reward.
        :rtype: float
        """
        if battle not in self._reward_buffer:
            self._reward_buffer[battle] = starting_value
        current_value = 0.0

        for mon in battle.team.values():
            current_value += mon.current_hp_fraction * hp_value
            if mon.fainted:
                current_value -= fainted_value
            elif mon.status is not None:
                current_value -= status_value

        current_value += (number_of_pokemons - len(battle.team)) * hp_value

        for mon in battle.opponent_team.values():
            current_value -= mon.current_hp_fraction * hp_value
            if mon.fainted:
                current_value += fainted_value
            elif mon.status is not None:
                current_value += status_value

        current_value -= (number_of_pokemons - len(battle.opponent_team)) * hp_value

        if battle.won:
            current_value += victory_value
        elif battle.lost:
            current_value -= victory_value

        to_return = current_value - self._reward_buffer[battle]
        self._reward_buffer[battle] = current_value

        return to_return

    def get_additional_info(self) -> Dict[str, Dict[str, Any]]:
        """
        Returns additional info for the reset method.
        Override only if you really need it.

        :return: Additional information as a Dict
        :rtype: Dict
        """
        return {self.possible_agents[0]: {}, self.possible_agents[1]: {}}

    @staticmethod
    def calc_term_trunc(battle: AbstractBattle):
        terminated = False
        truncated = False
        if battle.finished:
            size = battle.team_size
            remaining_mons = size - len(
                [mon for mon in battle.team.values() if mon.fainted]
            )
            remaining_opponent_mons = size - len(
                [mon for mon in battle.opponent_team.values() if mon.fainted]
            )
            if (remaining_mons == 0) != (remaining_opponent_mons == 0):
                terminated = True
            else:
                truncated = True
        return terminated, truncated

    def reset_battles(self):
        """Resets the player's inner battle tracker."""
        self.agent1.reset_battles()
        self.agent2.reset_battles()

    def done(self, timeout: Optional[int] = None) -> bool:
        """
        Returns True if the task is done or is done after the timeout, false otherwise.

        :param timeout: The amount of time to wait for if the task is not already done.
            If empty it will wait until the task is done.
        :type timeout: int, optional

        :return: True if the task is done or if the task gets completed after the
            timeout.
        :rtype: bool
        """
        if self._challenge_task is None:
            return True
        if timeout is None:
            self._challenge_task.result()
            return True
        if self._challenge_task.done():
            return True
        time.sleep(timeout)
        return self._challenge_task.done()<|MERGE_RESOLUTION|>--- conflicted
+++ resolved
@@ -23,11 +23,8 @@
 from poke_env.concurrency import create_in_poke_loop
 from poke_env.player.battle_order import (
     BattleOrder,
-<<<<<<< HEAD
     DefaultBattleOrder,
     DoubleBattleOrder,
-=======
->>>>>>> d94b177d
     ForfeitBattleOrder,
     _EmptyBattleOrder,
 )
