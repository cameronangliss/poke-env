"""This module defines a player class with the Gymnasium API on the main thread.
For a black-box implementation consider using the module env_player.
"""

import asyncio
import copy
import time
from abc import abstractmethod
from concurrent.futures import Future
from threading import Thread
from typing import Any, Awaitable, Dict, Generic, Optional, Tuple, TypeVar, Union
from weakref import WeakKeyDictionary

from gymnasium.spaces import Space
from gymnasium.utils import seeding
from numpy.random import Generator
from pettingzoo.utils.env import ParallelEnv  # type: ignore[import-untyped]

from poke_env.battle.abstract_battle import AbstractBattle
from poke_env.battle.battle import Battle
from poke_env.battle.double_battle import DoubleBattle
from poke_env.battle.pokemon import Pokemon
from poke_env.concurrency import create_in_poke_loop
from poke_env.player.battle_order import (
    BattleOrder,
    DoubleBattleOrder,
    ForfeitBattleOrder,
    _EmptyBattleOrder,
)
from poke_env.player.player import Player
from poke_env.ps_client import AccountConfiguration
from poke_env.ps_client.server_configuration import (
    LocalhostServerConfiguration,
    ServerConfiguration,
)
from poke_env.teambuilder.teambuilder import Teambuilder

ItemType = TypeVar("ItemType")
ObsType = TypeVar("ObsType")
ActionType = TypeVar("ActionType")


class _AsyncQueue(Generic[ItemType]):
    def __init__(
        self,
        queue: asyncio.Queue[ItemType],
        loop: asyncio.AbstractEventLoop,
    ):
        self.queue = queue
        self._loop = loop

    async def async_get(self) -> ItemType:
        return await self.queue.get()

    def get(self) -> ItemType:
        res = asyncio.run_coroutine_threadsafe(self.async_get(), self._loop)
        return res.result()

    def race_get(self, *events: asyncio.Event) -> Optional[ItemType]:
        async def _race_get() -> Optional[ItemType]:
            get_task = asyncio.create_task(self.async_get())
            wait_tasks = [asyncio.create_task(e.wait()) for e in events]
            done, pending = await asyncio.wait(
                {get_task, *wait_tasks},
                return_when=asyncio.FIRST_COMPLETED,
            )
            for p in pending:
                p.cancel()
            if get_task in done:
                return get_task.result()
            else:
                return None

        res = asyncio.run_coroutine_threadsafe(_race_get(), self._loop)
        return res.result()

    async def async_put(self, item: ItemType):
        await self.queue.put(item)

    def put(self, item: ItemType):
        task = asyncio.run_coroutine_threadsafe(self.queue.put(item), self._loop)
        task.result()

    def empty(self):
        return self.queue.empty()


class _EnvPlayer(Player):
    battle_queue: _AsyncQueue[AbstractBattle]
    order_queue: _AsyncQueue[BattleOrder]

    def __init__(self, *args: Any, **kwargs: Any):
        super().__init__(*args, **kwargs)
        self.battle_queue = _AsyncQueue(
            create_in_poke_loop(asyncio.Queue, self.ps_client.loop, 1),
            self.ps_client.loop,
        )
        self.order_queue = _AsyncQueue(
            create_in_poke_loop(asyncio.Queue, self.ps_client.loop, 1),
            self.ps_client.loop,
        )
        self.battle: Optional[AbstractBattle] = None

    def choose_move(self, battle: AbstractBattle) -> Awaitable[BattleOrder]:
        return self._env_move(battle)

    def teampreview(self, battle: AbstractBattle) -> Awaitable[str]:
        return self._teampreview(battle)

    async def _teampreview(self, battle: AbstractBattle) -> str:
        if isinstance(battle, Battle):
            return self.random_teampreview(battle)
        elif isinstance(battle, DoubleBattle):
            order1 = await self._env_move(battle)
            if isinstance(order1, (ForfeitBattleOrder, _EmptyBattleOrder)):
                return order1.message
            upd_battle = self._simulate_teampreview_switchin(order1, battle)
            order2 = await self._env_move(upd_battle)
            if isinstance(order2, (ForfeitBattleOrder, _EmptyBattleOrder)):
                return order1.message
            action1 = self.order_to_action(order1, battle)  # type: ignore
            action2 = self.order_to_action(order2, upd_battle)  # type: ignore
            assert all(action1 >= 0) and all(action2 >= 0)
            return f"/team {action1[0]}{action1[1]}{action2[0]}{action2[1]}"
        else:
            raise TypeError()

    @staticmethod
    def _simulate_teampreview_switchin(order: BattleOrder, battle: DoubleBattle):
        assert isinstance(order, DoubleBattleOrder)
        assert order.first_order is not None
        assert order.second_order is not None
        pokemon1 = order.first_order.order
        pokemon2 = order.second_order.order
        assert isinstance(pokemon1, Pokemon)
        assert isinstance(pokemon2, Pokemon)
        upd_battle = copy.deepcopy(battle)
        upd_battle.switch(
            f"{upd_battle.player_role}a: {pokemon1.base_species.capitalize()}",
            pokemon1._last_details,
            f"{pokemon1.current_hp}/{pokemon1.max_hp}",
        )
        upd_battle.switch(
            f"{upd_battle.player_role}b: {pokemon2.base_species.capitalize()}",
            pokemon2._last_details,
            f"{pokemon2.current_hp}/{pokemon2.max_hp}",
        )
        upd_battle.available_switches[0] = [
            p
            for p in battle.available_switches[0]
            if p.base_species not in [pokemon1.base_species, pokemon2.base_species]
        ]
        upd_battle.available_switches[1] = [
            p
            for p in battle.available_switches[1]
            if p.base_species not in [pokemon1.base_species, pokemon2.base_species]
        ]
        return upd_battle

    async def _env_move(self, battle: AbstractBattle) -> BattleOrder:
        if not self.battle or self.battle.finished:
            self.battle = battle
        assert self.battle.battle_tag == battle.battle_tag
        await self.battle_queue.async_put(battle)
        order = await self.order_queue.async_get()
        return order

    def _battle_finished_callback(self, battle: AbstractBattle):
        asyncio.run_coroutine_threadsafe(
            self.battle_queue.async_put(battle), self.ps_client.loop
        )


class PokeEnv(ParallelEnv[str, ObsType, ActionType]):
    """
    Base class implementing the PettingZoo API on the main thread.
    """

    def __init__(
        self,
        *,
        account_configuration1: Optional[AccountConfiguration] = None,
        account_configuration2: Optional[AccountConfiguration] = None,
        avatar: Optional[int] = None,
        battle_format: str = "gen8randombattle",
        log_level: Optional[int] = None,
        save_replays: Union[bool, str] = False,
        server_configuration: Optional[
            ServerConfiguration
        ] = LocalhostServerConfiguration,
        accept_open_team_sheet: Optional[bool] = False,
        start_timer_on_battle_start: bool = False,
        start_listening: bool = True,
        open_timeout: Optional[float] = 10.0,
        ping_interval: Optional[float] = 20.0,
        ping_timeout: Optional[float] = 20.0,
        challenge_timeout: Optional[int] = 60,
        team: Optional[Union[str, Teambuilder]] = None,
        fake: bool = False,
        strict: bool = True,
    ):
        """
        :param account_configuration: Player configuration. If empty, defaults to an
            automatically generated username with no password. This option must be set
            if the server configuration requires authentication.
        :type account_configuration: AccountConfiguration, optional
        :param avatar: Player avatar id. Optional.
        :type avatar: int, optional
        :param battle_format: Name of the battle format this player plays. Defaults to
            gen8randombattle.
        :type battle_format: Optional, str. Default to randombattles, with specifics
            varying per class.
        :param log_level: The player's logger level.
        :type log_level: int. Defaults to logging's default level.
        :param save_replays: Whether to save battle replays. Can be a boolean, where
            True will lead to replays being saved in a potentially new /replay folder,
            or a string representing a folder where replays will be saved.
        :type save_replays: bool or str
        :param server_configuration: Server configuration. Defaults to Localhost Server
            Configuration.
        :type server_configuration: ServerConfiguration, optional
        :param start_listening: Whether to start listening to the server. Defaults to
            True.
        :type start_listening: bool
        :param accept_open_team_sheet: Whether to automatically start the battle with
            open team sheets on. Defaults to False.
        :param start_timer_on_battle_start: Whether to automatically start the battle
            timer on battle start. Defaults to False.
        :type start_timer_on_battle_start: bool
        :param open_timeout: How long to wait for a timeout when connecting the socket
            (important for backend websockets.
            Increase only if timeouts occur during runtime).
            If None connect will never time out.
        :type open_timeout: float, optional
        :param ping_interval: How long between keepalive pings (Important for backend
            websockets). If None, disables keepalive entirely.
        :type ping_interval: float, optional
        :param ping_timeout: How long to wait for a timeout of a specific ping
            (important for backend websockets.
            Increase only if timeouts occur during runtime).
            If None pings will never time out.
        :type ping_timeout: float, optional
        :param team: The team to use for formats requiring a team. Can be a showdown
            team string, a showdown packed team string, of a ShowdownTeam object.
            Defaults to None.
        :type team: str or Teambuilder, optional
        :param fake: If true, action-order converters will try to avoid returning a default
            output if at all possible, even if the output isn't a legal decision. Defaults
            to False.
        :type fake: bool
        :param strict: If true, action-order converters will throw an error if the move is
            illegal. Otherwise, it will return default. Defaults to True.
        :type: strict: bool
        """
        self._avatar = avatar
        self._battle_format = battle_format
        self._log_level = log_level
        self._save_replays = save_replays
        self._server_configuration = server_configuration
        self._accept_open_team_sheet = accept_open_team_sheet
        self._start_timer_on_battle_start = start_timer_on_battle_start
        self._start_listening = start_listening
        self._open_timeout = open_timeout
        self._ping_interval = ping_interval
        self._ping_timeout = ping_timeout
        self._challenge_timeout = challenge_timeout
        self._team = team
        self._fake = fake
        self._strict = strict
        self._loop = asyncio.new_event_loop()
        Thread(target=self._loop.run_forever, daemon=True).start()
        self.agent1 = _EnvPlayer(
            account_configuration=account_configuration1
            or AccountConfiguration.generate(self.__class__.__name__, rand=True),
            avatar=avatar,
            battle_format=battle_format,
            log_level=log_level,
            max_concurrent_battles=1,
            save_replays=save_replays,
            server_configuration=server_configuration,
            accept_open_team_sheet=accept_open_team_sheet,
            start_timer_on_battle_start=start_timer_on_battle_start,
            start_listening=start_listening,
            open_timeout=open_timeout,
            ping_interval=ping_interval,
            ping_timeout=ping_timeout,
            loop=self._loop,
            team=team,
        )
        self.agent1.action_to_order = self.action_to_order  # type: ignore
        self.agent1.order_to_action = self.order_to_action  # type: ignore
        self.agent2 = _EnvPlayer(
            account_configuration=account_configuration2
            or AccountConfiguration.generate(self.__class__.__name__, rand=True),
            avatar=avatar,
            battle_format=battle_format,
            log_level=log_level,
            max_concurrent_battles=1,
            save_replays=save_replays,
            server_configuration=server_configuration,
            accept_open_team_sheet=accept_open_team_sheet,
            start_timer_on_battle_start=start_timer_on_battle_start,
            start_listening=start_listening,
            open_timeout=open_timeout,
            ping_interval=ping_interval,
            ping_timeout=ping_timeout,
            loop=self._loop,
            team=team,
        )
        self.agent2.action_to_order = self.action_to_order  # type: ignore
        self.agent2.order_to_action = self.order_to_action  # type: ignore
        self.agents = [self.agent1.username, self.agent2.username]
        self.possible_agents = [self.agent1.username, self.agent2.username]
        self.battle1: Optional[AbstractBattle] = None
        self.battle2: Optional[AbstractBattle] = None
        self.agent1_to_move = False
        self.agent2_to_move = False
        self._np_random: Optional[Generator] = None
        self._reward_buffer: WeakKeyDictionary[AbstractBattle, float] = (
            WeakKeyDictionary()
        )
        self._challenge_task: Optional[Future[Any]] = None

    def __getstate__(self) -> Dict[str, Any]:
        state = self.__dict__.copy()
        state["_loop"] = None
        state["agent1"] = None
        state["agent2"] = None
        state["_reward_buffer"] = None
        state["_challenge_task"] = None
        return state

    def __setstate__(self, state: Dict[str, Any]):
        self.__dict__.update(state)
        self._loop = asyncio.new_event_loop()
        Thread(target=self._loop.run_forever, daemon=True).start()
        self.agent1 = _EnvPlayer(
            account_configuration=AccountConfiguration.generate(
                self.__class__.__name__, rand=True
            ),
            avatar=self._avatar,
            battle_format=self._battle_format,
            log_level=self._log_level,
            max_concurrent_battles=1,
            save_replays=self._save_replays,
            server_configuration=self._server_configuration,
            accept_open_team_sheet=self._accept_open_team_sheet,
            start_timer_on_battle_start=self._start_timer_on_battle_start,
            start_listening=self._start_listening,
            open_timeout=self._open_timeout,
            ping_interval=self._ping_interval,
            ping_timeout=self._ping_timeout,
            loop=self._loop,
            team=self._team,
        )
        self.agent1.action_to_order = self.action_to_order  # type: ignore
        self.agent1.order_to_action = self.order_to_action  # type: ignore
        self.agent2 = _EnvPlayer(
            account_configuration=AccountConfiguration.generate(
                self.__class__.__name__, rand=True
            ),
            avatar=self._avatar,
            battle_format=self._battle_format,
            log_level=self._log_level,
            max_concurrent_battles=1,
            save_replays=self._save_replays,
            server_configuration=self._server_configuration,
            accept_open_team_sheet=self._accept_open_team_sheet,
            start_timer_on_battle_start=self._start_timer_on_battle_start,
            start_listening=self._start_listening,
            ping_interval=self._ping_interval,
            ping_timeout=self._ping_timeout,
            loop=self._loop,
            team=self._team,
        )
        self.agent2.action_to_order = self.action_to_order  # type: ignore
        self.agent2.order_to_action = self.order_to_action  # type: ignore
        self.agents = []
        old_names = self.possible_agents
        self.possible_agents = [self.agent1.username, self.agent2.username]
        for old, new in zip(old_names, self.possible_agents):
            self.observation_spaces[new] = self.observation_spaces.pop(old)
            self.action_spaces[new] = self.action_spaces.pop(old)
        self._reward_buffer = WeakKeyDictionary()

    ###################################################################################
    # PettingZoo API
    # https://pettingzoo.farama.org/api/parallel/#parallelenv

    def step(self, actions: Dict[str, ActionType]) -> Tuple[
        Dict[str, ObsType],
        Dict[str, float],
        Dict[str, bool],
        Dict[str, bool],
        Dict[str, Dict[str, Any]],
    ]:
        assert self.battle1 is not None
        assert self.battle2 is not None
        assert not self.battle1.finished
        assert not self.battle2.finished
        if self.agent1_to_move:
            self.agent1_to_move = False
            order1 = self.action_to_order(
                actions[self.agents[0]],
                self.battle1,
                fake=self._fake,
                strict=self._strict,
            )
            self.agent1.order_queue.put(order1)
        if self.agent2_to_move:
            self.agent2_to_move = False
            order2 = self.action_to_order(
                actions[self.agents[1]],
                self.battle2,
                fake=self._fake,
                strict=self._strict,
            )
            self.agent2.order_queue.put(order2)
        battle1 = self.agent1.battle_queue.race_get(
            self.agent1._waiting, self.agent2._trying_again
        )
        battle2 = self.agent2.battle_queue.race_get(
            self.agent2._waiting, self.agent1._trying_again
        )
        self.agent1_to_move = battle1 is not None
        self.agent2_to_move = battle2 is not None
        if battle1 is None:
            self.agent1._waiting.clear()
            self.agent2._trying_again.clear()
            battle1 = self.battle1
        if battle2 is None:
            self.agent2._waiting.clear()
            self.agent1._trying_again.clear()
            battle2 = self.battle2
        observations = {
            self.agents[0]: self.embed_battle(battle1),
            self.agents[1]: self.embed_battle(battle2),
        }
        reward = {
            self.agents[0]: self.calc_reward(battle1),
            self.agents[1]: self.calc_reward(battle2),
        }
        term1, trunc1 = self.calc_term_trunc(battle1)
        term2, trunc2 = self.calc_term_trunc(battle2)
        terminated = {self.agents[0]: term1, self.agents[1]: term2}
        truncated = {self.agents[0]: trunc1, self.agents[1]: trunc2}
        return observations, reward, terminated, truncated, self.get_additional_info()

    def reset(
        self,
        seed: Optional[int] = None,
        options: Optional[Dict[str, Any]] = None,
    ) -> Tuple[Dict[str, ObsType], Dict[str, Dict[str, Any]]]:
        self.agents = [self.agent1.username, self.agent2.username]
        if seed is not None:
            self._np_random, seed = seeding.np_random(seed)
        if self.battle1 and not self.battle1.finished:
            assert self.battle2 is not None
            if self.battle1 == self.agent1.battle:
                if self.agent1_to_move:
                    self.agent1_to_move = False
                    self.agent1.order_queue.put(ForfeitBattleOrder())
                    if self.agent2_to_move:
                        self.agent2_to_move = False
                        self.agent2.order_queue.put(_EmptyBattleOrder())
                else:
                    assert self.agent2_to_move
                    self.agent2_to_move = False
                    self.agent2.order_queue.put(ForfeitBattleOrder())
                self.agent1.battle_queue.get()
                self.agent2.battle_queue.get()
            else:
                raise RuntimeError(
                    "Environment and agent aren't synchronized. Try to restart"
                )
        self._challenge_task = asyncio.run_coroutine_threadsafe(
            self.agent1.battle_against(self.agent2, n_battles=1), self._loop
        )
        try:
            asyncio.run_coroutine_threadsafe(
                asyncio.wait_for(
                    self.agent1._battle_start_condition.wait(), self._challenge_timeout
                ),
<<<<<<< HEAD
                self._loop,
            )
=======
                POKE_LOOP,
            ).result()
>>>>>>> 6bf51aa6
        except asyncio.TimeoutError:
            raise asyncio.TimeoutError("Agent is not challenging")
        self.battle1 = self.agent1.battle_queue.get()
        self.battle2 = self.agent2.battle_queue.get()
        self.agent1_to_move = True
        self.agent2_to_move = True
        observations = {
            self.agents[0]: self.embed_battle(self.battle1),
            self.agents[1]: self.embed_battle(self.battle2),
        }
        return observations, self.get_additional_info()

    def render(self, mode: str = "human"):
        if self.battle1 is not None:
            print(
                "  Turn %4d. | [%s][%3d/%3dhp] %10.10s - %10.10s [%3d%%hp][%s]"
                % (
                    self.battle1.turn,
                    "".join(
                        [
                            "⦻" if mon.fainted else "●"
                            for mon in self.battle1.team.values()
                        ]
                    ),
                    self.battle1.active_pokemon.current_hp or 0,
                    self.battle1.active_pokemon.max_hp or 0,
                    self.battle1.active_pokemon.species,
                    self.battle1.opponent_active_pokemon.species,
                    self.battle1.opponent_active_pokemon.current_hp or 0,
                    "".join(
                        [
                            "⦻" if mon.fainted else "●"
                            for mon in self.battle1.opponent_team.values()
                        ]
                    ),
                ),
                end="\n" if self.battle1.finished else "\r",
            )

    def close(self, force: bool = True, wait: bool = True):
        if force:
            if self.battle1 and not self.battle1.finished:
                assert self.battle2 is not None
                if not self.agent1.battle_queue.empty():
                    self.agent1.battle_queue.get()
                if not self.agent2.battle_queue.empty():
                    self.agent2.battle_queue.get()
                if self.agent1_to_move:
                    self.agent1_to_move = False
                    self.agent1.order_queue.put(ForfeitBattleOrder())
                    if self.agent2_to_move:
                        self.agent2_to_move = False
                        self.agent2.order_queue.put(_EmptyBattleOrder())
                else:
                    assert self.agent2_to_move
                    self.agent2_to_move = False
                    self.agent2.order_queue.put(ForfeitBattleOrder())
        if wait and self._challenge_task is not None:
            self._challenge_task.result()
        if self._challenge_task is None or self._challenge_task.done():
            self.reset_battles()
        self._challenge_task = None
        self.battle1 = None
        self.battle2 = None
        self.agent1.battle = None
        self.agent2.battle = None
        while not self.agent1.order_queue.empty():
            self.agent1.order_queue.get()
        while not self.agent2.order_queue.empty():
            self.agent2.order_queue.get()
        while not self.agent1.battle_queue.empty():
            self.agent1.battle_queue.get()
        while not self.agent2.battle_queue.empty():
            self.agent2.battle_queue.get()

    def observation_space(self, agent: str) -> Space[ObsType]:
        return self.observation_spaces[agent]

    def action_space(self, agent: str) -> Space[ActionType]:
        return self.action_spaces[agent]

    ###################################################################################
    # Abstract methods

    @abstractmethod
    def calc_reward(self, battle: AbstractBattle) -> float:
        """
        Returns the reward for the current battle state.

        :param battle: The current battle state.
        :type battle: AbstractBattle

        :return: The reward for battle.
        :rtype: float
        """
        pass

    @abstractmethod
    def embed_battle(self, battle: AbstractBattle) -> ObsType:
        """
        Returns the embedding of the current battle state in a format compatible with
        the Gymnasium API.

        :param battle: The current battle state.
        :type battle: AbstractBattle

        :return: The embedding of the current battle state.
        """
        pass

    @staticmethod
    @abstractmethod
    def action_to_order(
        action: ActionType, battle: Any, fake: bool = False, strict: bool = True
    ) -> BattleOrder:
        """
        Returns the BattleOrder relative to the given action.

        :param action: The action to take.
        :type action: ActionType
        :param battle: The current battle state
        :type battle: AbstractBattle
        :param fake: If true, action-order converters will try to avoid returning a default
            output if at all possible, even if the output isn't a legal decision. Defaults
            to False.
        :type fake: bool
        :param strict: If true, action-order converters will throw an error if the move is
            illegal. Otherwise, it will return default. Defaults to True.
        :type strict: bool

        :return: The battle order for the given action in context of the current battle.
        :rtype: BattleOrder
        """
        pass

    @staticmethod
    @abstractmethod
    def order_to_action(
        order: BattleOrder, battle: Any, fake: bool = False, strict: bool = True
    ) -> ActionType:
        """
        Returns the action relative to the given BattleOrder.

        :param order: The order to take.
        :type order: BattleOrder
        :param battle: The current battle state
        :type battle: AbstractBattle
        :param fake: If true, action-order converters will try to avoid returning a default
            output if at all possible, even if the output isn't a legal decision. Defaults
            to False.
        :type fake: bool
        :param strict: If true, action-order converters will throw an error if the move is
            illegal. Otherwise, it will return default. Defaults to True.
        :type strict: bool

        :return: The action for the given battle order in context of the current battle.
        :rtype: ActionType
        """
        pass

    ###################################################################################
    # Helper methods

    def reward_computing_helper(
        self,
        battle: AbstractBattle,
        *,
        fainted_value: float = 0.0,
        hp_value: float = 0.0,
        number_of_pokemons: int = 6,
        starting_value: float = 0.0,
        status_value: float = 0.0,
        victory_value: float = 1.0,
    ) -> float:
        """A helper function to compute rewards.

        The reward is computed by computing the value of a game state, and by comparing
        it to the last state.

        State values are computed by weighting different factor. Fainted pokemons,
        their remaining HP, inflicted statuses and winning are taken into account.

        For instance, if the last time this function was called for battle A it had
        a state value of 8 and this call leads to a value of 9, the returned reward will
        be 9 - 8 = 1.

        Consider a single battle where each player has 6 pokemons. No opponent pokemon
        has fainted, but our team has one fainted pokemon. Three opposing pokemons are
        burned. We have one pokemon missing half of its HP, and our fainted pokemon has
        no HP left.

        The value of this state will be:

        - With fainted value: 1, status value: 0.5, hp value: 1:
            = - 1 (fainted) + 3 * 0.5 (status) - 1.5 (our hp) = -1
        - With fainted value: 3, status value: 0, hp value: 1:
            = - 3 + 3 * 0 - 1.5 = -4.5

        :param battle: The battle for which to compute rewards.
        :type battle: AbstractBattle
        :param fainted_value: The reward weight for fainted pokemons. Defaults to 0.
        :type fainted_value: float
        :param hp_value: The reward weight for hp per pokemon. Defaults to 0.
        :type hp_value: float
        :param number_of_pokemons: The number of pokemons per team. Defaults to 6.
        :type number_of_pokemons: int
        :param starting_value: The default reference value evaluation. Defaults to 0.
        :type starting_value: float
        :param status_value: The reward value per non-fainted status. Defaults to 0.
        :type status_value: float
        :param victory_value: The reward value for winning. Defaults to 1.
        :type victory_value: float
        :return: The reward.
        :rtype: float
        """
        if battle not in self._reward_buffer:
            self._reward_buffer[battle] = starting_value
        current_value = 0.0

        for mon in battle.team.values():
            current_value += mon.current_hp_fraction * hp_value
            if mon.fainted:
                current_value -= fainted_value
            elif mon.status is not None:
                current_value -= status_value

        current_value += (number_of_pokemons - len(battle.team)) * hp_value

        for mon in battle.opponent_team.values():
            current_value -= mon.current_hp_fraction * hp_value
            if mon.fainted:
                current_value += fainted_value
            elif mon.status is not None:
                current_value += status_value

        current_value -= (number_of_pokemons - len(battle.opponent_team)) * hp_value

        if battle.won:
            current_value += victory_value
        elif battle.lost:
            current_value -= victory_value

        to_return = current_value - self._reward_buffer[battle]
        self._reward_buffer[battle] = current_value

        return to_return

    def get_additional_info(self) -> Dict[str, Dict[str, Any]]:
        """
        Returns additional info for the reset method.
        Override only if you really need it.

        :return: Additional information as a Dict
        :rtype: Dict
        """
        return {self.possible_agents[0]: {}, self.possible_agents[1]: {}}

    @staticmethod
    def calc_term_trunc(battle: AbstractBattle):
        terminated = False
        truncated = False
        if battle.finished:
            size = battle.team_size
            remaining_mons = size - len(
                [mon for mon in battle.team.values() if mon.fainted]
            )
            remaining_opponent_mons = size - len(
                [mon for mon in battle.opponent_team.values() if mon.fainted]
            )
            if (remaining_mons == 0) != (remaining_opponent_mons == 0):
                terminated = True
            else:
                truncated = True
        return terminated, truncated

    def reset_battles(self):
        """Resets the player's inner battle tracker."""
        self.agent1.reset_battles()
        self.agent2.reset_battles()

    def done(self, timeout: Optional[int] = None) -> bool:
        """
        Returns True if the task is done or is done after the timeout, false otherwise.

        :param timeout: The amount of time to wait for if the task is not already done.
            If empty it will wait until the task is done.
        :type timeout: int, optional

        :return: True if the task is done or if the task gets completed after the
            timeout.
        :rtype: bool
        """
        if self._challenge_task is None:
            return True
        if timeout is None:
            self._challenge_task.result()
            return True
        if self._challenge_task.done():
            return True
        time.sleep(timeout)
        return self._challenge_task.done()<|MERGE_RESOLUTION|>--- conflicted
+++ resolved
@@ -481,13 +481,8 @@
                 asyncio.wait_for(
                     self.agent1._battle_start_condition.wait(), self._challenge_timeout
                 ),
-<<<<<<< HEAD
                 self._loop,
-            )
-=======
-                POKE_LOOP,
             ).result()
->>>>>>> 6bf51aa6
         except asyncio.TimeoutError:
             raise asyncio.TimeoutError("Agent is not challenging")
         self.battle1 = self.agent1.battle_queue.get()
