"""This module defines a player class with the Gymnasium API on the main thread.
For a black-box implementation consider using the module env_player.
"""

import asyncio
import copy
import time
from abc import abstractmethod
from concurrent.futures import Future
from threading import Thread
from typing import Any, Awaitable, Dict, Generic, Optional, Tuple, TypeVar, Union
from weakref import WeakKeyDictionary

from gymnasium.spaces import Space
from gymnasium.utils import seeding
from numpy.random import Generator
from pettingzoo.utils.env import ParallelEnv  # type: ignore[import-untyped]

from poke_env.battle.abstract_battle import AbstractBattle
from poke_env.battle.battle import Battle
from poke_env.battle.double_battle import DoubleBattle
from poke_env.battle.pokemon import Pokemon
from poke_env.concurrency import create_in_poke_loop
from poke_env.player.battle_order import (
    BattleOrder,
    DoubleBattleOrder,
    ForfeitBattleOrder,
    _EmptyBattleOrder,
)
from poke_env.player.player import Player
from poke_env.ps_client import AccountConfiguration
from poke_env.ps_client.server_configuration import (
    LocalhostServerConfiguration,
    ServerConfiguration,
)
from poke_env.teambuilder.teambuilder import Teambuilder

ItemType = TypeVar("ItemType")
ObsType = TypeVar("ObsType")
ActionType = TypeVar("ActionType")


class _AsyncQueue(Generic[ItemType]):
    def __init__(
        self,
        queue: asyncio.Queue[ItemType],
        loop: asyncio.AbstractEventLoop,
    ):
        self.queue = queue
        self._loop = loop

    async def async_get(self) -> ItemType:
        return await self.queue.get()

    def get(self) -> ItemType:
        res = asyncio.run_coroutine_threadsafe(self.async_get(), self._loop)
        return res.result()

    def race_get(self, *events: asyncio.Event) -> Optional[ItemType]:
        async def _race_get() -> Optional[ItemType]:
            get_task = asyncio.create_task(self.async_get())
            wait_tasks = [asyncio.create_task(e.wait()) for e in events]
            done, pending = await asyncio.wait(
                {get_task, *wait_tasks},
                return_when=asyncio.FIRST_COMPLETED,
            )
            for p in pending:
                p.cancel()
            if get_task in done:
                return get_task.result()
            else:
                return None

        res = asyncio.run_coroutine_threadsafe(_race_get(), self._loop)
        return res.result()

    async def async_put(self, item: ItemType):
        await self.queue.put(item)

    def put(self, item: ItemType):
        task = asyncio.run_coroutine_threadsafe(self.queue.put(item), self._loop)
        task.result()

    def empty(self):
        return self.queue.empty()


class _EnvPlayer(Player):
    battle_queue: _AsyncQueue[AbstractBattle]
    order_queue: _AsyncQueue[BattleOrder]

    def __init__(self, *args: Any, **kwargs: Any):
        super().__init__(*args, **kwargs)
        self.battle_queue = _AsyncQueue(
            create_in_poke_loop(asyncio.Queue, self.ps_client.loop, 1),
            self.ps_client.loop,
        )
        self.order_queue = _AsyncQueue(
            create_in_poke_loop(asyncio.Queue, self.ps_client.loop, 1),
            self.ps_client.loop,
        )
        self.battle: Optional[AbstractBattle] = None

    def choose_move(self, battle: AbstractBattle) -> Awaitable[BattleOrder]:
        return self._env_move(battle)

    def teampreview(self, battle: AbstractBattle) -> Awaitable[str]:
        return self._teampreview(battle)

    async def _teampreview(self, battle: AbstractBattle) -> str:
        if isinstance(battle, Battle):
            return self.random_teampreview(battle)
        elif isinstance(battle, DoubleBattle):
            order1 = await self._env_move(battle)
            if isinstance(order1, (ForfeitBattleOrder, _EmptyBattleOrder)):
                return order1.message
            upd_battle = self._simulate_teampreview_switchin(order1, battle)
            order2 = await self._env_move(upd_battle)
            if isinstance(order2, (ForfeitBattleOrder, _EmptyBattleOrder)):
                return order1.message
            action1 = self.order_to_action(order1, battle)  # type: ignore
            action2 = self.order_to_action(order2, upd_battle)  # type: ignore
            assert all(action1 >= 0) and all(action2 >= 0)
            return f"/team {action1[0]}{action1[1]}{action2[0]}{action2[1]}"
        else:
            raise TypeError()

    @staticmethod
    def _simulate_teampreview_switchin(order: BattleOrder, battle: DoubleBattle):
        assert isinstance(order, DoubleBattleOrder)
        assert order.first_order is not None
        assert order.second_order is not None
        pokemon1 = order.first_order.order
        pokemon2 = order.second_order.order
        assert isinstance(pokemon1, Pokemon)
        assert isinstance(pokemon2, Pokemon)
        upd_battle = copy.deepcopy(battle)
        upd_battle.switch(
            f"{upd_battle.player_role}a: {pokemon1.base_species.capitalize()}",
            pokemon1._last_details,
            f"{pokemon1.current_hp}/{pokemon1.max_hp}",
        )
        upd_battle.switch(
            f"{upd_battle.player_role}b: {pokemon2.base_species.capitalize()}",
            pokemon2._last_details,
            f"{pokemon2.current_hp}/{pokemon2.max_hp}",
        )
        upd_battle.available_switches[0] = [
            p
            for p in battle.available_switches[0]
            if p.base_species not in [pokemon1.base_species, pokemon2.base_species]
        ]
        upd_battle.available_switches[1] = [
            p
            for p in battle.available_switches[1]
            if p.base_species not in [pokemon1.base_species, pokemon2.base_species]
        ]
        return upd_battle

    async def _env_move(self, battle: AbstractBattle) -> BattleOrder:
        if not self.battle or self.battle.finished:
            self.battle = battle
        assert self.battle.battle_tag == battle.battle_tag
        await self.battle_queue.async_put(battle)
        order = await self.order_queue.async_get()
        return order

    def _battle_finished_callback(self, battle: AbstractBattle):
        asyncio.run_coroutine_threadsafe(
            self.battle_queue.async_put(battle), self.ps_client.loop
        )


class PokeEnv(ParallelEnv[str, ObsType, ActionType]):
    """
    Base class implementing the PettingZoo API on the main thread.
    """

    def __init__(
        self,
        *,
        account_configuration1: Optional[AccountConfiguration] = None,
        account_configuration2: Optional[AccountConfiguration] = None,
        avatar: Optional[int] = None,
        battle_format: str = "gen8randombattle",
        log_level: Optional[int] = None,
        save_replays: Union[bool, str] = False,
        server_configuration: Optional[
            ServerConfiguration
        ] = LocalhostServerConfiguration,
        accept_open_team_sheet: Optional[bool] = False,
        start_timer_on_battle_start: bool = False,
        start_listening: bool = True,
        open_timeout: Optional[float] = 10.0,
        ping_interval: Optional[float] = 20.0,
        ping_timeout: Optional[float] = 20.0,
        challenge_timeout: Optional[int] = 60,
        team: Optional[Union[str, Teambuilder]] = None,
        fake: bool = False,
        strict: bool = True,
    ):
        """
        :param account_configuration: Player configuration. If empty, defaults to an
            automatically generated username with no password. This option must be set
            if the server configuration requires authentication.
        :type account_configuration: AccountConfiguration, optional
        :param avatar: Player avatar id. Optional.
        :type avatar: int, optional
        :param battle_format: Name of the battle format this player plays. Defaults to
            gen8randombattle.
        :type battle_format: Optional, str. Default to randombattles, with specifics
            varying per class.
        :param log_level: The player's logger level.
        :type log_level: int. Defaults to logging's default level.
        :param save_replays: Whether to save battle replays. Can be a boolean, where
            True will lead to replays being saved in a potentially new /replay folder,
            or a string representing a folder where replays will be saved.
        :type save_replays: bool or str
        :param server_configuration: Server configuration. Defaults to Localhost Server
            Configuration.
        :type server_configuration: ServerConfiguration, optional
        :param start_listening: Whether to start listening to the server. Defaults to
            True.
        :type start_listening: bool
        :param accept_open_team_sheet: Whether to automatically start the battle with
            open team sheets on. Defaults to False.
        :param start_timer_on_battle_start: Whether to automatically start the battle
            timer on battle start. Defaults to False.
        :type start_timer_on_battle_start: bool
        :param open_timeout: How long to wait for a timeout when connecting the socket
            (important for backend websockets.
            Increase only if timeouts occur during runtime).
            If None connect will never time out.
        :type open_timeout: float, optional
        :param ping_interval: How long between keepalive pings (Important for backend
            websockets). If None, disables keepalive entirely.
        :type ping_interval: float, optional
        :param ping_timeout: How long to wait for a timeout of a specific ping
            (important for backend websockets.
            Increase only if timeouts occur during runtime).
            If None pings will never time out.
        :type ping_timeout: float, optional
        :param team: The team to use for formats requiring a team. Can be a showdown
            team string, a showdown packed team string, of a ShowdownTeam object.
            Defaults to None.
        :type team: str or Teambuilder, optional
        :param fake: If true, action-order converters will try to avoid returning a default
            output if at all possible, even if the output isn't a legal decision. Defaults
            to False.
        :type fake: bool
        :param strict: If true, action-order converters will throw an error if the move is
            illegal. Otherwise, it will return default. Defaults to True.
        :type: strict: bool
        """
<<<<<<< HEAD
        self._avatar = avatar
        self._battle_format = battle_format
        self._log_level = log_level
        self._save_replays = save_replays
        self._server_configuration = server_configuration
        self._accept_open_team_sheet = accept_open_team_sheet
        self._start_timer_on_battle_start = start_timer_on_battle_start
        self._start_listening = start_listening
        self._open_timeout = open_timeout
        self._ping_interval = ping_interval
        self._ping_timeout = ping_timeout
        self._team = team
        self._fake = fake
        self._strict = strict
        self._loop = asyncio.new_event_loop()
        Thread(target=self._loop.run_forever, daemon=True).start()
=======
        self._challenge_timeout = challenge_timeout
>>>>>>> 3756d625
        self.agent1 = _EnvPlayer(
            account_configuration=account_configuration1
            or AccountConfiguration.generate(self.__class__.__name__, rand=True),
            avatar=avatar,
            battle_format=battle_format,
            log_level=log_level,
            max_concurrent_battles=1,
            save_replays=save_replays,
            server_configuration=server_configuration,
            accept_open_team_sheet=accept_open_team_sheet,
            start_timer_on_battle_start=start_timer_on_battle_start,
            start_listening=start_listening,
            open_timeout=open_timeout,
            ping_interval=ping_interval,
            ping_timeout=ping_timeout,
            loop=self._loop,
            team=team,
        )
        self.agent1.action_to_order = self.action_to_order  # type: ignore
        self.agent1.order_to_action = self.order_to_action  # type: ignore
        self.agent2 = _EnvPlayer(
            account_configuration=account_configuration2
            or AccountConfiguration.generate(self.__class__.__name__, rand=True),
            avatar=avatar,
            battle_format=battle_format,
            log_level=log_level,
            max_concurrent_battles=1,
            save_replays=save_replays,
            server_configuration=server_configuration,
            accept_open_team_sheet=accept_open_team_sheet,
            start_timer_on_battle_start=start_timer_on_battle_start,
            start_listening=start_listening,
            open_timeout=open_timeout,
            ping_interval=ping_interval,
            ping_timeout=ping_timeout,
            loop=self._loop,
            team=team,
        )
        self.agent2.action_to_order = self.action_to_order  # type: ignore
        self.agent2.order_to_action = self.order_to_action  # type: ignore
        self.agents = [self.agent1.username, self.agent2.username]
        self.possible_agents = [self.agent1.username, self.agent2.username]
        self.battle1: Optional[AbstractBattle] = None
        self.battle2: Optional[AbstractBattle] = None
        self.agent1_to_move = False
        self.agent2_to_move = False
        self._np_random: Optional[Generator] = None
        self._reward_buffer: WeakKeyDictionary[AbstractBattle, float] = (
            WeakKeyDictionary()
        )
        self._challenge_task: Optional[Future[Any]] = None

    def __getstate__(self) -> Dict[str, Any]:
        state = self.__dict__.copy()
        state["_loop"] = None
        state["agent1"] = None
        state["agent2"] = None
        state["_reward_buffer"] = None
        state["_challenge_task"] = None
        return state

    def __setstate__(self, state: Dict[str, Any]):
        self.__dict__.update(state)
        self._loop = asyncio.new_event_loop()
        Thread(target=self._loop.run_forever, daemon=True).start()
        self.agent1 = _EnvPlayer(
            account_configuration=AccountConfiguration.generate(
                self.__class__.__name__, rand=True
            ),
            avatar=self._avatar,
            battle_format=self._battle_format,
            log_level=self._log_level,
            max_concurrent_battles=1,
            save_replays=self._save_replays,
            server_configuration=self._server_configuration,
            accept_open_team_sheet=self._accept_open_team_sheet,
            start_timer_on_battle_start=self._start_timer_on_battle_start,
            start_listening=self._start_listening,
            open_timeout=self._open_timeout,
            ping_interval=self._ping_interval,
            ping_timeout=self._ping_timeout,
            loop=self._loop,
            team=self._team,
        )
        self.agent1.action_to_order = self.action_to_order  # type: ignore
        self.agent1.order_to_action = self.order_to_action  # type: ignore
        self.agent2 = _EnvPlayer(
            account_configuration=AccountConfiguration.generate(
                self.__class__.__name__, rand=True
            ),
            avatar=self._avatar,
            battle_format=self._battle_format,
            log_level=self._log_level,
            max_concurrent_battles=1,
            save_replays=self._save_replays,
            server_configuration=self._server_configuration,
            accept_open_team_sheet=self._accept_open_team_sheet,
            start_timer_on_battle_start=self._start_timer_on_battle_start,
            start_listening=self._start_listening,
            ping_interval=self._ping_interval,
            ping_timeout=self._ping_timeout,
            loop=self._loop,
            team=self._team,
        )
        self.agent2.action_to_order = self.action_to_order  # type: ignore
        self.agent2.order_to_action = self.order_to_action  # type: ignore
        self.agents = []
        old_names = self.possible_agents
        self.possible_agents = [self.agent1.username, self.agent2.username]
        for old, new in zip(old_names, self.possible_agents):
            self.observation_spaces[new] = self.observation_spaces.pop(old)
            self.action_spaces[new] = self.action_spaces.pop(old)
        self._reward_buffer = WeakKeyDictionary()

    ###################################################################################
    # PettingZoo API
    # https://pettingzoo.farama.org/api/parallel/#parallelenv

    def step(self, actions: Dict[str, ActionType]) -> Tuple[
        Dict[str, ObsType],
        Dict[str, float],
        Dict[str, bool],
        Dict[str, bool],
        Dict[str, Dict[str, Any]],
    ]:
        assert self.battle1 is not None
        assert self.battle2 is not None
        assert not self.battle1.finished
        assert not self.battle2.finished
        if self.agent1_to_move:
            self.agent1_to_move = False
            order1 = self.action_to_order(
                actions[self.agents[0]],
                self.battle1,
                fake=self._fake,
                strict=self._strict,
            )
            self.agent1.order_queue.put(order1)
        if self.agent2_to_move:
            self.agent2_to_move = False
            order2 = self.action_to_order(
                actions[self.agents[1]],
                self.battle2,
                fake=self._fake,
                strict=self._strict,
            )
            self.agent2.order_queue.put(order2)
        battle1 = self.agent1.battle_queue.race_get(
            self.agent1._waiting, self.agent2._trying_again
        )
        battle2 = self.agent2.battle_queue.race_get(
            self.agent2._waiting, self.agent1._trying_again
        )
        self.agent1_to_move = battle1 is not None
        self.agent2_to_move = battle2 is not None
        if battle1 is None:
            self.agent1._waiting.clear()
            self.agent2._trying_again.clear()
            battle1 = self.battle1
        if battle2 is None:
            self.agent2._waiting.clear()
            self.agent1._trying_again.clear()
            battle2 = self.battle2
        observations = {
            self.agents[0]: self.embed_battle(battle1),
            self.agents[1]: self.embed_battle(battle2),
        }
        reward = {
            self.agents[0]: self.calc_reward(battle1),
            self.agents[1]: self.calc_reward(battle2),
        }
        term1, trunc1 = self.calc_term_trunc(battle1)
        term2, trunc2 = self.calc_term_trunc(battle2)
        terminated = {self.agents[0]: term1, self.agents[1]: term2}
        truncated = {self.agents[0]: trunc1, self.agents[1]: trunc2}
        return observations, reward, terminated, truncated, self.get_additional_info()

    def reset(
        self,
        seed: Optional[int] = None,
        options: Optional[Dict[str, Any]] = None,
    ) -> Tuple[Dict[str, ObsType], Dict[str, Dict[str, Any]]]:
        self.agents = [self.agent1.username, self.agent2.username]
        if seed is not None:
            self._np_random, seed = seeding.np_random(seed)
        if self.battle1 and not self.battle1.finished:
            assert self.battle2 is not None
            if self.battle1 == self.agent1.battle:
                if self.agent1_to_move:
                    self.agent1_to_move = False
                    self.agent1.order_queue.put(ForfeitBattleOrder())
                    if self.agent2_to_move:
                        self.agent2_to_move = False
                        self.agent2.order_queue.put(_EmptyBattleOrder())
                else:
                    assert self.agent2_to_move
                    self.agent2_to_move = False
                    self.agent2.order_queue.put(ForfeitBattleOrder())
                self.agent1.battle_queue.get()
                self.agent2.battle_queue.get()
            else:
                raise RuntimeError(
                    "Environment and agent aren't synchronized. Try to restart"
                )
        self._challenge_task = asyncio.run_coroutine_threadsafe(
            self.agent1.battle_against(self.agent2, n_battles=1), self._loop
        )
        if self._challenge_timeout and (
            not self.agent1.battle or not self.agent2.battle
        ):
            count = self._challenge_timeout
            while not self.agent1.battle or not self.agent2.battle:
                if count <= 0:
                    raise RuntimeError("Agent is not challenging")
                count -= 1
                time.sleep(1)
        self.battle1 = self.agent1.battle_queue.get()
        self.battle2 = self.agent2.battle_queue.get()
        self.agent1_to_move = True
        self.agent2_to_move = True
        observations = {
            self.agents[0]: self.embed_battle(self.battle1),
            self.agents[1]: self.embed_battle(self.battle2),
        }
        return observations, self.get_additional_info()

    def render(self, mode: str = "human"):
        if self.battle1 is not None:
            print(
                "  Turn %4d. | [%s][%3d/%3dhp] %10.10s - %10.10s [%3d%%hp][%s]"
                % (
                    self.battle1.turn,
                    "".join(
                        [
                            "⦻" if mon.fainted else "●"
                            for mon in self.battle1.team.values()
                        ]
                    ),
                    self.battle1.active_pokemon.current_hp or 0,
                    self.battle1.active_pokemon.max_hp or 0,
                    self.battle1.active_pokemon.species,
                    self.battle1.opponent_active_pokemon.species,
                    self.battle1.opponent_active_pokemon.current_hp or 0,
                    "".join(
                        [
                            "⦻" if mon.fainted else "●"
                            for mon in self.battle1.opponent_team.values()
                        ]
                    ),
                ),
                end="\n" if self.battle1.finished else "\r",
            )

    def close(self, force: bool = True, wait: bool = True):
        if force:
            if self.battle1 and not self.battle1.finished:
                assert self.battle2 is not None
                if not self.agent1.battle_queue.empty():
                    self.agent1.battle_queue.get()
                if not self.agent2.battle_queue.empty():
                    self.agent2.battle_queue.get()
                if self.agent1_to_move:
                    self.agent1_to_move = False
                    self.agent1.order_queue.put(ForfeitBattleOrder())
                    if self.agent2_to_move:
                        self.agent2_to_move = False
                        self.agent2.order_queue.put(_EmptyBattleOrder())
                else:
                    assert self.agent2_to_move
                    self.agent2_to_move = False
                    self.agent2.order_queue.put(ForfeitBattleOrder())
        if wait and self._challenge_task is not None:
            self._challenge_task.result()
        if self._challenge_task is None or self._challenge_task.done():
            self.reset_battles()
        self._challenge_task = None
        self.battle1 = None
        self.battle2 = None
        self.agent1.battle = None
        self.agent2.battle = None
        while not self.agent1.order_queue.empty():
            self.agent1.order_queue.get()
        while not self.agent2.order_queue.empty():
            self.agent2.order_queue.get()
        while not self.agent1.battle_queue.empty():
            self.agent1.battle_queue.get()
        while not self.agent2.battle_queue.empty():
            self.agent2.battle_queue.get()

    def observation_space(self, agent: str) -> Space[ObsType]:
        return self.observation_spaces[agent]

    def action_space(self, agent: str) -> Space[ActionType]:
        return self.action_spaces[agent]

    ###################################################################################
    # Abstract methods

    @abstractmethod
    def calc_reward(self, battle: AbstractBattle) -> float:
        """
        Returns the reward for the current battle state.

        :param battle: The current battle state.
        :type battle: AbstractBattle

        :return: The reward for battle.
        :rtype: float
        """
        pass

    @abstractmethod
    def embed_battle(self, battle: AbstractBattle) -> ObsType:
        """
        Returns the embedding of the current battle state in a format compatible with
        the Gymnasium API.

        :param battle: The current battle state.
        :type battle: AbstractBattle

        :return: The embedding of the current battle state.
        """
        pass

    @staticmethod
    @abstractmethod
    def action_to_order(
        action: ActionType, battle: Any, fake: bool = False, strict: bool = True
    ) -> BattleOrder:
        """
        Returns the BattleOrder relative to the given action.

        :param action: The action to take.
        :type action: ActionType
        :param battle: The current battle state
        :type battle: AbstractBattle
        :param fake: If true, action-order converters will try to avoid returning a default
            output if at all possible, even if the output isn't a legal decision. Defaults
            to False.
        :type fake: bool
        :param strict: If true, action-order converters will throw an error if the move is
            illegal. Otherwise, it will return default. Defaults to True.
        :type strict: bool

        :return: The battle order for the given action in context of the current battle.
        :rtype: BattleOrder
        """
        pass

    @staticmethod
    @abstractmethod
    def order_to_action(
        order: BattleOrder, battle: Any, fake: bool = False, strict: bool = True
    ) -> ActionType:
        """
        Returns the action relative to the given BattleOrder.

        :param order: The order to take.
        :type order: BattleOrder
        :param battle: The current battle state
        :type battle: AbstractBattle
        :param fake: If true, action-order converters will try to avoid returning a default
            output if at all possible, even if the output isn't a legal decision. Defaults
            to False.
        :type fake: bool
        :param strict: If true, action-order converters will throw an error if the move is
            illegal. Otherwise, it will return default. Defaults to True.
        :type strict: bool

        :return: The action for the given battle order in context of the current battle.
        :rtype: ActionType
        """
        pass

    ###################################################################################
    # Helper methods

    def reward_computing_helper(
        self,
        battle: AbstractBattle,
        *,
        fainted_value: float = 0.0,
        hp_value: float = 0.0,
        number_of_pokemons: int = 6,
        starting_value: float = 0.0,
        status_value: float = 0.0,
        victory_value: float = 1.0,
    ) -> float:
        """A helper function to compute rewards.

        The reward is computed by computing the value of a game state, and by comparing
        it to the last state.

        State values are computed by weighting different factor. Fainted pokemons,
        their remaining HP, inflicted statuses and winning are taken into account.

        For instance, if the last time this function was called for battle A it had
        a state value of 8 and this call leads to a value of 9, the returned reward will
        be 9 - 8 = 1.

        Consider a single battle where each player has 6 pokemons. No opponent pokemon
        has fainted, but our team has one fainted pokemon. Three opposing pokemons are
        burned. We have one pokemon missing half of its HP, and our fainted pokemon has
        no HP left.

        The value of this state will be:

        - With fainted value: 1, status value: 0.5, hp value: 1:
            = - 1 (fainted) + 3 * 0.5 (status) - 1.5 (our hp) = -1
        - With fainted value: 3, status value: 0, hp value: 1:
            = - 3 + 3 * 0 - 1.5 = -4.5

        :param battle: The battle for which to compute rewards.
        :type battle: AbstractBattle
        :param fainted_value: The reward weight for fainted pokemons. Defaults to 0.
        :type fainted_value: float
        :param hp_value: The reward weight for hp per pokemon. Defaults to 0.
        :type hp_value: float
        :param number_of_pokemons: The number of pokemons per team. Defaults to 6.
        :type number_of_pokemons: int
        :param starting_value: The default reference value evaluation. Defaults to 0.
        :type starting_value: float
        :param status_value: The reward value per non-fainted status. Defaults to 0.
        :type status_value: float
        :param victory_value: The reward value for winning. Defaults to 1.
        :type victory_value: float
        :return: The reward.
        :rtype: float
        """
        if battle not in self._reward_buffer:
            self._reward_buffer[battle] = starting_value
        current_value = 0.0

        for mon in battle.team.values():
            current_value += mon.current_hp_fraction * hp_value
            if mon.fainted:
                current_value -= fainted_value
            elif mon.status is not None:
                current_value -= status_value

        current_value += (number_of_pokemons - len(battle.team)) * hp_value

        for mon in battle.opponent_team.values():
            current_value -= mon.current_hp_fraction * hp_value
            if mon.fainted:
                current_value += fainted_value
            elif mon.status is not None:
                current_value += status_value

        current_value -= (number_of_pokemons - len(battle.opponent_team)) * hp_value

        if battle.won:
            current_value += victory_value
        elif battle.lost:
            current_value -= victory_value

        to_return = current_value - self._reward_buffer[battle]
        self._reward_buffer[battle] = current_value

        return to_return

    def get_additional_info(self) -> Dict[str, Dict[str, Any]]:
        """
        Returns additional info for the reset method.
        Override only if you really need it.

        :return: Additional information as a Dict
        :rtype: Dict
        """
        return {self.possible_agents[0]: {}, self.possible_agents[1]: {}}

    @staticmethod
    def calc_term_trunc(battle: AbstractBattle):
        terminated = False
        truncated = False
        if battle.finished:
            size = battle.team_size
            remaining_mons = size - len(
                [mon for mon in battle.team.values() if mon.fainted]
            )
            remaining_opponent_mons = size - len(
                [mon for mon in battle.opponent_team.values() if mon.fainted]
            )
            if (remaining_mons == 0) != (remaining_opponent_mons == 0):
                terminated = True
            else:
                truncated = True
        return terminated, truncated

    def reset_battles(self):
        """Resets the player's inner battle tracker."""
        self.agent1.reset_battles()
        self.agent2.reset_battles()

    def done(self, timeout: Optional[int] = None) -> bool:
        """
        Returns True if the task is done or is done after the timeout, false otherwise.

        :param timeout: The amount of time to wait for if the task is not already done.
            If empty it will wait until the task is done.
        :type timeout: int, optional

        :return: True if the task is done or if the task gets completed after the
            timeout.
        :rtype: bool
        """
        if self._challenge_task is None:
            return True
        if timeout is None:
            self._challenge_task.result()
            return True
        if self._challenge_task.done():
            return True
        time.sleep(timeout)
        return self._challenge_task.done()<|MERGE_RESOLUTION|>--- conflicted
+++ resolved
@@ -252,7 +252,6 @@
             illegal. Otherwise, it will return default. Defaults to True.
         :type: strict: bool
         """
-<<<<<<< HEAD
         self._avatar = avatar
         self._battle_format = battle_format
         self._log_level = log_level
@@ -264,14 +263,12 @@
         self._open_timeout = open_timeout
         self._ping_interval = ping_interval
         self._ping_timeout = ping_timeout
+        self._challenge_timeout = challenge_timeout
         self._team = team
         self._fake = fake
         self._strict = strict
         self._loop = asyncio.new_event_loop()
         Thread(target=self._loop.run_forever, daemon=True).start()
-=======
-        self._challenge_timeout = challenge_timeout
->>>>>>> 3756d625
         self.agent1 = _EnvPlayer(
             account_configuration=account_configuration1
             or AccountConfiguration.generate(self.__class__.__name__, rand=True),
