"""This module defines a player class with the Gymnasium API on the main thread.
For a black-box implementation consider using the module env_player.
"""

import asyncio
import copy
import time
from abc import abstractmethod
from concurrent.futures import Future
from threading import Thread
from typing import Any, Awaitable, Dict, Generic, Optional, Tuple, TypeVar, Union
from weakref import WeakKeyDictionary

from gymnasium.spaces import Space
from gymnasium.utils import seeding
from numpy.random import Generator
from pettingzoo.utils.env import ParallelEnv  # type: ignore[import-untyped]

from poke_env.battle.abstract_battle import AbstractBattle
from poke_env.battle.battle import Battle
from poke_env.battle.double_battle import DoubleBattle
from poke_env.battle.pokemon import Pokemon
<<<<<<< HEAD
from poke_env.concurrency import create_in_poke_loop
=======
from poke_env.concurrency import POKE_LOOP, create_in_poke_loop
>>>>>>> d80bbe19
from poke_env.player.battle_order import (
    BattleOrder,
    DoubleBattleOrder,
    ForfeitBattleOrder,
    _EmptyBattleOrder,
)
from poke_env.player.player import Player
from poke_env.ps_client import AccountConfiguration
from poke_env.ps_client.server_configuration import (
    LocalhostServerConfiguration,
    ServerConfiguration,
)
from poke_env.teambuilder.teambuilder import Teambuilder

ItemType = TypeVar("ItemType")
ObsType = TypeVar("ObsType")
ActionType = TypeVar("ActionType")


class _AsyncQueue(Generic[ItemType]):
    def __init__(self, queue: asyncio.Queue[ItemType], loop: asyncio.AbstractEventLoop):
        self.queue = queue
        self._loop = loop

    async def async_get(self) -> ItemType:
        return await self.queue.get()

    def get(self, timeout: Optional[float] = None) -> ItemType:
        res = asyncio.run_coroutine_threadsafe(
            asyncio.wait_for(self.async_get(), timeout), self._loop
        )
        return res.result()

    def race_get(self, *events: asyncio.Event) -> Optional[ItemType]:
        async def _race_get() -> Optional[ItemType]:
            get_task = asyncio.create_task(self.async_get())
            wait_tasks = [asyncio.create_task(e.wait()) for e in events]
            done, pending = await asyncio.wait(
                {get_task, *wait_tasks}, return_when=asyncio.FIRST_COMPLETED
            )
            for p in pending:
                p.cancel()
            if get_task in done:
                return get_task.result()
            else:
                return None

        res = asyncio.run_coroutine_threadsafe(_race_get(), self._loop)
        return res.result()

    async def async_put(self, item: ItemType):
        await self.queue.put(item)

    def put(self, item: ItemType):
        task = asyncio.run_coroutine_threadsafe(self.queue.put(item), self._loop)
        task.result()

    def empty(self):
        return self.queue.empty()


class _EnvPlayer(Player):
    battle_queue: _AsyncQueue[AbstractBattle]
    order_queue: _AsyncQueue[BattleOrder]

    def __init__(self, *args: Any, **kwargs: Any):
        super().__init__(*args, **kwargs)
        self.battle_queue = _AsyncQueue(
            create_in_poke_loop(asyncio.Queue, self.ps_client.loop, 1),
            self.ps_client.loop,
        )
        self.order_queue = _AsyncQueue(
            create_in_poke_loop(asyncio.Queue, self.ps_client.loop, 1),
            self.ps_client.loop,
        )
        self.battle: Optional[AbstractBattle] = None

    def choose_move(self, battle: AbstractBattle) -> Awaitable[BattleOrder]:
        return self._choose_move(battle)

<<<<<<< HEAD
    def teampreview(self, battle: AbstractBattle) -> Awaitable[str]:
        return self._teampreview(battle)

    async def _teampreview(self, battle: AbstractBattle) -> str:
        if isinstance(battle, Battle):
            return self.random_teampreview(battle)
        elif isinstance(battle, DoubleBattle):
            order1 = await self._env_move(battle)
            if isinstance(order1, (ForfeitBattleOrder, _EmptyBattleOrder)):
                return order1.message
            upd_battle = self._simulate_teampreview_switchin(order1, battle)
            order2 = await self._env_move(upd_battle)
            if isinstance(order2, (ForfeitBattleOrder, _EmptyBattleOrder)):
                return order1.message
            action1 = self.order_to_action(order1, battle)  # type: ignore
            action2 = self.order_to_action(order2, upd_battle)  # type: ignore
            assert all(action1 >= 0) and all(action2 >= 0)
            return f"/team {action1[0]}{action1[1]}{action2[0]}{action2[1]}"
        else:
            raise TypeError()

    @staticmethod
    def _simulate_teampreview_switchin(order: BattleOrder, battle: DoubleBattle):
        assert isinstance(order, DoubleBattleOrder)
        assert order.first_order is not None
        assert order.second_order is not None
        pokemon1 = order.first_order.order
        pokemon2 = order.second_order.order
        assert isinstance(pokemon1, Pokemon)
        assert isinstance(pokemon2, Pokemon)
        upd_battle = copy.deepcopy(battle)
        upd_battle.switch(
            f"{upd_battle.player_role}a: {pokemon1.base_species.capitalize()}",
            pokemon1._last_details,
            f"{pokemon1.current_hp}/{pokemon1.max_hp}",
        )
        upd_battle.switch(
            f"{upd_battle.player_role}b: {pokemon2.base_species.capitalize()}",
            pokemon2._last_details,
            f"{pokemon2.current_hp}/{pokemon2.max_hp}",
        )
        upd_battle.available_switches[0] = [
            p
            for p in battle.available_switches[0]
            if p.base_species not in [pokemon1.base_species, pokemon2.base_species]
        ]
        upd_battle.available_switches[1] = [
            p
            for p in battle.available_switches[1]
            if p.base_species not in [pokemon1.base_species, pokemon2.base_species]
        ]
        return upd_battle

    async def _env_move(self, battle: AbstractBattle) -> BattleOrder:
=======
    async def _choose_move(self, battle: AbstractBattle) -> BattleOrder:
>>>>>>> d80bbe19
        if not self.battle or self.battle.finished:
            self.battle = battle
        assert self.battle.battle_tag == battle.battle_tag
        await self.battle_queue.async_put(battle)
        order = await self.order_queue.async_get()
        return order

    def teampreview(self, battle: AbstractBattle) -> Awaitable[str]:
        return self._teampreview(battle)

    async def _teampreview(self, battle: AbstractBattle) -> str:
        if isinstance(battle, Battle):
            return self.random_teampreview(battle)
        elif isinstance(battle, DoubleBattle):
            species = [p.base_species for p in battle.team.values()]
            order1 = await self._choose_move(battle)
            if isinstance(order1, (ForfeitBattleOrder, _EmptyBattleOrder)):
                return order1.message
            assert isinstance(order1, DoubleBattleOrder)
            assert isinstance(order1.first_order.order, Pokemon)
            assert isinstance(order1.second_order.order, Pokemon)
            action1 = species.index(order1.first_order.order.base_species) + 1
            action2 = species.index(order1.second_order.order.base_species) + 1
            order2 = await self._choose_move(battle)
            if isinstance(order2, (ForfeitBattleOrder, _EmptyBattleOrder)):
                return order2.message
            assert isinstance(order2, DoubleBattleOrder)
            assert isinstance(order2.first_order.order, Pokemon)
            assert isinstance(order2.second_order.order, Pokemon)
            action3 = species.index(order2.first_order.order.base_species) + 1
            action4 = species.index(order2.second_order.order.base_species) + 1
            return f"/team {action1}{action2}{action3}{action4}"
        else:
            raise TypeError()

    def _battle_finished_callback(self, battle: AbstractBattle):
        asyncio.run_coroutine_threadsafe(
            self.battle_queue.async_put(battle), self.ps_client.loop
        )


class PokeEnv(ParallelEnv[str, ObsType, ActionType]):
    """
    Base class implementing the PettingZoo API on the main thread.
    """

    def __init__(
        self,
        *,
        account_configuration1: Optional[AccountConfiguration] = None,
        account_configuration2: Optional[AccountConfiguration] = None,
        avatar: Optional[int] = None,
        battle_format: str = "gen8randombattle",
        log_level: Optional[int] = None,
        save_replays: Union[bool, str] = False,
        server_configuration: Optional[
            ServerConfiguration
        ] = LocalhostServerConfiguration,
        accept_open_team_sheet: Optional[bool] = False,
        start_timer_on_battle_start: bool = False,
        start_listening: bool = True,
        open_timeout: Optional[float] = 10.0,
        ping_interval: Optional[float] = 20.0,
        ping_timeout: Optional[float] = 20.0,
        challenge_timeout: Optional[float] = 60.0,
        team: Optional[Union[str, Teambuilder]] = None,
        fake: bool = False,
        strict: bool = True,
        strict_battle_tracking: bool = False,
    ):
        """
        :param account_configuration: Player configuration. If empty, defaults to an
            automatically generated username with no password. This option must be set
            if the server configuration requires authentication.
        :type account_configuration: AccountConfiguration, optional
        :param avatar: Player avatar id. Optional.
        :type avatar: int, optional
        :param battle_format: Name of the battle format this player plays. Defaults to
            gen8randombattle.
        :type battle_format: Optional, str. Default to randombattles, with specifics
            varying per class.
        :param log_level: The player's logger level.
        :type log_level: int. Defaults to logging's default level.
        :param save_replays: Whether to save battle replays. Can be a boolean, where
            True will lead to replays being saved in a potentially new /replay folder,
            or a string representing a folder where replays will be saved.
        :type save_replays: bool or str
        :param server_configuration: Server configuration. Defaults to Localhost Server
            Configuration.
        :type server_configuration: ServerConfiguration, optional
        :param start_listening: Whether to start listening to the server. Defaults to
            True.
        :type start_listening: bool
        :param accept_open_team_sheet: Whether to automatically start the battle with
            open team sheets on. Defaults to False.
        :param start_timer_on_battle_start: Whether to automatically start the battle
            timer on battle start. Defaults to False.
        :type start_timer_on_battle_start: bool
        :param open_timeout: How long to wait for a timeout when connecting the socket
            (important for backend websockets.
            Increase only if timeouts occur during runtime).
            If None connect will never time out.
        :type open_timeout: float, optional
        :param ping_interval: How long between keepalive pings (Important for backend
            websockets). If None, disables keepalive entirely.
        :type ping_interval: float, optional
        :param ping_timeout: How long to wait for a timeout of a specific ping
            (important for backend websockets.
            Increase only if timeouts occur during runtime).
            If None pings will never time out.
        :type challenge_timeout: float, optional
        :param challenge_timeout: How long to wait for agents to challenge.
            If None agent challenging will never time out.
        :type ping_timeout: float, optional
        :param team: The team to use for formats requiring a team. Can be a showdown
            team string, a showdown packed team string, of a ShowdownTeam object.
            Defaults to None.
        :type team: str or Teambuilder, optional
        :param fake: If true, action-order converters will try to avoid returning a default
            output if at all possible, even if the output isn't a legal decision. Defaults
            to False.
        :type fake: bool
        :param strict: If true, action-order converters will throw an error if the move is
            illegal. Otherwise, it will return default. Defaults to True.
        :type: strict: bool
        """
        self._avatar = avatar
        self._battle_format = battle_format
        self._log_level = log_level
        self._save_replays = save_replays
        self._server_configuration = server_configuration
        self._accept_open_team_sheet = accept_open_team_sheet
        self._start_timer_on_battle_start = start_timer_on_battle_start
        self._start_listening = start_listening
        self._open_timeout = open_timeout
        self._ping_interval = ping_interval
        self._ping_timeout = ping_timeout
        self._challenge_timeout = challenge_timeout
        self._team = team
        self._fake = fake
        self._strict = strict
        self._loop = asyncio.new_event_loop()
        Thread(target=self._loop.run_forever, daemon=True).start()
        self.agent1 = _EnvPlayer(
            account_configuration=account_configuration1
            or AccountConfiguration.generate(self.__class__.__name__, rand=True),
            avatar=avatar,
            battle_format=battle_format,
            log_level=log_level,
            max_concurrent_battles=1,
            save_replays=save_replays,
            server_configuration=server_configuration,
            accept_open_team_sheet=accept_open_team_sheet,
            start_timer_on_battle_start=start_timer_on_battle_start,
            start_listening=start_listening,
            open_timeout=open_timeout,
            ping_interval=ping_interval,
            ping_timeout=ping_timeout,
            loop=self._loop,
            team=team,
            strict_battle_tracking=strict_battle_tracking,
        )
        self.agent1.action_to_order = self.action_to_order  # type: ignore
        self.agent1.order_to_action = self.order_to_action  # type: ignore
        self.agent2 = _EnvPlayer(
            account_configuration=account_configuration2
            or AccountConfiguration.generate(self.__class__.__name__, rand=True),
            avatar=avatar,
            battle_format=battle_format,
            log_level=log_level,
            max_concurrent_battles=1,
            save_replays=save_replays,
            server_configuration=server_configuration,
            accept_open_team_sheet=accept_open_team_sheet,
            start_timer_on_battle_start=start_timer_on_battle_start,
            start_listening=start_listening,
            open_timeout=open_timeout,
            ping_interval=ping_interval,
            ping_timeout=ping_timeout,
            loop=self._loop,
            team=team,
            strict_battle_tracking=strict_battle_tracking,
        )
        self.agent2.action_to_order = self.action_to_order  # type: ignore
        self.agent2.order_to_action = self.order_to_action  # type: ignore
        self.agents = [self.agent1.username, self.agent2.username]
        self.possible_agents = [self.agent1.username, self.agent2.username]
        self.battle1: Optional[AbstractBattle] = None
        self.battle2: Optional[AbstractBattle] = None
        self.agent1_to_move = False
        self.agent2_to_move = False
        self._np_random: Optional[Generator] = None
        self._reward_buffer: WeakKeyDictionary[AbstractBattle, float] = (
            WeakKeyDictionary()
        )
        self._challenge_task: Optional[Future[Any]] = None

    def __getstate__(self) -> Dict[str, Any]:
        state = self.__dict__.copy()
        state["_loop"] = None
        state["agent1"] = None
        state["agent2"] = None
        state["_reward_buffer"] = None
        state["_challenge_task"] = None
        return state

    def __setstate__(self, state: Dict[str, Any]):
        self.__dict__.update(state)
        self._loop = asyncio.new_event_loop()
        Thread(target=self._loop.run_forever, daemon=True).start()
        self.agent1 = _EnvPlayer(
            account_configuration=AccountConfiguration.generate(
                self.__class__.__name__, rand=True
            ),
            avatar=self._avatar,
            battle_format=self._battle_format,
            log_level=self._log_level,
            max_concurrent_battles=1,
            save_replays=self._save_replays,
            server_configuration=self._server_configuration,
            accept_open_team_sheet=self._accept_open_team_sheet,
            start_timer_on_battle_start=self._start_timer_on_battle_start,
            start_listening=self._start_listening,
            open_timeout=self._open_timeout,
            ping_interval=self._ping_interval,
            ping_timeout=self._ping_timeout,
            loop=self._loop,
            team=self._team,
        )
        self.agent1.action_to_order = self.action_to_order  # type: ignore
        self.agent1.order_to_action = self.order_to_action  # type: ignore
        self.agent2 = _EnvPlayer(
            account_configuration=AccountConfiguration.generate(
                self.__class__.__name__, rand=True
            ),
            avatar=self._avatar,
            battle_format=self._battle_format,
            log_level=self._log_level,
            max_concurrent_battles=1,
            save_replays=self._save_replays,
            server_configuration=self._server_configuration,
            accept_open_team_sheet=self._accept_open_team_sheet,
            start_timer_on_battle_start=self._start_timer_on_battle_start,
            start_listening=self._start_listening,
            open_timeout=self._open_timeout,
            ping_interval=self._ping_interval,
            ping_timeout=self._ping_timeout,
            loop=self._loop,
            team=self._team,
        )
        self.agent2.action_to_order = self.action_to_order  # type: ignore
        self.agent2.order_to_action = self.order_to_action  # type: ignore
        self.agents = []
        old_names = self.possible_agents
        self.possible_agents = [self.agent1.username, self.agent2.username]
        for old, new in zip(old_names, self.possible_agents):
            self.observation_spaces[new] = self.observation_spaces.pop(old)
            self.action_spaces[new] = self.action_spaces.pop(old)
        self._reward_buffer = WeakKeyDictionary()

    ###################################################################################
    # PettingZoo API
    # https://pettingzoo.farama.org/api/parallel/#parallelenv

    def step(
        self, actions: Dict[str, ActionType]
    ) -> Tuple[
        Dict[str, ObsType],
        Dict[str, float],
        Dict[str, bool],
        Dict[str, bool],
        Dict[str, Dict[str, Any]],
    ]:
        assert self.battle1 is not None
        assert self.battle2 is not None
        assert not self.battle1.finished
        assert not self.battle2.finished
        if self.agent1_to_move:
            self.agent1_to_move = False
            order1 = self.action_to_order(
                actions[self.agents[0]],
                self.battle1,
                fake=self._fake,
                strict=self._strict,
            )
            self.agent1.order_queue.put(order1)
        if self.agent2_to_move:
            self.agent2_to_move = False
            order2 = self.action_to_order(
                actions[self.agents[1]],
                self.battle2,
                fake=self._fake,
                strict=self._strict,
            )
            self.agent2.order_queue.put(order2)
        battle1 = self.agent1.battle_queue.race_get(
            self.agent1._waiting, self.agent2._trying_again
        )
        battle2 = self.agent2.battle_queue.race_get(
            self.agent2._waiting, self.agent1._trying_again
        )
        self.agent1_to_move = battle1 is not None
        self.agent2_to_move = battle2 is not None
        if battle1 is None:
            self.agent1._waiting.clear()
            self.agent2._trying_again.clear()
            battle1 = self.battle1
        if battle2 is None:
            self.agent2._waiting.clear()
            self.agent1._trying_again.clear()
            battle2 = self.battle2
        observations = {
            self.agents[0]: self.embed_battle(battle1),
            self.agents[1]: self.embed_battle(battle2),
        }
        reward = {
            self.agents[0]: self.calc_reward(battle1),
            self.agents[1]: self.calc_reward(battle2),
        }
        term1, trunc1 = self.calc_term_trunc(battle1)
        term2, trunc2 = self.calc_term_trunc(battle2)
        terminated = {self.agents[0]: term1, self.agents[1]: term2}
        truncated = {self.agents[0]: trunc1, self.agents[1]: trunc2}
        return observations, reward, terminated, truncated, self.get_additional_info()

    def reset(
        self, seed: Optional[int] = None, options: Optional[Dict[str, Any]] = None
    ) -> Tuple[Dict[str, ObsType], Dict[str, Dict[str, Any]]]:
        self.agents = [self.agent1.username, self.agent2.username]
        if seed is not None:
            self._np_random, seed = seeding.np_random(seed)
        if self.battle1 and not self.battle1.finished:
            assert self.battle2 is not None
            if self.battle1 == self.agent1.battle:
                if self.agent1_to_move:
                    self.agent1_to_move = False
                    self.agent1.order_queue.put(ForfeitBattleOrder())
                    if self.agent2_to_move:
                        self.agent2_to_move = False
                        self.agent2.order_queue.put(_EmptyBattleOrder())
                else:
                    assert self.agent2_to_move
                    self.agent2_to_move = False
                    self.agent2.order_queue.put(ForfeitBattleOrder())
                self.agent1.battle_queue.get()
                self.agent2.battle_queue.get()
            else:
                raise RuntimeError(
                    "Environment and agent aren't synchronized. Try to restart"
                )
        self.reset_battles()
        self._challenge_task = asyncio.run_coroutine_threadsafe(
            self.agent1.battle_against(self.agent2, n_battles=1), self._loop
        )
        try:
            self.battle1 = self.agent1.battle_queue.get(timeout=self._challenge_timeout)
        except asyncio.TimeoutError:
            raise asyncio.TimeoutError("Agent is not challenging")
        self.battle2 = self.agent2.battle_queue.get()
        self.agent1_to_move = True
        self.agent2_to_move = True
        observations = {
            self.agents[0]: self.embed_battle(self.battle1),
            self.agents[1]: self.embed_battle(self.battle2),
        }
        return observations, self.get_additional_info()

    def render(self, mode: str = "human"):
        if self.battle1 is not None:
            print(
                "  Turn %4d. | [%s][%3d/%3dhp] %10.10s - %10.10s [%3d%%hp][%s]"
                % (
                    self.battle1.turn,
                    "".join(
                        [
                            "⦻" if mon.fainted else "●"
                            for mon in self.battle1.team.values()
                        ]
                    ),
                    self.battle1.active_pokemon.current_hp or 0,
                    self.battle1.active_pokemon.max_hp or 0,
                    self.battle1.active_pokemon.species,
                    self.battle1.opponent_active_pokemon.species,
                    self.battle1.opponent_active_pokemon.current_hp or 0,
                    "".join(
                        [
                            "⦻" if mon.fainted else "●"
                            for mon in self.battle1.opponent_team.values()
                        ]
                    ),
                ),
                end="\n" if self.battle1.finished else "\r",
            )

    def close(self, force: bool = True, wait: bool = True):
        if force:
            if self.battle1 and not self.battle1.finished:
                assert self.battle2 is not None
                if not self.agent1.battle_queue.empty():
                    self.agent1.battle_queue.get()
                if not self.agent2.battle_queue.empty():
                    self.agent2.battle_queue.get()
                if self.agent1_to_move:
                    self.agent1_to_move = False
                    self.agent1.order_queue.put(ForfeitBattleOrder())
                    if self.agent2_to_move:
                        self.agent2_to_move = False
                        self.agent2.order_queue.put(_EmptyBattleOrder())
                else:
                    assert self.agent2_to_move
                    self.agent2_to_move = False
                    self.agent2.order_queue.put(ForfeitBattleOrder())
        if wait and self._challenge_task is not None:
            self._challenge_task.result()
        if self._challenge_task is None or self._challenge_task.done():
            self.reset_battles()
        self._challenge_task = None
        self.battle1 = None
        self.battle2 = None
        self.agent1.battle = None
        self.agent2.battle = None
        while not self.agent1.order_queue.empty():
            self.agent1.order_queue.get()
        while not self.agent2.order_queue.empty():
            self.agent2.order_queue.get()
        while not self.agent1.battle_queue.empty():
            self.agent1.battle_queue.get()
        while not self.agent2.battle_queue.empty():
            self.agent2.battle_queue.get()

    def observation_space(self, agent: str) -> Space[ObsType]:
        return self.observation_spaces[agent]

    def action_space(self, agent: str) -> Space[ActionType]:
        return self.action_spaces[agent]

    ###################################################################################
    # Abstract methods

    @abstractmethod
    def calc_reward(self, battle: AbstractBattle) -> float:
        """
        Returns the reward for the current battle state.

        :param battle: The current battle state.
        :type battle: AbstractBattle

        :return: The reward for battle.
        :rtype: float
        """
        pass

    @abstractmethod
    def embed_battle(self, battle: AbstractBattle) -> ObsType:
        """
        Returns the embedding of the current battle state in a format compatible with
        the Gymnasium API.

        :param battle: The current battle state.
        :type battle: AbstractBattle

        :return: The embedding of the current battle state.
        """
        pass

    @staticmethod
    @abstractmethod
    def action_to_order(
        action: ActionType, battle: Any, fake: bool = False, strict: bool = True
    ) -> BattleOrder:
        """
        Returns the BattleOrder relative to the given action.

        :param action: The action to take.
        :type action: ActionType
        :param battle: The current battle state
        :type battle: AbstractBattle
        :param fake: If true, action-order converters will try to avoid returning a default
            output if at all possible, even if the output isn't a legal decision. Defaults
            to False.
        :type fake: bool
        :param strict: If true, action-order converters will throw an error if the move is
            illegal. Otherwise, it will return default. Defaults to True.
        :type strict: bool

        :return: The battle order for the given action in context of the current battle.
        :rtype: BattleOrder
        """
        pass

    @staticmethod
    @abstractmethod
    def order_to_action(
        order: BattleOrder, battle: Any, fake: bool = False, strict: bool = True
    ) -> ActionType:
        """
        Returns the action relative to the given BattleOrder.

        :param order: The order to take.
        :type order: BattleOrder
        :param battle: The current battle state
        :type battle: AbstractBattle
        :param fake: If true, action-order converters will try to avoid returning a default
            output if at all possible, even if the output isn't a legal decision. Defaults
            to False.
        :type fake: bool
        :param strict: If true, action-order converters will throw an error if the move is
            illegal. Otherwise, it will return default. Defaults to True.
        :type strict: bool

        :return: The action for the given battle order in context of the current battle.
        :rtype: ActionType
        """
        pass

    ###################################################################################
    # Helper methods

    def reward_computing_helper(
        self,
        battle: AbstractBattle,
        *,
        fainted_value: float = 0.0,
        hp_value: float = 0.0,
        number_of_pokemons: int = 6,
        starting_value: float = 0.0,
        status_value: float = 0.0,
        victory_value: float = 1.0,
    ) -> float:
        """A helper function to compute rewards.

        The reward is computed by computing the value of a game state, and by comparing
        it to the last state.

        State values are computed by weighting different factor. Fainted pokemons,
        their remaining HP, inflicted statuses and winning are taken into account.

        For instance, if the last time this function was called for battle A it had
        a state value of 8 and this call leads to a value of 9, the returned reward will
        be 9 - 8 = 1.

        Consider a single battle where each player has 6 pokemons. No opponent pokemon
        has fainted, but our team has one fainted pokemon. Three opposing pokemons are
        burned. We have one pokemon missing half of its HP, and our fainted pokemon has
        no HP left.

        The value of this state will be:

        - With fainted value: 1, status value: 0.5, hp value: 1:
            = - 1 (fainted) + 3 * 0.5 (status) - 1.5 (our hp) = -1
        - With fainted value: 3, status value: 0, hp value: 1:
            = - 3 + 3 * 0 - 1.5 = -4.5

        :param battle: The battle for which to compute rewards.
        :type battle: AbstractBattle
        :param fainted_value: The reward weight for fainted pokemons. Defaults to 0.
        :type fainted_value: float
        :param hp_value: The reward weight for hp per pokemon. Defaults to 0.
        :type hp_value: float
        :param number_of_pokemons: The number of pokemons per team. Defaults to 6.
        :type number_of_pokemons: int
        :param starting_value: The default reference value evaluation. Defaults to 0.
        :type starting_value: float
        :param status_value: The reward value per non-fainted status. Defaults to 0.
        :type status_value: float
        :param victory_value: The reward value for winning. Defaults to 1.
        :type victory_value: float
        :return: The reward.
        :rtype: float
        """
        if battle not in self._reward_buffer:
            self._reward_buffer[battle] = starting_value
        current_value = 0.0

        for mon in battle.team.values():
            current_value += mon.current_hp_fraction * hp_value
            if mon.fainted:
                current_value -= fainted_value
            elif mon.status is not None:
                current_value -= status_value

        current_value += (number_of_pokemons - len(battle.team)) * hp_value

        for mon in battle.opponent_team.values():
            current_value -= mon.current_hp_fraction * hp_value
            if mon.fainted:
                current_value += fainted_value
            elif mon.status is not None:
                current_value += status_value

        current_value -= (number_of_pokemons - len(battle.opponent_team)) * hp_value

        if battle.won:
            current_value += victory_value
        elif battle.lost:
            current_value -= victory_value

        to_return = current_value - self._reward_buffer[battle]
        self._reward_buffer[battle] = current_value

        return to_return

    def get_additional_info(self) -> Dict[str, Dict[str, Any]]:
        """
        Returns additional info for the reset method.
        Override only if you really need it.

        :return: Additional information as a Dict
        :rtype: Dict
        """
        return {self.possible_agents[0]: {}, self.possible_agents[1]: {}}

    @staticmethod
    def calc_term_trunc(battle: AbstractBattle):
        terminated = False
        truncated = False
        if battle.finished:
            size = battle.team_size
            remaining_mons = size - len(
                [mon for mon in battle.team.values() if mon.fainted]
            )
            remaining_opponent_mons = size - len(
                [mon for mon in battle.opponent_team.values() if mon.fainted]
            )
            if (remaining_mons == 0) != (remaining_opponent_mons == 0):
                terminated = True
            else:
                truncated = True
        return terminated, truncated

    def reset_battles(self):
        """Resets the player's inner battle tracker."""
        self.agent1.reset_battles()
        self.agent2.reset_battles()

    def done(self, timeout: Optional[int] = None) -> bool:
        """
        Returns True if the task is done or is done after the timeout, false otherwise.

        :param timeout: The amount of time to wait for if the task is not already done.
            If empty it will wait until the task is done.
        :type timeout: int, optional

        :return: True if the task is done or if the task gets completed after the
            timeout.
        :rtype: bool
        """
        if self._challenge_task is None:
            return True
        if timeout is None:
            self._challenge_task.result()
            return True
        if self._challenge_task.done():
            return True
        time.sleep(timeout)
        return self._challenge_task.done()<|MERGE_RESOLUTION|>--- conflicted
+++ resolved
@@ -3,7 +3,6 @@
 """
 
 import asyncio
-import copy
 import time
 from abc import abstractmethod
 from concurrent.futures import Future
@@ -20,11 +19,7 @@
 from poke_env.battle.battle import Battle
 from poke_env.battle.double_battle import DoubleBattle
 from poke_env.battle.pokemon import Pokemon
-<<<<<<< HEAD
 from poke_env.concurrency import create_in_poke_loop
-=======
-from poke_env.concurrency import POKE_LOOP, create_in_poke_loop
->>>>>>> d80bbe19
 from poke_env.player.battle_order import (
     BattleOrder,
     DoubleBattleOrder,
@@ -105,64 +100,7 @@
     def choose_move(self, battle: AbstractBattle) -> Awaitable[BattleOrder]:
         return self._choose_move(battle)
 
-<<<<<<< HEAD
-    def teampreview(self, battle: AbstractBattle) -> Awaitable[str]:
-        return self._teampreview(battle)
-
-    async def _teampreview(self, battle: AbstractBattle) -> str:
-        if isinstance(battle, Battle):
-            return self.random_teampreview(battle)
-        elif isinstance(battle, DoubleBattle):
-            order1 = await self._env_move(battle)
-            if isinstance(order1, (ForfeitBattleOrder, _EmptyBattleOrder)):
-                return order1.message
-            upd_battle = self._simulate_teampreview_switchin(order1, battle)
-            order2 = await self._env_move(upd_battle)
-            if isinstance(order2, (ForfeitBattleOrder, _EmptyBattleOrder)):
-                return order1.message
-            action1 = self.order_to_action(order1, battle)  # type: ignore
-            action2 = self.order_to_action(order2, upd_battle)  # type: ignore
-            assert all(action1 >= 0) and all(action2 >= 0)
-            return f"/team {action1[0]}{action1[1]}{action2[0]}{action2[1]}"
-        else:
-            raise TypeError()
-
-    @staticmethod
-    def _simulate_teampreview_switchin(order: BattleOrder, battle: DoubleBattle):
-        assert isinstance(order, DoubleBattleOrder)
-        assert order.first_order is not None
-        assert order.second_order is not None
-        pokemon1 = order.first_order.order
-        pokemon2 = order.second_order.order
-        assert isinstance(pokemon1, Pokemon)
-        assert isinstance(pokemon2, Pokemon)
-        upd_battle = copy.deepcopy(battle)
-        upd_battle.switch(
-            f"{upd_battle.player_role}a: {pokemon1.base_species.capitalize()}",
-            pokemon1._last_details,
-            f"{pokemon1.current_hp}/{pokemon1.max_hp}",
-        )
-        upd_battle.switch(
-            f"{upd_battle.player_role}b: {pokemon2.base_species.capitalize()}",
-            pokemon2._last_details,
-            f"{pokemon2.current_hp}/{pokemon2.max_hp}",
-        )
-        upd_battle.available_switches[0] = [
-            p
-            for p in battle.available_switches[0]
-            if p.base_species not in [pokemon1.base_species, pokemon2.base_species]
-        ]
-        upd_battle.available_switches[1] = [
-            p
-            for p in battle.available_switches[1]
-            if p.base_species not in [pokemon1.base_species, pokemon2.base_species]
-        ]
-        return upd_battle
-
-    async def _env_move(self, battle: AbstractBattle) -> BattleOrder:
-=======
     async def _choose_move(self, battle: AbstractBattle) -> BattleOrder:
->>>>>>> d80bbe19
         if not self.battle or self.battle.finished:
             self.battle = battle
         assert self.battle.battle_tag == battle.battle_tag
