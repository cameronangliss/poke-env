"""This module defines a player class with the Gymnasium API on the main thread.
For a black-box implementation consider using the module env_player.
"""

import asyncio
import copy
import time
from abc import abstractmethod
from concurrent.futures import Future
from threading import Thread
from typing import Any, Awaitable, Dict, Generic, Optional, Tuple, TypeVar, Union
from weakref import WeakKeyDictionary

from gymnasium.spaces import Space
from gymnasium.utils import seeding
from numpy.random import Generator
from pettingzoo.utils.env import ParallelEnv  # type: ignore[import-untyped]

from poke_env.battle.abstract_battle import AbstractBattle
from poke_env.battle.battle import Battle
from poke_env.battle.double_battle import DoubleBattle
from poke_env.battle.pokemon import Pokemon
from poke_env.concurrency import create_in_poke_loop
from poke_env.player.battle_order import (
    BattleOrder,
<<<<<<< HEAD
    DoubleBattleOrder,
=======
>>>>>>> f609b00d
    ForfeitBattleOrder,
    _EmptyBattleOrder,
)
from poke_env.player.player import Player
from poke_env.ps_client import AccountConfiguration
from poke_env.ps_client.server_configuration import (
    LocalhostServerConfiguration,
    ServerConfiguration,
)
from poke_env.teambuilder.teambuilder import Teambuilder

ItemType = TypeVar("ItemType")
ObsType = TypeVar("ObsType")
ActionType = TypeVar("ActionType")


class _AsyncQueue(Generic[ItemType]):
    def __init__(
        self,
        queue: asyncio.Queue[ItemType],
        loop: asyncio.AbstractEventLoop,
    ):
        self.queue = queue
        self._loop = loop

    async def async_get(self) -> ItemType:
        return await self.queue.get()

    def get(self, timeout: Optional[float] = None) -> ItemType:
        res = asyncio.run_coroutine_threadsafe(
<<<<<<< HEAD
            asyncio.wait_for(self.async_get(), timeout), self._loop
=======
            asyncio.wait_for(self.async_get(), timeout), POKE_LOOP
>>>>>>> f609b00d
        )
        return res.result()

    def race_get(self, *events: asyncio.Event) -> Optional[ItemType]:
        async def _race_get() -> Optional[ItemType]:
            get_task = asyncio.create_task(self.async_get())
            wait_tasks = [asyncio.create_task(e.wait()) for e in events]
            done, pending = await asyncio.wait(
                {get_task, *wait_tasks}, return_when=asyncio.FIRST_COMPLETED
            )
            for p in pending:
                p.cancel()
            if get_task in done:
                return get_task.result()
            else:
                return None

        res = asyncio.run_coroutine_threadsafe(_race_get(), self._loop)
        return res.result()

    async def async_put(self, item: ItemType):
        await self.queue.put(item)

    def put(self, item: ItemType):
        task = asyncio.run_coroutine_threadsafe(self.queue.put(item), self._loop)
        task.result()

    def empty(self):
        return self.queue.empty()


class _EnvPlayer(Player):
    battle_queue: _AsyncQueue[AbstractBattle]
    order_queue: _AsyncQueue[BattleOrder]

    def __init__(self, *args: Any, **kwargs: Any):
        super().__init__(*args, **kwargs)
        self.battle_queue = _AsyncQueue(
            create_in_poke_loop(asyncio.Queue, self.ps_client.loop, 1),
            self.ps_client.loop,
        )
        self.order_queue = _AsyncQueue(
            create_in_poke_loop(asyncio.Queue, self.ps_client.loop, 1),
            self.ps_client.loop,
        )
        self.battle: Optional[AbstractBattle] = None

    def choose_move(self, battle: AbstractBattle) -> Awaitable[BattleOrder]:
        return self._env_move(battle)

    def teampreview(self, battle: AbstractBattle) -> Awaitable[str]:
        return self._teampreview(battle)

    async def _teampreview(self, battle: AbstractBattle) -> str:
        if isinstance(battle, Battle):
            return self.random_teampreview(battle)
        elif isinstance(battle, DoubleBattle):
            order1 = await self._env_move(battle)
            if isinstance(order1, (ForfeitBattleOrder, _EmptyBattleOrder)):
                return order1.message
            upd_battle = self._simulate_teampreview_switchin(order1, battle)
            order2 = await self._env_move(upd_battle)
            if isinstance(order2, (ForfeitBattleOrder, _EmptyBattleOrder)):
                return order1.message
            action1 = self.order_to_action(order1, battle)  # type: ignore
            action2 = self.order_to_action(order2, upd_battle)  # type: ignore
            assert all(action1 >= 0) and all(action2 >= 0)
            return f"/team {action1[0]}{action1[1]}{action2[0]}{action2[1]}"
        else:
            raise TypeError()

    @staticmethod
    def _simulate_teampreview_switchin(order: BattleOrder, battle: DoubleBattle):
        assert isinstance(order, DoubleBattleOrder)
        assert order.first_order is not None
        assert order.second_order is not None
        pokemon1 = order.first_order.order
        pokemon2 = order.second_order.order
        assert isinstance(pokemon1, Pokemon)
        assert isinstance(pokemon2, Pokemon)
        upd_battle = copy.deepcopy(battle)
        upd_battle.switch(
            f"{upd_battle.player_role}a: {pokemon1.base_species.capitalize()}",
            pokemon1._last_details,
            f"{pokemon1.current_hp}/{pokemon1.max_hp}",
        )
        upd_battle.switch(
            f"{upd_battle.player_role}b: {pokemon2.base_species.capitalize()}",
            pokemon2._last_details,
            f"{pokemon2.current_hp}/{pokemon2.max_hp}",
        )
        upd_battle.available_switches[0] = [
            p
            for p in battle.available_switches[0]
            if p.base_species not in [pokemon1.base_species, pokemon2.base_species]
        ]
        upd_battle.available_switches[1] = [
            p
            for p in battle.available_switches[1]
            if p.base_species not in [pokemon1.base_species, pokemon2.base_species]
        ]
        return upd_battle

    async def _env_move(self, battle: AbstractBattle) -> BattleOrder:
        if not self.battle or self.battle.finished:
            self.battle = battle
        assert self.battle.battle_tag == battle.battle_tag
        await self.battle_queue.async_put(battle)
        order = await self.order_queue.async_get()
        return order

    def _battle_finished_callback(self, battle: AbstractBattle):
        asyncio.run_coroutine_threadsafe(
            self.battle_queue.async_put(battle), self.ps_client.loop
        )


class PokeEnv(ParallelEnv[str, ObsType, ActionType]):
    """
    Base class implementing the PettingZoo API on the main thread.
    """

    def __init__(
        self,
        *,
        account_configuration1: Optional[AccountConfiguration] = None,
        account_configuration2: Optional[AccountConfiguration] = None,
        avatar: Optional[int] = None,
        battle_format: str = "gen8randombattle",
        log_level: Optional[int] = None,
        save_replays: Union[bool, str] = False,
        server_configuration: Optional[
            ServerConfiguration
        ] = LocalhostServerConfiguration,
        accept_open_team_sheet: Optional[bool] = False,
        start_timer_on_battle_start: bool = False,
        start_listening: bool = True,
        open_timeout: Optional[float] = 10.0,
        ping_interval: Optional[float] = 20.0,
        ping_timeout: Optional[float] = 20.0,
        challenge_timeout: Optional[float] = 60.0,
        team: Optional[Union[str, Teambuilder]] = None,
        fake: bool = False,
        strict: bool = True,
        strict_battle_tracking: bool = False,
    ):
        """
        :param account_configuration: Player configuration. If empty, defaults to an
            automatically generated username with no password. This option must be set
            if the server configuration requires authentication.
        :type account_configuration: AccountConfiguration, optional
        :param avatar: Player avatar id. Optional.
        :type avatar: int, optional
        :param battle_format: Name of the battle format this player plays. Defaults to
            gen8randombattle.
        :type battle_format: Optional, str. Default to randombattles, with specifics
            varying per class.
        :param log_level: The player's logger level.
        :type log_level: int. Defaults to logging's default level.
        :param save_replays: Whether to save battle replays. Can be a boolean, where
            True will lead to replays being saved in a potentially new /replay folder,
            or a string representing a folder where replays will be saved.
        :type save_replays: bool or str
        :param server_configuration: Server configuration. Defaults to Localhost Server
            Configuration.
        :type server_configuration: ServerConfiguration, optional
        :param start_listening: Whether to start listening to the server. Defaults to
            True.
        :type start_listening: bool
        :param accept_open_team_sheet: Whether to automatically start the battle with
            open team sheets on. Defaults to False.
        :param start_timer_on_battle_start: Whether to automatically start the battle
            timer on battle start. Defaults to False.
        :type start_timer_on_battle_start: bool
        :param open_timeout: How long to wait for a timeout when connecting the socket
            (important for backend websockets.
            Increase only if timeouts occur during runtime).
            If None connect will never time out.
        :type open_timeout: float, optional
        :param ping_interval: How long between keepalive pings (Important for backend
            websockets). If None, disables keepalive entirely.
        :type ping_interval: float, optional
        :param ping_timeout: How long to wait for a timeout of a specific ping
            (important for backend websockets.
            Increase only if timeouts occur during runtime).
            If None pings will never time out.
        :type challenge_timeout: float, optional
        :param challenge_timeout: How long to wait for agents to challenge.
            If None agent challenging will never time out.
        :type ping_timeout: float, optional
        :param team: The team to use for formats requiring a team. Can be a showdown
            team string, a showdown packed team string, of a ShowdownTeam object.
            Defaults to None.
        :type team: str or Teambuilder, optional
        :param fake: If true, action-order converters will try to avoid returning a default
            output if at all possible, even if the output isn't a legal decision. Defaults
            to False.
        :type fake: bool
        :param strict: If true, action-order converters will throw an error if the move is
            illegal. Otherwise, it will return default. Defaults to True.
        :type: strict: bool
        """
<<<<<<< HEAD
        self._avatar = avatar
        self._battle_format = battle_format
        self._log_level = log_level
        self._save_replays = save_replays
        self._server_configuration = server_configuration
        self._accept_open_team_sheet = accept_open_team_sheet
        self._start_timer_on_battle_start = start_timer_on_battle_start
        self._start_listening = start_listening
        self._open_timeout = open_timeout
        self._ping_interval = ping_interval
        self._ping_timeout = ping_timeout
        self._challenge_timeout = challenge_timeout
        self._team = team
        self._fake = fake
        self._strict = strict
        self._loop = asyncio.new_event_loop()
        Thread(target=self._loop.run_forever, daemon=True).start()
=======
        self._challenge_timeout = challenge_timeout
>>>>>>> f609b00d
        self.agent1 = _EnvPlayer(
            account_configuration=account_configuration1
            or AccountConfiguration.generate(self.__class__.__name__, rand=True),
            avatar=avatar,
            battle_format=battle_format,
            log_level=log_level,
            max_concurrent_battles=1,
            save_replays=save_replays,
            server_configuration=server_configuration,
            accept_open_team_sheet=accept_open_team_sheet,
            start_timer_on_battle_start=start_timer_on_battle_start,
            start_listening=start_listening,
            open_timeout=open_timeout,
            ping_interval=ping_interval,
            ping_timeout=ping_timeout,
            loop=self._loop,
            team=team,
            strict_battle_tracking=strict_battle_tracking,
        )
        self.agent1.action_to_order = self.action_to_order  # type: ignore
        self.agent1.order_to_action = self.order_to_action  # type: ignore
        self.agent2 = _EnvPlayer(
            account_configuration=account_configuration2
            or AccountConfiguration.generate(self.__class__.__name__, rand=True),
            avatar=avatar,
            battle_format=battle_format,
            log_level=log_level,
            max_concurrent_battles=1,
            save_replays=save_replays,
            server_configuration=server_configuration,
            accept_open_team_sheet=accept_open_team_sheet,
            start_timer_on_battle_start=start_timer_on_battle_start,
            start_listening=start_listening,
            open_timeout=open_timeout,
            ping_interval=ping_interval,
            ping_timeout=ping_timeout,
            loop=self._loop,
            team=team,
            strict_battle_tracking=strict_battle_tracking,
        )
        self.agent2.action_to_order = self.action_to_order  # type: ignore
        self.agent2.order_to_action = self.order_to_action  # type: ignore
        self.agents = [self.agent1.username, self.agent2.username]
        self.possible_agents = [self.agent1.username, self.agent2.username]
        self.battle1: Optional[AbstractBattle] = None
        self.battle2: Optional[AbstractBattle] = None
        self.agent1_to_move = False
        self.agent2_to_move = False
        self._np_random: Optional[Generator] = None
        self._reward_buffer: WeakKeyDictionary[AbstractBattle, float] = (
            WeakKeyDictionary()
        )
        self._challenge_task: Optional[Future[Any]] = None

    def __getstate__(self) -> Dict[str, Any]:
        state = self.__dict__.copy()
        state["_loop"] = None
        state["agent1"] = None
        state["agent2"] = None
        state["_reward_buffer"] = None
        state["_challenge_task"] = None
        return state

    def __setstate__(self, state: Dict[str, Any]):
        self.__dict__.update(state)
        self._loop = asyncio.new_event_loop()
        Thread(target=self._loop.run_forever, daemon=True).start()
        self.agent1 = _EnvPlayer(
            account_configuration=AccountConfiguration.generate(
                self.__class__.__name__, rand=True
            ),
            avatar=self._avatar,
            battle_format=self._battle_format,
            log_level=self._log_level,
            max_concurrent_battles=1,
            save_replays=self._save_replays,
            server_configuration=self._server_configuration,
            accept_open_team_sheet=self._accept_open_team_sheet,
            start_timer_on_battle_start=self._start_timer_on_battle_start,
            start_listening=self._start_listening,
            open_timeout=self._open_timeout,
            ping_interval=self._ping_interval,
            ping_timeout=self._ping_timeout,
            loop=self._loop,
            team=self._team,
        )
        self.agent1.action_to_order = self.action_to_order  # type: ignore
        self.agent1.order_to_action = self.order_to_action  # type: ignore
        self.agent2 = _EnvPlayer(
            account_configuration=AccountConfiguration.generate(
                self.__class__.__name__, rand=True
            ),
            avatar=self._avatar,
            battle_format=self._battle_format,
            log_level=self._log_level,
            max_concurrent_battles=1,
            save_replays=self._save_replays,
            server_configuration=self._server_configuration,
            accept_open_team_sheet=self._accept_open_team_sheet,
            start_timer_on_battle_start=self._start_timer_on_battle_start,
            start_listening=self._start_listening,
            open_timeout=self._open_timeout,
            ping_interval=self._ping_interval,
            ping_timeout=self._ping_timeout,
            loop=self._loop,
            team=self._team,
        )
        self.agent2.action_to_order = self.action_to_order  # type: ignore
        self.agent2.order_to_action = self.order_to_action  # type: ignore
        self.agents = []
        old_names = self.possible_agents
        self.possible_agents = [self.agent1.username, self.agent2.username]
        for old, new in zip(old_names, self.possible_agents):
            self.observation_spaces[new] = self.observation_spaces.pop(old)
            self.action_spaces[new] = self.action_spaces.pop(old)
        self._reward_buffer = WeakKeyDictionary()

    ###################################################################################
    # PettingZoo API
    # https://pettingzoo.farama.org/api/parallel/#parallelenv

    def step(
        self, actions: Dict[str, ActionType]
    ) -> Tuple[
        Dict[str, ObsType],
        Dict[str, float],
        Dict[str, bool],
        Dict[str, bool],
        Dict[str, Dict[str, Any]],
    ]:
        assert self.battle1 is not None
        assert self.battle2 is not None
        assert not self.battle1.finished
        assert not self.battle2.finished
        if self.agent1_to_move:
            self.agent1_to_move = False
            order1 = self.action_to_order(
                actions[self.agents[0]],
                self.battle1,
                fake=self._fake,
                strict=self._strict,
            )
            self.agent1.order_queue.put(order1)
        if self.agent2_to_move:
            self.agent2_to_move = False
            order2 = self.action_to_order(
                actions[self.agents[1]],
                self.battle2,
                fake=self._fake,
                strict=self._strict,
            )
            self.agent2.order_queue.put(order2)
        battle1 = self.agent1.battle_queue.race_get(
            self.agent1._waiting, self.agent2._trying_again
        )
        battle2 = self.agent2.battle_queue.race_get(
            self.agent2._waiting, self.agent1._trying_again
        )
        self.agent1_to_move = battle1 is not None
        self.agent2_to_move = battle2 is not None
        if battle1 is None:
            self.agent1._waiting.clear()
            self.agent2._trying_again.clear()
            battle1 = self.battle1
        if battle2 is None:
            self.agent2._waiting.clear()
            self.agent1._trying_again.clear()
            battle2 = self.battle2
        observations = {
            self.agents[0]: self.embed_battle(battle1),
            self.agents[1]: self.embed_battle(battle2),
        }
        reward = {
            self.agents[0]: self.calc_reward(battle1),
            self.agents[1]: self.calc_reward(battle2),
        }
        term1, trunc1 = self.calc_term_trunc(battle1)
        term2, trunc2 = self.calc_term_trunc(battle2)
        terminated = {self.agents[0]: term1, self.agents[1]: term2}
        truncated = {self.agents[0]: trunc1, self.agents[1]: trunc2}
        return observations, reward, terminated, truncated, self.get_additional_info()

    def reset(
        self, seed: Optional[int] = None, options: Optional[Dict[str, Any]] = None
    ) -> Tuple[Dict[str, ObsType], Dict[str, Dict[str, Any]]]:
        self.agents = [self.agent1.username, self.agent2.username]
        if seed is not None:
            self._np_random, seed = seeding.np_random(seed)
        if self.battle1 and not self.battle1.finished:
            assert self.battle2 is not None
            if self.battle1 == self.agent1.battle:
                if self.agent1_to_move:
                    self.agent1_to_move = False
                    self.agent1.order_queue.put(ForfeitBattleOrder())
                    if self.agent2_to_move:
                        self.agent2_to_move = False
                        self.agent2.order_queue.put(_EmptyBattleOrder())
                else:
                    assert self.agent2_to_move
                    self.agent2_to_move = False
                    self.agent2.order_queue.put(ForfeitBattleOrder())
                self.agent1.battle_queue.get()
                self.agent2.battle_queue.get()
            else:
                raise RuntimeError(
                    "Environment and agent aren't synchronized. Try to restart"
                )
<<<<<<< HEAD
        if self.battle1:
            self.agent1._battles.pop(self.battle1.battle_tag)
        if self.battle2:
            self.agent2._battles.pop(self.battle2.battle_tag)
=======
        self.reset_battles()
>>>>>>> f609b00d
        self._challenge_task = asyncio.run_coroutine_threadsafe(
            self.agent1.battle_against(self.agent2, n_battles=1), self._loop
        )
        try:
            self.battle1 = self.agent1.battle_queue.get(timeout=self._challenge_timeout)
        except asyncio.TimeoutError:
            raise asyncio.TimeoutError("Agent is not challenging")
        self.battle2 = self.agent2.battle_queue.get()
        self.agent1_to_move = True
        self.agent2_to_move = True
        observations = {
            self.agents[0]: self.embed_battle(self.battle1),
            self.agents[1]: self.embed_battle(self.battle2),
        }
        return observations, self.get_additional_info()

    def render(self, mode: str = "human"):
        if self.battle1 is not None:
            print(
                "  Turn %4d. | [%s][%3d/%3dhp] %10.10s - %10.10s [%3d%%hp][%s]"
                % (
                    self.battle1.turn,
                    "".join(
                        [
                            "⦻" if mon.fainted else "●"
                            for mon in self.battle1.team.values()
                        ]
                    ),
                    self.battle1.active_pokemon.current_hp or 0,
                    self.battle1.active_pokemon.max_hp or 0,
                    self.battle1.active_pokemon.species,
                    self.battle1.opponent_active_pokemon.species,
                    self.battle1.opponent_active_pokemon.current_hp or 0,
                    "".join(
                        [
                            "⦻" if mon.fainted else "●"
                            for mon in self.battle1.opponent_team.values()
                        ]
                    ),
                ),
                end="\n" if self.battle1.finished else "\r",
            )

    def close(self, force: bool = True, wait: bool = True):
        if force:
            if self.battle1 and not self.battle1.finished:
                assert self.battle2 is not None
                if not self.agent1.battle_queue.empty():
                    self.agent1.battle_queue.get()
                if not self.agent2.battle_queue.empty():
                    self.agent2.battle_queue.get()
                if self.agent1_to_move:
                    self.agent1_to_move = False
                    self.agent1.order_queue.put(ForfeitBattleOrder())
                    if self.agent2_to_move:
                        self.agent2_to_move = False
                        self.agent2.order_queue.put(_EmptyBattleOrder())
                else:
                    assert self.agent2_to_move
                    self.agent2_to_move = False
                    self.agent2.order_queue.put(ForfeitBattleOrder())
        if wait and self._challenge_task is not None:
            self._challenge_task.result()
        if self._challenge_task is None or self._challenge_task.done():
            self.reset_battles()
        self._challenge_task = None
        self.battle1 = None
        self.battle2 = None
        self.agent1.battle = None
        self.agent2.battle = None
        while not self.agent1.order_queue.empty():
            self.agent1.order_queue.get()
        while not self.agent2.order_queue.empty():
            self.agent2.order_queue.get()
        while not self.agent1.battle_queue.empty():
            self.agent1.battle_queue.get()
        while not self.agent2.battle_queue.empty():
            self.agent2.battle_queue.get()

    def observation_space(self, agent: str) -> Space[ObsType]:
        return self.observation_spaces[agent]

    def action_space(self, agent: str) -> Space[ActionType]:
        return self.action_spaces[agent]

    ###################################################################################
    # Abstract methods

    @abstractmethod
    def calc_reward(self, battle: AbstractBattle) -> float:
        """
        Returns the reward for the current battle state.

        :param battle: The current battle state.
        :type battle: AbstractBattle

        :return: The reward for battle.
        :rtype: float
        """
        pass

    @abstractmethod
    def embed_battle(self, battle: AbstractBattle) -> ObsType:
        """
        Returns the embedding of the current battle state in a format compatible with
        the Gymnasium API.

        :param battle: The current battle state.
        :type battle: AbstractBattle

        :return: The embedding of the current battle state.
        """
        pass

    @staticmethod
    @abstractmethod
    def action_to_order(
        action: ActionType, battle: Any, fake: bool = False, strict: bool = True
    ) -> BattleOrder:
        """
        Returns the BattleOrder relative to the given action.

        :param action: The action to take.
        :type action: ActionType
        :param battle: The current battle state
        :type battle: AbstractBattle
        :param fake: If true, action-order converters will try to avoid returning a default
            output if at all possible, even if the output isn't a legal decision. Defaults
            to False.
        :type fake: bool
        :param strict: If true, action-order converters will throw an error if the move is
            illegal. Otherwise, it will return default. Defaults to True.
        :type strict: bool

        :return: The battle order for the given action in context of the current battle.
        :rtype: BattleOrder
        """
        pass

    @staticmethod
    @abstractmethod
    def order_to_action(
        order: BattleOrder, battle: Any, fake: bool = False, strict: bool = True
    ) -> ActionType:
        """
        Returns the action relative to the given BattleOrder.

        :param order: The order to take.
        :type order: BattleOrder
        :param battle: The current battle state
        :type battle: AbstractBattle
        :param fake: If true, action-order converters will try to avoid returning a default
            output if at all possible, even if the output isn't a legal decision. Defaults
            to False.
        :type fake: bool
        :param strict: If true, action-order converters will throw an error if the move is
            illegal. Otherwise, it will return default. Defaults to True.
        :type strict: bool

        :return: The action for the given battle order in context of the current battle.
        :rtype: ActionType
        """
        pass

    ###################################################################################
    # Helper methods

    def reward_computing_helper(
        self,
        battle: AbstractBattle,
        *,
        fainted_value: float = 0.0,
        hp_value: float = 0.0,
        number_of_pokemons: int = 6,
        starting_value: float = 0.0,
        status_value: float = 0.0,
        victory_value: float = 1.0,
    ) -> float:
        """A helper function to compute rewards.

        The reward is computed by computing the value of a game state, and by comparing
        it to the last state.

        State values are computed by weighting different factor. Fainted pokemons,
        their remaining HP, inflicted statuses and winning are taken into account.

        For instance, if the last time this function was called for battle A it had
        a state value of 8 and this call leads to a value of 9, the returned reward will
        be 9 - 8 = 1.

        Consider a single battle where each player has 6 pokemons. No opponent pokemon
        has fainted, but our team has one fainted pokemon. Three opposing pokemons are
        burned. We have one pokemon missing half of its HP, and our fainted pokemon has
        no HP left.

        The value of this state will be:

        - With fainted value: 1, status value: 0.5, hp value: 1:
            = - 1 (fainted) + 3 * 0.5 (status) - 1.5 (our hp) = -1
        - With fainted value: 3, status value: 0, hp value: 1:
            = - 3 + 3 * 0 - 1.5 = -4.5

        :param battle: The battle for which to compute rewards.
        :type battle: AbstractBattle
        :param fainted_value: The reward weight for fainted pokemons. Defaults to 0.
        :type fainted_value: float
        :param hp_value: The reward weight for hp per pokemon. Defaults to 0.
        :type hp_value: float
        :param number_of_pokemons: The number of pokemons per team. Defaults to 6.
        :type number_of_pokemons: int
        :param starting_value: The default reference value evaluation. Defaults to 0.
        :type starting_value: float
        :param status_value: The reward value per non-fainted status. Defaults to 0.
        :type status_value: float
        :param victory_value: The reward value for winning. Defaults to 1.
        :type victory_value: float
        :return: The reward.
        :rtype: float
        """
        if battle not in self._reward_buffer:
            self._reward_buffer[battle] = starting_value
        current_value = 0.0

        for mon in battle.team.values():
            current_value += mon.current_hp_fraction * hp_value
            if mon.fainted:
                current_value -= fainted_value
            elif mon.status is not None:
                current_value -= status_value

        current_value += (number_of_pokemons - len(battle.team)) * hp_value

        for mon in battle.opponent_team.values():
            current_value -= mon.current_hp_fraction * hp_value
            if mon.fainted:
                current_value += fainted_value
            elif mon.status is not None:
                current_value += status_value

        current_value -= (number_of_pokemons - len(battle.opponent_team)) * hp_value

        if battle.won:
            current_value += victory_value
        elif battle.lost:
            current_value -= victory_value

        to_return = current_value - self._reward_buffer[battle]
        self._reward_buffer[battle] = current_value

        return to_return

    def get_additional_info(self) -> Dict[str, Dict[str, Any]]:
        """
        Returns additional info for the reset method.
        Override only if you really need it.

        :return: Additional information as a Dict
        :rtype: Dict
        """
        return {self.possible_agents[0]: {}, self.possible_agents[1]: {}}

    @staticmethod
    def calc_term_trunc(battle: AbstractBattle):
        terminated = False
        truncated = False
        if battle.finished:
            size = battle.team_size
            remaining_mons = size - len(
                [mon for mon in battle.team.values() if mon.fainted]
            )
            remaining_opponent_mons = size - len(
                [mon for mon in battle.opponent_team.values() if mon.fainted]
            )
            if (remaining_mons == 0) != (remaining_opponent_mons == 0):
                terminated = True
            else:
                truncated = True
        return terminated, truncated

    def reset_battles(self):
        """Resets the player's inner battle tracker."""
        self.agent1.reset_battles()
        self.agent2.reset_battles()

    def done(self, timeout: Optional[int] = None) -> bool:
        """
        Returns True if the task is done or is done after the timeout, false otherwise.

        :param timeout: The amount of time to wait for if the task is not already done.
            If empty it will wait until the task is done.
        :type timeout: int, optional

        :return: True if the task is done or if the task gets completed after the
            timeout.
        :rtype: bool
        """
        if self._challenge_task is None:
            return True
        if timeout is None:
            self._challenge_task.result()
            return True
        if self._challenge_task.done():
            return True
        time.sleep(timeout)
        return self._challenge_task.done()<|MERGE_RESOLUTION|>--- conflicted
+++ resolved
@@ -23,10 +23,7 @@
 from poke_env.concurrency import create_in_poke_loop
 from poke_env.player.battle_order import (
     BattleOrder,
-<<<<<<< HEAD
     DoubleBattleOrder,
-=======
->>>>>>> f609b00d
     ForfeitBattleOrder,
     _EmptyBattleOrder,
 )
@@ -44,11 +41,7 @@
 
 
 class _AsyncQueue(Generic[ItemType]):
-    def __init__(
-        self,
-        queue: asyncio.Queue[ItemType],
-        loop: asyncio.AbstractEventLoop,
-    ):
+    def __init__(self, queue: asyncio.Queue[ItemType], loop: asyncio.AbstractEventLoop):
         self.queue = queue
         self._loop = loop
 
@@ -57,11 +50,7 @@
 
     def get(self, timeout: Optional[float] = None) -> ItemType:
         res = asyncio.run_coroutine_threadsafe(
-<<<<<<< HEAD
             asyncio.wait_for(self.async_get(), timeout), self._loop
-=======
-            asyncio.wait_for(self.async_get(), timeout), POKE_LOOP
->>>>>>> f609b00d
         )
         return res.result()
 
@@ -264,7 +253,6 @@
             illegal. Otherwise, it will return default. Defaults to True.
         :type: strict: bool
         """
-<<<<<<< HEAD
         self._avatar = avatar
         self._battle_format = battle_format
         self._log_level = log_level
@@ -282,9 +270,6 @@
         self._strict = strict
         self._loop = asyncio.new_event_loop()
         Thread(target=self._loop.run_forever, daemon=True).start()
-=======
-        self._challenge_timeout = challenge_timeout
->>>>>>> f609b00d
         self.agent1 = _EnvPlayer(
             account_configuration=account_configuration1
             or AccountConfiguration.generate(self.__class__.__name__, rand=True),
@@ -492,14 +477,7 @@
                 raise RuntimeError(
                     "Environment and agent aren't synchronized. Try to restart"
                 )
-<<<<<<< HEAD
-        if self.battle1:
-            self.agent1._battles.pop(self.battle1.battle_tag)
-        if self.battle2:
-            self.agent2._battles.pop(self.battle2.battle_tag)
-=======
         self.reset_battles()
->>>>>>> f609b00d
         self._challenge_task = asyncio.run_coroutine_threadsafe(
             self.agent1.battle_against(self.agent2, n_battles=1), self._loop
         )
