--- conflicted
+++ resolved
@@ -187,11 +187,7 @@
             or active.tera_type is None
         ):
             return False
-<<<<<<< HEAD
-        offensive_score = opp_active.damage_multiplier(move.type)
-=======
         offensive_tera_score = opp_active.damage_multiplier(move.type)
->>>>>>> b74e8456
         defensive_score = min(
             [1 / (active.damage_multiplier(t) or 1 / 8) for t in opp_active.types]
         )
@@ -207,11 +203,7 @@
                 for t in opp_active.types
             ]
         )
-<<<<<<< HEAD
-        return offensive_score * (defensive_tera_score / defensive_score) > 1
-=======
         return offensive_tera_score * (defensive_tera_score / defensive_score) > 1
->>>>>>> b74e8456
 
     def _should_switch_out(self, battle: AbstractBattle):
         active = battle.active_pokemon
@@ -250,11 +242,7 @@
             boost = 2 / (2 - mon.boosts[stat])
         return ((2 * mon.base_stats[stat] + 31) + 5) * boost
 
-<<<<<<< HEAD
-    def choose_move_in_1v1(self, battle: Battle) -> Tuple[SingleBattleOrder, float]:
-=======
     def choose_singles_move(self, battle: Battle) -> Tuple[SingleBattleOrder, float]:
->>>>>>> b74e8456
         # Main mons shortcuts
         active = battle.active_pokemon
         opponent = battle.opponent_active_pokemon
@@ -380,11 +368,7 @@
 
     def choose_move(self, battle: AbstractBattle):
         if not isinstance(battle, DoubleBattle):
-<<<<<<< HEAD
-            return self.choose_move_in_1v1(battle)[0]  # type: ignore
-=======
             return self.choose_singles_move(battle)[0]  # type: ignore
->>>>>>> b74e8456
         orders: List[SingleBattleOrder] = []
         for active_id in [0, 1]:
             if (
@@ -394,11 +378,7 @@
                 orders += [PassBattleOrder()]
                 continue
             results = [
-<<<<<<< HEAD
-                self.choose_move_in_1v1(PseudoBattle(battle, active_id, opp_id))
-=======
                 self.choose_singles_move(PseudoBattle(battle, active_id, opp_id))
->>>>>>> b74e8456
                 for opp_id in [0, 1]
             ]
             possible_orders = [r[0] for r in results]
