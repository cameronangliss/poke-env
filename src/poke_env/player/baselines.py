--- conflicted
+++ resolved
@@ -359,15 +359,12 @@
             return self.choose_move_in_1v1(battle)[0]  # type: ignore
         orders: List[Optional[BattleOrder]] = []
         for active_id in [0, 1]:
-<<<<<<< HEAD
-=======
             if (
                 battle.active_pokemon[active_id] is None
                 and not battle.available_switches[active_id]
             ):
                 orders += [None]
                 continue
->>>>>>> de119de9
             results = [
                 self.choose_move_in_1v1(PseudoBattle(battle, active_id, opp_id))
                 for opp_id in [0, 1]
