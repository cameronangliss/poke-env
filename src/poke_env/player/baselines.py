--- conflicted
+++ resolved
@@ -1,9 +1,5 @@
 import random
-<<<<<<< HEAD
-from typing import List, Optional, Tuple
-=======
-from typing import List
->>>>>>> 8a5f1f5b
+from typing import List, Tuple
 
 from poke_env.battle.abstract_battle import AbstractBattle
 from poke_env.battle.battle import Battle
@@ -367,13 +363,13 @@
     def choose_move(self, battle: AbstractBattle):
         if not isinstance(battle, DoubleBattle):
             return self.choose_move_in_1v1(battle)[0]  # type: ignore
-        orders: List[Optional[SingleBattleOrder]] = []
+        orders: List[SingleBattleOrder] = []
         for active_id in [0, 1]:
             if (
                 battle.active_pokemon[active_id] is None
                 and not battle.available_switches[active_id]
             ):
-                orders += [None]
+                orders += [PassBattleOrder()]
                 continue
             results = [
                 self.choose_move_in_1v1(PseudoBattle(battle, active_id, opp_id))
@@ -410,7 +406,7 @@
                         and battle.force_switch == [True, True]
                         and active_id == 1
                     )
-                    else None
+                    else PassBattleOrder()
                 )
             ]
         joined_orders = DoubleBattleOrder.join_orders(
