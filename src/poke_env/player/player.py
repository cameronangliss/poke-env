"""This module defines a base class for players."""

from __future__ import annotations

import asyncio
import random
from abc import ABC, abstractmethod
from asyncio import Condition, Event, Queue, Semaphore
from logging import Logger
from time import perf_counter
from typing import Any, Awaitable, Dict, List, Optional, Union

import orjson

from poke_env.concurrency import (
    POKE_LOOP,
    create_in_poke_loop,
    handle_threaded_coroutines,
)
from poke_env.data import GenData, to_id_str
from poke_env.environment.abstract_battle import AbstractBattle
from poke_env.environment.battle import Battle
from poke_env.environment.double_battle import DoubleBattle
from poke_env.environment.move import Move
from poke_env.environment.pokemon import Pokemon
from poke_env.exceptions import ShowdownException
from poke_env.player.battle_order import (
    BattleOrder,
    DefaultBattleOrder,
    DoubleBattleOrder,
)
from poke_env.ps_client import PSClient
from poke_env.ps_client.account_configuration import AccountConfiguration
from poke_env.ps_client.server_configuration import (
    LocalhostServerConfiguration,
    ServerConfiguration,
)
from poke_env.teambuilder.constant_teambuilder import ConstantTeambuilder
from poke_env.teambuilder.teambuilder import Teambuilder
from poke_env.teambuilder.teambuilder_pokemon import TeambuilderPokemon


class Player(ABC):
    """
    Base class for players.
    """

    MESSAGES_TO_IGNORE = {"t:", "expire", "uhtmlchange"}

    def __init__(
        self,
        account_configuration: Optional[AccountConfiguration] = None,
        *,
        avatar: Optional[str] = None,
        battle_format: str = "gen9randombattle",
        log_level: Optional[int] = None,
        max_concurrent_battles: int = 1,
        accept_open_team_sheet: bool = False,
        save_replays: Union[bool, str] = False,
        server_configuration: Optional[ServerConfiguration] = None,
        start_timer_on_battle_start: bool = False,
        start_listening: bool = True,
        open_timeout: Optional[float] = 10.0,
        ping_interval: Optional[float] = 20.0,
        ping_timeout: Optional[float] = 20.0,
        loop: asyncio.AbstractEventLoop = POKE_LOOP,
        team: Optional[Union[str, Teambuilder]] = None,
    ):
        """
        :param account_configuration: Player configuration. If empty, defaults to an
            automatically generated username with no password. This option must be set
            if the server configuration requires authentication.
        :type account_configuration: AccountConfiguration, optional
        :param avatar: Player avatar name. Optional.
        :type avatar: str, optional
        :param battle_format: Name of the battle format this player plays. Defaults to
            gen9randombattle.
        :type battle_format: str
        :param log_level: The player's logger level.
        :type log_level: int. Defaults to logging's default level.
        :param max_concurrent_battles: Maximum number of battles this player will play
            concurrently. If 0, no limit will be applied. Defaults to 1.
        :type max_concurrent_battles: int
        :param accept_open_team_sheet: Boolean to define whether we want to accept or reject open team
            sheet requests
        :type accept_open_team_sheet: bool
        :param save_replays: Whether to save battle replays. Can be a boolean, where
            True will lead to replays being saved in a potentially new /replay folder,
            or a string representing a folder where replays will be saved.
        :type save_replays: bool or str
        :param server_configuration: Server configuration. Defaults to Localhost Server
            Configuration.
        :type server_configuration: ServerConfiguration, optional
        :param start_listening: Whether to start listening to the server. Defaults to
            True.
        :type start_listening: bool
        :param open_timeout: How long to wait for a timeout when connecting the socket
            (important for backend websockets.
            Increase only if timeouts occur during runtime).
            If None connect will never time out.
        :type open_timeout: float, optional
        :param ping_interval: How long between keepalive pings (Important for backend
            websockets). If None, disables keepalive entirely.
        :type ping_interval: float, optional
        :param ping_timeout: How long to wait for a timeout of a specific ping
            (important for backend websockets.
            Increase only if timeouts occur during runtime).
            If None pings will never time out.
        :type ping_timeout: float, optional
        :param start_timer_on_battle_start: Whether to automatically start the battle
            timer on battle start. Defaults to False.
        :type start_timer_on_battle_start: bool
        :param team: The team to use for formats requiring a team. Can be a showdown
            team string, a showdown packed team string, of a ShowdownTeam object.
            Defaults to None.
        :type team: str or Teambuilder, optional
        """
        if account_configuration is None:
            account_configuration = AccountConfiguration.generate_config(10)

        if server_configuration is None:
            server_configuration = LocalhostServerConfiguration

        self.ps_client = PSClient(
            account_configuration=account_configuration,
            avatar=avatar,
            log_level=log_level,
            server_configuration=server_configuration,
            start_listening=start_listening,
            open_timeout=open_timeout,
            ping_interval=ping_interval,
            ping_timeout=ping_timeout,
            loop=loop,
        )

        self.ps_client._handle_battle_message = self._handle_battle_message  # type: ignore
        self.ps_client._update_challenges = self._update_challenges  # type: ignore
        self.ps_client._handle_challenge_request = self._handle_challenge_request  # type: ignore

        self._format: str = battle_format
        self._max_concurrent_battles: int = max_concurrent_battles
        self._save_replays = save_replays
        self._start_timer_on_battle_start: bool = start_timer_on_battle_start
        self._accept_open_team_sheet: bool = accept_open_team_sheet

        self._battles: Dict[str, AbstractBattle] = {}
        self._battle_semaphore: Semaphore = create_in_poke_loop(Semaphore, loop, 0)

        self._battle_start_condition: Condition = create_in_poke_loop(Condition, loop)
        self._battle_count_queue: Queue[Any] = create_in_poke_loop(
            Queue, loop, max_concurrent_battles
        )
        self._battle_end_condition: Condition = create_in_poke_loop(Condition, loop)
        self._challenge_queue: Queue[Any] = create_in_poke_loop(Queue, loop)
        self._team: Optional[Teambuilder] = None

<<<<<<< HEAD
        self.trying_again = create_in_poke_loop(Event, loop)
=======
        self.trying_again: Event = create_in_poke_loop(Event)
>>>>>>> 3a9833b8

        if isinstance(team, Teambuilder):
            self._team = team
        elif isinstance(team, str):
            self._team = ConstantTeambuilder(team)

        self.logger.debug("Player initialisation finished")

    def _battle_finished_callback(self, battle: AbstractBattle):
        pass

    def update_team(self, team: Union[Teambuilder, str]):
        """Updates the team used by the player.

        :param team: The new team to use.
        :type team: str or Teambuilder
        """
        if isinstance(team, Teambuilder):
            self._team = team
        else:
            self._team = ConstantTeambuilder(team)

    async def _create_battle(self, split_message: List[str]) -> AbstractBattle:
        """Returns battle object corresponding to received message.

        :param split_message: The battle initialisation message.
        :type split_message: List[str]
        :return: The corresponding battle object.
        :rtype: AbstractBattle
        """
        # We check that the battle has the correct format
        if split_message[1] == self._format and len(split_message) >= 2:
            # Battle initialisation
            battle_tag = "-".join(split_message)[1:]

            if battle_tag in self._battles:
                return self._battles[battle_tag]
            else:
                gen = GenData.from_format(self._format).gen
                if self.format_is_doubles:
                    battle: AbstractBattle = DoubleBattle(
                        battle_tag=battle_tag,
                        username=self.username,
                        logger=self.logger,
                        save_replays=self._save_replays,
                        gen=gen,
                    )
                else:
                    battle = Battle(
                        battle_tag=battle_tag,
                        username=self.username,
                        logger=self.logger,
                        gen=gen,
                        save_replays=self._save_replays,
                    )

                # Add our team as teampreview_team, as part of battle initialisation
                if isinstance(self._team, ConstantTeambuilder):
                    battle.teampreview_team = set(
                        [
                            Pokemon(gen=gen, teambuilder=tb_mon)
                            for tb_mon in self._team.team
                        ]
                    )

                await self._battle_count_queue.put(None)
                if battle_tag in self._battles:
                    await self._battle_count_queue.get()
                    return self._battles[battle_tag]
                async with self._battle_start_condition:
                    self._battle_semaphore.release()
                    self._battle_start_condition.notify_all()
                    self._battles[battle_tag] = battle

                if self._start_timer_on_battle_start:
                    await self.ps_client.send_message("/timer on", battle.battle_tag)

                if hasattr(self.ps_client, "websocket") and "vgc" in self.format:
                    if self.accept_open_team_sheet:
                        await self.ps_client.send_message(
                            "/acceptopenteamsheets", room=battle_tag
                        )
                    else:
                        await self.ps_client.send_message(
                            "/rejectopenteamsheets", room=battle_tag
                        )

                return battle
        else:
            self.logger.critical(
                "Unmanaged battle initialisation message received: %s", split_message
            )
            raise ShowdownException()

    async def _get_battle(self, battle_tag: str) -> AbstractBattle:
        battle_tag = battle_tag[1:]
        while True:
            if battle_tag in self._battles:
                return self._battles[battle_tag]
            async with self._battle_start_condition:
                await self._battle_start_condition.wait()

    async def _handle_battle_message(self, split_messages: List[List[str]]):
        """Handles a battle message.

        :param split_message: The received battle message.
        :type split_message: str
        """
        # Battle messages can be multiline
        if (
            len(split_messages) > 1
            and len(split_messages[1]) > 1
            and split_messages[1][1] == "init"
        ):
            battle_info = split_messages[0][0].split("-")
            battle = await self._create_battle(battle_info)
        else:
            battle = await self._get_battle(split_messages[0][0])

        for split_message in split_messages[1:]:
            if len(split_message) <= 1:
                continue
            elif split_message[1] == "":
                battle.parse_message(split_message)
            elif split_message[1] in self.MESSAGES_TO_IGNORE:
                pass
            elif split_message[1] == "request":
                if split_message[2]:
                    request = orjson.loads(split_message[2])
                    battle.parse_request(request)
                    if battle.move_on_next_request:
                        await self._handle_battle_request(battle)
                        battle.move_on_next_request = False
            elif split_message[1] == "showteam":
                role = split_message[2]
                pokemon_messages = "|".join(split_message[3:]).split("]")
                for msg in pokemon_messages:
                    name, *_ = msg.split("|")
                    teampreview_team = (
                        battle.teampreview_team
                        if role == battle.player_role
                        else battle.teampreview_opponent_team
                    )
                    teampreview_mon = [
                        p for p in teampreview_team if p.base_species in to_id_str(name)
                    ][0]
                    mon = battle.get_pokemon(
                        f"{role}: {name}", details=teampreview_mon._last_details
                    )
                    teambuilder = TeambuilderPokemon.parse_showteam_pkmn_substr(msg)
                    mon._update_from_teambuilder(teambuilder)
                # only handle battle request after all open sheets are processed
                if (
                    battle.team
                    and battle.opponent_team
                    and all(
                        [
                            p.moves
                            for p in list(battle.team.values())
                            + list(battle.opponent_team.values())
                        ]
                    )
                ):
                    await self._handle_battle_request(
                        battle, from_teampreview_request=True
                    )
            elif split_message[1] == "win" or split_message[1] == "tie":
                if split_message[1] == "win":
                    battle.won_by(split_message[2])
                else:
                    battle.tied()
                await self._battle_count_queue.get()
                self._battle_count_queue.task_done()
                self._battle_finished_callback(battle)
                async with self._battle_end_condition:
                    self._battle_end_condition.notify_all()
            elif split_message[1] == "error":
                self.logger.log(
                    25, "Error message received: %s", "|".join(split_message)
                )
                if split_message[2].startswith(
                    "[Invalid choice] Sorry, too late to make a different move"
                ):
                    if battle.trapped:
                        self.trying_again.set()
                        await self._handle_battle_request(battle)
                elif split_message[2].startswith(
                    "[Unavailable choice] Can't switch: The active Pokémon is "
                    "trapped"
                ) or split_message[2].startswith(
                    "[Invalid choice] Can't switch: The active Pokémon is trapped"
                ):
                    battle.trapped = True
                    self.trying_again.set()
                    await self._handle_battle_request(battle)
                elif (
                    split_message[2].startswith("[Invalid choice] Can't pass: ")
                    or split_message[2].startswith(
                        "[Invalid choice] Can't switch: You can't switch to an active "
                        "Pokémon"
                    )
                    or split_message[2].startswith(
                        "[Invalid choice] Can't switch: You can't switch to a fainted "
                        "Pokémon"
                    )
                    or split_message[2].startswith(
                        "[Invalid choice] Can't move: Invalid target for"
                    )
                    or split_message[2].startswith(
                        "[Invalid choice] Can't move: You can't choose a target for"
                    )
                    or (
                        split_message[2].startswith("[Invalid choice] Can't move: ")
                        and split_message[2].endswith("needs a target")
                    )
                    or (
                        split_message[2].startswith("[Invalid choice] Can't move: Your")
                        and " doesn't have a move matching " in split_message[2]
                    )
                    or split_message[2].startswith(
                        "[Invalid choice] Incomplete choice: "
                    )
                    or (
                        split_message[2].startswith("[Unavailable choice]")
                        and split_message[2].endswith("is disabled")
                    )
                    or (
                        split_message[2].startswith("[Invalid choice]")
                        and split_message[2].endswith("is disabled")
                    )
                    or split_message[2].startswith(
                        "[Invalid choice] Can't move: You sent more choices than unfainted"
                        " Pokémon."
                    )
                    or split_message[2].startswith(
                        "[Invalid choice] Can't move: You can only Terastallize once per battle."
                    )
                ):
                    await self.ps_client.send_message(
                        "/choose default", battle.battle_tag
                    )
                else:
                    self.logger.critical("Unexpected error message: %s", split_message)
            elif split_message[1] == "turn":
                battle.parse_message(split_message)
                await self._handle_battle_request(battle)
            elif split_message[1] == "teampreview":
                battle.parse_message(split_message)
                # wait for open sheets to be processed before handling battle request
                if not self.accept_open_team_sheet:
                    await self._handle_battle_request(
                        battle, from_teampreview_request=True
                    )
            elif split_message[1] == "bigerror":
                self.logger.warning("Received 'bigerror' message: %s", split_message)
            else:
                battle.parse_message(split_message)

    async def _handle_battle_request(
        self,
        battle: AbstractBattle,
        from_teampreview_request: bool = False,
    ):
        if battle.teampreview:
            if not from_teampreview_request:
                return
            message = self.teampreview(battle)
        else:
            choice = self.choose_move(battle)
            if isinstance(choice, Awaitable):
                choice = await choice
            message = choice.message
        self.trying_again.clear()
        if not battle._wait:
            await self.ps_client.send_message(message, battle.battle_tag)

    async def _handle_challenge_request(self, split_message: List[str]):
        """Handles an individual challenge."""
        challenging_player = split_message[2].strip()

        if challenging_player != self.username:
            if len(split_message) >= 6:
                if split_message[5] == self._format:
                    await self._challenge_queue.put(challenging_player)

    async def _update_challenges(self, split_message: List[str]):
        """Update internal challenge state.

        Add corresponding challenges to internal queue of challenges, where they will be
        processed if relevant.

        :param split_message: Recevied message, split.
        :type split_message: List[str]
        """
        self.logger.debug("Updating challenges with %s", split_message)
        challenges = orjson.loads(split_message[2]).get("challengesFrom", {})
        for user, format_ in challenges.items():
            if format_ == self._format:
                await self._challenge_queue.put(user)

    async def accept_challenges(
        self,
        opponent: Optional[Union[str, List[str]]],
        n_challenges: int,
        packed_team: Optional[str] = None,
    ):
        """Let the player wait for challenges from opponent, and accept them.

        If opponent is None, every challenge will be accepted. If opponent if a string,
        all challenges from player with that name will be accepted. If opponent is a
        list all challenges originating from players whose name is in the list will be
        accepted.

        Up to n_challenges challenges will be accepted, after what the function will
        wait for these battles to finish, and then return.

        :param opponent: Players from which challenges will be accepted.
        :type opponent: None, str or list of str
        :param n_challenges: Number of challenges that will be accepted
        :type n_challenges: int
        :packed_team: Team to use. Defaults to generating a team with the agent's teambuilder.
        :type packed_team: string, optional.
        """
        await handle_threaded_coroutines(
            self._accept_challenges(opponent, n_challenges, packed_team),
            self.ps_client.loop,
        )

    async def _accept_challenges(
        self,
        opponent: Optional[Union[str, List[str]]],
        n_challenges: int,
        packed_team: Optional[str],
    ):
        if opponent:
            if isinstance(opponent, list):
                opponent = [to_id_str(o) for o in opponent]
            else:
                opponent = to_id_str(opponent)
        await self.ps_client.logged_in.wait()
        self.logger.debug("Event logged in received in accept_challenge")

        for _ in range(n_challenges):
            team = packed_team or self.next_team
            while True:
                username = to_id_str(await self._challenge_queue.get())
                self.logger.debug(
                    "Consumed %s from challenge queue in accept_challenge", username
                )
                if (
                    (opponent is None)
                    or (opponent == username)
                    or (isinstance(opponent, list) and (username in opponent))
                ):
                    await self.ps_client.accept_challenge(username, team)
                    await self._battle_semaphore.acquire()
                    break
        await self._battle_count_queue.join()

    @abstractmethod
    def choose_move(
        self, battle: AbstractBattle
    ) -> Union[BattleOrder, Awaitable[BattleOrder]]:
        """Abstract method to choose a move in a battle.

        :param battle: The battle.
        :type battle: AbstractBattle
        :return: The move order.
        :rtype: str
        """
        pass

    @staticmethod
    def choose_default_move() -> DefaultBattleOrder:
        """Returns showdown's default move order.

        This order will result in the first legal order - according to showdown's
        ordering - being chosen.
        """
        return DefaultBattleOrder()

    @staticmethod
    def choose_random_doubles_move(battle: DoubleBattle) -> BattleOrder:
        active_orders: List[List[BattleOrder]] = [[], []]

        if any(battle.force_switch):
            first_order = None
            second_order = None

            if battle.force_switch[0] and battle.available_switches[0]:
                first_switch_in = random.choice(battle.available_switches[0])
                first_order = BattleOrder(first_switch_in)
            else:
                first_switch_in = None

            if battle.force_switch[1] and battle.available_switches[1]:
                available_switches = [
                    s for s in battle.available_switches[1] if s != first_switch_in
                ]

                if available_switches:
                    second_switch_in = random.choice(available_switches)
                    second_order = BattleOrder(second_switch_in)

            return DoubleBattleOrder(first_order, second_order)

        for (
            orders,
            mon,
            switches,
            moves,
            can_mega,
            can_z_move,
            can_dynamax,
            can_tera,
        ) in zip(
            active_orders,
            battle.active_pokemon,
            battle.available_switches,
            battle.available_moves,
            battle.can_mega_evolve,
            battle.can_z_move,
            battle.can_dynamax,
            battle.can_tera,
        ):
            if not mon:
                continue

            targets = {
                move: battle.get_possible_showdown_targets(move, mon) for move in moves
            }
            orders.extend(
                [
                    BattleOrder(move, move_target=target)
                    for move in moves
                    for target in targets[move]
                ]
            )
            orders.extend([BattleOrder(switch) for switch in switches])

            if can_mega:
                orders.extend(
                    [
                        BattleOrder(move, move_target=target, mega=True)
                        for move in moves
                        for target in targets[move]
                    ]
                )
            if can_z_move:
                available_z_moves = set(mon.available_z_moves)
                orders.extend(
                    [
                        BattleOrder(move, move_target=target, z_move=True)
                        for move in moves
                        for target in targets[move]
                        if move in available_z_moves
                    ]
                )

            if can_dynamax:
                orders.extend(
                    [
                        BattleOrder(move, move_target=target, dynamax=True)
                        for move in moves
                        for target in targets[move]
                    ]
                )

            if can_tera:
                orders.extend(
                    [
                        BattleOrder(move, move_target=target, terastallize=True)
                        for move in moves
                        for target in targets[move]
                    ]
                )

        orders = DoubleBattleOrder.join_orders(*active_orders)

        if orders:
            return orders[int(random.random() * len(orders))]
        else:
            return DefaultBattleOrder()

    @staticmethod
    def choose_random_singles_move(battle: Battle) -> BattleOrder:
        available_orders = [BattleOrder(move) for move in battle.available_moves]
        available_orders.extend(
            [BattleOrder(switch) for switch in battle.available_switches]
        )

        if battle.can_mega_evolve:
            available_orders.extend(
                [BattleOrder(move, mega=True) for move in battle.available_moves]
            )

        if battle.can_dynamax:
            available_orders.extend(
                [BattleOrder(move, dynamax=True) for move in battle.available_moves]
            )

        if battle.can_tera:
            available_orders.extend(
                [
                    BattleOrder(move, terastallize=True)
                    for move in battle.available_moves
                ]
            )

        if battle.can_z_move and battle.active_pokemon:
            available_z_moves = set(battle.active_pokemon.available_z_moves)
            available_orders.extend(
                [
                    BattleOrder(move, z_move=True)
                    for move in battle.available_moves
                    if move in available_z_moves
                ]
            )

        if available_orders:
            return available_orders[int(random.random() * len(available_orders))]
        else:
            return Player.choose_default_move()

    @staticmethod
    def choose_random_move(battle: AbstractBattle) -> BattleOrder:
        """Returns a random legal move from battle.

        :param battle: The battle in which to move.
        :type battle: AbstractBattle
        :return: Move order
        :rtype: str
        """
        if isinstance(battle, DoubleBattle):
            return Player.choose_random_doubles_move(battle)
        elif isinstance(battle, Battle):
            return Player.choose_random_singles_move(battle)
        else:
            raise ValueError(
                f"battle should be Battle or DoubleBattle. Received {type(battle)}"
            )

    async def ladder(self, n_games: int):
        """Make the player play games on the ladder.

        n_games defines how many battles will be played.

        :param n_games: Number of battles that will be played
        :type n_games: int
        """
        await handle_threaded_coroutines(self._ladder(n_games), self.ps_client.loop)

    async def _ladder(self, n_games: int):
        await self.ps_client.logged_in.wait()
        start_time = perf_counter()

        for _ in range(n_games):
            async with self._battle_start_condition:
                await self.ps_client.search_ladder_game(self._format, self.next_team)
                await self._battle_start_condition.wait()
                while self._battle_count_queue.full():
                    async with self._battle_end_condition:
                        await self._battle_end_condition.wait()
                await self._battle_semaphore.acquire()
        await self._battle_count_queue.join()
        self.logger.info(
            "Laddering (%d battles) finished in %fs",
            n_games,
            perf_counter() - start_time,
        )

    async def battle_against(self, *opponents: Player, n_battles: int = 1):
        """Make the player play n_battles against the given opponents.

        This function is a wrapper around send_challenges and accept_challenges.

        :param opponents: The opponents to play against.
        :type opponents: Player
        :param n_battles: The number of games to play. Defaults to 1.
        :type n_battles: int
        """
        await handle_threaded_coroutines(
            self._battle_against(*opponents, n_battles=n_battles), self.ps_client.loop
        )

    async def _battle_against(self, *opponents: Player, n_battles: int):
        for opponent in opponents:
            await asyncio.gather(
                self.send_challenges(
                    to_id_str(opponent.username),
                    n_battles,
                    to_wait=opponent.ps_client.logged_in,
                ),
                opponent.accept_challenges(to_id_str(self.username), n_battles),
            )

    async def send_challenges(
        self, opponent: str, n_challenges: int, to_wait: Optional[Event] = None
    ):
        """Make the player send challenges to opponent.

        opponent must be a string, corresponding to the name of the player to challenge.

        n_challenges defines how many challenges will be sent.

        to_wait is an optional event that can be set, in which case it will be waited
        before launching challenges.

        :param opponent: Player username to challenge.
        :type opponent: str
        :param n_challenges: Number of battles that will be started
        :type n_challenges: int
        :param to_wait: Optional event to wait before launching challenges.
        :type to_wait: Event, optional.
        """
        await handle_threaded_coroutines(
            self._send_challenges(opponent, n_challenges, to_wait), self.ps_client.loop
        )

    async def _send_challenges(
        self, opponent: str, n_challenges: int, to_wait: Optional[Event] = None
    ):
        await self.ps_client.logged_in.wait()
        self.logger.info("Event logged in received in send challenge")

        if to_wait is not None:
            await to_wait.wait()

        start_time = perf_counter()

        for _ in range(n_challenges):
            await self.ps_client.challenge(opponent, self._format, self.next_team)
            await self._battle_semaphore.acquire()
        await self._battle_count_queue.join()
        self.logger.info(
            "Challenges (%d battles) finished in %fs",
            n_challenges,
            perf_counter() - start_time,
        )

    def random_teampreview(self, battle: AbstractBattle) -> str:
        """Returns a random valid teampreview order for the given battle.

        :param battle: The battle.
        :type battle: AbstractBattle
        :return: The random teampreview order.
        :rtype: str
        """
        members = list(range(1, len(battle.team) + 1))
        random.shuffle(members)
        return "/team " + "".join([str(c) for c in members])

    def reset_battles(self):
        """Resets the player's inner battle tracker."""
        for battle in list(self._battles.values()):
            if not battle.finished:
                raise EnvironmentError(
                    "Can not reset player's battles while they are still running"
                )
        self._battles = {}

    def teampreview(self, battle: AbstractBattle) -> str:
        """Returns a teampreview order for the given battle.

        This order must be of the form /team TEAM, where TEAM is a string defining the
        team chosen by the player. Multiple formats are supported, among which '3461'
        and '3, 4, 6, 1' are correct and indicate leading with pokemon 3, with pokemons
        4, 6 and 1 in the back in single battles or leading with pokemons 3 and 4 with
        pokemons 6 and 1 in the back in double battles.

        Please refer to Pokemon Showdown's protocol documentation for more information.

        :param battle: The battle.
        :type battle: AbstractBattle
        :return: The teampreview order.
        :rtype: str
        """
        return self.random_teampreview(battle)

    @staticmethod
    def create_order(
        order: Union[Move, Pokemon],
        mega: bool = False,
        z_move: bool = False,
        dynamax: bool = False,
        terastallize: bool = False,
        move_target: int = DoubleBattle.EMPTY_TARGET_POSITION,
    ) -> BattleOrder:
        """Formats an move order corresponding to the provided pokemon or move.

        :param order: Move to make or Pokemon to switch to.
        :type order: Move or Pokemon
        :param mega: Whether to mega evolve the pokemon, if a move is chosen.
        :type mega: bool
        :param z_move: Whether to make a zmove, if a move is chosen.
        :type z_move: bool
        :param dynamax: Whether to dynamax, if a move is chosen.
        :type dynamax: bool
        :param terastallize: Whether to terastallize, if a move is chosen.
        :type terastallize: bool
        :param move_target: Target Pokemon slot of a given move
        :type move_target: int
        :return: Formatted move order
        :rtype: str
        """
        return BattleOrder(
            order,
            mega=mega,
            move_target=move_target,
            z_move=z_move,
            dynamax=dynamax,
            terastallize=terastallize,
        )

    @property
    def battles(self) -> Dict[str, AbstractBattle]:
        return self._battles

    @property
    def format(self) -> str:
        return self._format

    @property
    def format_is_doubles(self) -> bool:
        format_lowercase = self._format.lower()
        return (
            "vgc" in format_lowercase
            or "double" in format_lowercase
            or "metronome" in format_lowercase
        )

    @property
    def n_finished_battles(self) -> int:
        return len([None for b in self._battles.values() if b.finished])

    @property
    def n_lost_battles(self) -> int:
        return len([None for b in self._battles.values() if b.lost])

    @property
    def n_tied_battles(self) -> int:
        return self.n_finished_battles - self.n_lost_battles - self.n_won_battles

    @property
    def n_won_battles(self) -> int:
        return len([None for b in self._battles.values() if b.won])

    @property
    def accept_open_team_sheet(self) -> bool:
        return self._accept_open_team_sheet

    @property
    def win_rate(self) -> float:
        return self.n_won_battles / self.n_finished_battles

    @property
    def logger(self) -> Logger:
        return self.ps_client.logger

    @property
    def username(self) -> str:
        return self.ps_client.username

    @property
    def next_team(self) -> Optional[str]:
        if self._team:
            return self._team.yield_team()
        return None<|MERGE_RESOLUTION|>--- conflicted
+++ resolved
@@ -154,11 +154,7 @@
         self._challenge_queue: Queue[Any] = create_in_poke_loop(Queue, loop)
         self._team: Optional[Teambuilder] = None
 
-<<<<<<< HEAD
-        self.trying_again = create_in_poke_loop(Event, loop)
-=======
-        self.trying_again: Event = create_in_poke_loop(Event)
->>>>>>> 3a9833b8
+        self.trying_again: Event = create_in_poke_loop(Event, loop)
 
         if isinstance(team, Teambuilder):
             self._team = team
