"""This module defines a base class for players."""

from __future__ import annotations

import asyncio
import random
from abc import ABC, abstractmethod
from asyncio import Condition, Event, Queue, Semaphore
from logging import Logger
from time import perf_counter
from typing import Any, Awaitable, Dict, List, Optional, Union

import orjson

from poke_env.battle.abstract_battle import AbstractBattle
from poke_env.battle.battle import Battle
from poke_env.battle.double_battle import DoubleBattle
from poke_env.battle.move import Move
from poke_env.battle.pokemon import Pokemon
from poke_env.concurrency import create_in_poke_loop, handle_threaded_coroutines
from poke_env.data import GenData, to_id_str
from poke_env.exceptions import ShowdownException
from poke_env.player.battle_order import (
    BattleOrder,
    DefaultBattleOrder,
    DoubleBattleOrder,
    SingleBattleOrder,
)
from poke_env.ps_client import PSClient
from poke_env.ps_client.account_configuration import AccountConfiguration
from poke_env.ps_client.server_configuration import (
    LocalhostServerConfiguration,
    ServerConfiguration,
)
from poke_env.teambuilder.constant_teambuilder import ConstantTeambuilder
from poke_env.teambuilder.teambuilder import Teambuilder


class Player(ABC):
    """
    Base class for players.
    """

    MESSAGES_TO_IGNORE = {"t:", "expire", "uhtmlchange"}

    # When an error resulting from an invalid choice is made, the next order has this
    # chance of being showdown's default order to prevent infinite loops
    DEFAULT_CHOICE_CHANCE = 1 / 1000

    def __init__(
        self,
        account_configuration: Optional[AccountConfiguration] = None,
        *,
        avatar: Optional[str] = None,
        battle_format: str = "gen9randombattle",
        log_level: Optional[int] = None,
        max_concurrent_battles: int = 1,
        accept_open_team_sheet: bool = False,
        save_replays: Union[bool, str] = False,
        server_configuration: ServerConfiguration = LocalhostServerConfiguration,
        start_timer_on_battle_start: bool = False,
        start_listening: bool = True,
        open_timeout: Optional[float] = 10.0,
        ping_interval: Optional[float] = 20.0,
        ping_timeout: Optional[float] = 20.0,
        team: Optional[Union[str, Teambuilder]] = None,
        strict_battle_tracking: bool = False,
    ):
        """
        :param account_configuration: Player configuration. If empty, defaults to an
            automatically generated username with no password. This option must be set
            if the server configuration requires authentication.
        :type account_configuration: AccountConfiguration, optional
        :param avatar: Player avatar name. Optional.
        :type avatar: str, optional
        :param battle_format: Name of the battle format this player plays. Defaults to
            gen9randombattle.
        :type battle_format: str
        :param log_level: The player's logger level.
        :type log_level: int. Defaults to logging's default level.
        :param max_concurrent_battles: Maximum number of battles this player will play
            concurrently. If 0, no limit will be applied. Defaults to 1.
        :type max_concurrent_battles: int
        :param accept_open_team_sheet: Boolean to define whether we want to accept or reject open team
            sheet requests
        :type accept_open_team_sheet: bool
        :param save_replays: Whether to save battle replays. Can be a boolean, where
            True will lead to replays being saved in a potentially new /replay folder,
            or a string representing a folder where replays will be saved.
        :type save_replays: bool or str
        :param server_configuration: Server configuration. Defaults to Localhost Server
            Configuration.
        :type server_configuration: ServerConfiguration
        :param start_listening: Whether to start listening to the server. Defaults to
            True.
        :type start_listening: bool
        :param open_timeout: How long to wait for a timeout when connecting the socket
            (important for backend websockets.
            Increase only if timeouts occur during runtime).
            If None connect will never time out.
        :type open_timeout: float, optional
        :param ping_interval: How long between keepalive pings (Important for backend
            websockets). If None, disables keepalive entirely.
        :type ping_interval: float, optional
        :param ping_timeout: How long to wait for a timeout of a specific ping
            (important for backend websockets.
            Increase only if timeouts occur during runtime).
            If None pings will never time out.
        :type ping_timeout: float, optional
        :param start_timer_on_battle_start: Whether to automatically start the battle
            timer on battle start. Defaults to False.
        :type start_timer_on_battle_start: bool
        :param team: The team to use for formats requiring a team. Can be a showdown
            team string, a showdown packed team string, of a ShowdownTeam object.
            Defaults to None.
        :type team: str or Teambuilder, optional
        """
        self.ps_client = PSClient(
            account_configuration=account_configuration
            or AccountConfiguration.generate(self.__class__.__name__),
            avatar=avatar,
            log_level=log_level,
            server_configuration=server_configuration,
            start_listening=start_listening,
            open_timeout=open_timeout,
            ping_interval=ping_interval,
            ping_timeout=ping_timeout,
        )

        self.ps_client._handle_battle_message = self._handle_battle_message  # type: ignore
        self.ps_client._update_challenges = self._update_challenges  # type: ignore
        self.ps_client._handle_challenge_request = self._handle_challenge_request  # type: ignore

        self._format: str = battle_format
        self._max_concurrent_battles: int = max_concurrent_battles
        self._save_replays = save_replays
        self._start_timer_on_battle_start: bool = start_timer_on_battle_start
        self._accept_open_team_sheet: bool = accept_open_team_sheet

        self._battles: Dict[str, AbstractBattle] = {}
        self._battle_semaphore: Semaphore = create_in_poke_loop(Semaphore, 0)

        self._battle_start_condition: Condition = create_in_poke_loop(Condition)
        self._battle_count_queue: Queue[Any] = create_in_poke_loop(
            Queue, max_concurrent_battles
        )
        self._battle_end_condition: Condition = create_in_poke_loop(Condition)
        self._challenge_queue: Queue[Any] = create_in_poke_loop(Queue)
        self._waiting: Event = create_in_poke_loop(Event)
        self._trying_again: Event = create_in_poke_loop(Event)
        self._team: Optional[Teambuilder] = None
        self._strict_battle_tracking = strict_battle_tracking

        if isinstance(team, Teambuilder):
            self._team = team
        elif isinstance(team, str):
            self._team = ConstantTeambuilder(team)

        self.logger.debug("Player initialisation finished")

    def _battle_finished_callback(self, battle: AbstractBattle):
        pass

    def update_team(self, team: Union[Teambuilder, str]):
        """Updates the team used by the player.

        :param team: The new team to use.
        :type team: str or Teambuilder
        """
        if isinstance(team, Teambuilder):
            self._team = team
        else:
            self._team = ConstantTeambuilder(team)

    async def _create_battle(self, split_message: List[str]) -> AbstractBattle:
        """Returns battle object corresponding to received message.

        :param split_message: The battle initialisation message.
        :type split_message: List[str]
        :return: The corresponding battle object.
        :rtype: AbstractBattle
        """
        # We check that the battle has the correct format
        if split_message[1] == self._format and len(split_message) >= 2:
            # Battle initialisation
            battle_tag = "-".join(split_message)[1:]

            if battle_tag in self._battles:
                return self._battles[battle_tag]
            else:
                gen = GenData.from_format(self._format).gen
                if self.format_is_doubles:
                    battle: AbstractBattle = DoubleBattle(
                        battle_tag=battle_tag,
                        username=self.username,
                        logger=self.logger,
                        save_replays=self._save_replays,
                        gen=gen,
                    )
                else:
                    battle = Battle(
                        battle_tag=battle_tag,
                        username=self.username,
                        logger=self.logger,
                        gen=gen,
                        save_replays=self._save_replays,
                    )

                # Add our team as teampreview_team, as part of battle initialisation
                if isinstance(self._team, ConstantTeambuilder):
                    battle.teampreview_team = [
                        Pokemon(gen=gen, teambuilder=tb_mon)
                        for tb_mon in self._team.team
                    ]

                await self._battle_count_queue.put(None)
                if battle_tag in self._battles:
                    await self._battle_count_queue.get()
                    return self._battles[battle_tag]
                async with self._battle_start_condition:
                    self._battle_semaphore.release()
                    self._battle_start_condition.notify_all()
                    self._battles[battle_tag] = battle

                if self._start_timer_on_battle_start:
                    await self.ps_client.send_message("/timer on", battle.battle_tag)

                if hasattr(self.ps_client, "websocket") and "vgc" in self.format:
                    if self.accept_open_team_sheet:
                        await self.ps_client.send_message(
                            "/acceptopenteamsheets", room=battle_tag
                        )
                    else:
                        await self.ps_client.send_message(
                            "/rejectopenteamsheets", room=battle_tag
                        )

                return battle
        else:
            self.logger.critical(
                "Unmanaged battle initialisation message received: %s", split_message
            )
            raise ShowdownException()

    async def _get_battle(self, battle_tag: str) -> AbstractBattle:
        battle_tag = battle_tag[1:]
        while True:
            if battle_tag in self._battles:
                return self._battles[battle_tag]
            async with self._battle_start_condition:
                await self._battle_start_condition.wait()

    async def _handle_battle_message(self, split_messages: List[List[str]]):
        """Handles a battle message.

        :param split_message: The received battle message.
        :type split_message: str
        """
        # Battle messages can be multiline
        if (
            len(split_messages) > 1
            and len(split_messages[1]) > 1
            and split_messages[1][1] == "init"
        ):
            battle_info = split_messages[0][0].split("-")
            battle = await self._create_battle(battle_info)
        else:
            battle = await self._get_battle(split_messages[0][0])

        for split_message in split_messages[1:]:
            if not split_message:
                continue
            elif len(split_message) == 1:
                if (
                    battle.teampreview
                    and self.accept_open_team_sheet
                    and "rejected open team sheets." in split_message[0]
                ):
                    await self._handle_battle_request(battle)
            elif split_message[1] == "":
                battle.parse_message(split_message)
            elif split_message[1] in self.MESSAGES_TO_IGNORE:
                pass
            elif split_message[1] == "request":
                if split_message[2]:
                    request = orjson.loads(split_message[2])
                    battle.parse_request(request, self._strict_battle_tracking)
                    if battle._wait:
                        self._waiting.set()
                    elif not (battle.teampreview and self.accept_open_team_sheet):
                        await self._handle_battle_request(battle)
            elif split_message[1] == "showteam":
                role = split_message[2]
                teambuilder_team = Teambuilder.parse_packed_team(
                    "|".join(split_message[3:])
                )
                teampreview_team = (
                    battle.teampreview_team
                    if role == battle.player_role
                    else battle.teampreview_opponent_team
                )
                for preview_mon in teampreview_team:
                    teambuilder_mon = [
                        m
                        for m in teambuilder_team
                        if m.nickname is not None
<<<<<<< HEAD
                        if preview_mon.base_species == to_id_str(m.nickname)
                        or preview_mon.base_species
                        in [to_id_str(substr) for substr in m.nickname.split("-")]
=======
                        and preview_mon.identifies_as(m.nickname)
>>>>>>> e947293f
                    ][0]
                    mon = battle.get_pokemon(
                        f"{role}: {teambuilder_mon.nickname}",
                        details=preview_mon._last_details,
                    )
                    mon._update_from_teambuilder(teambuilder_mon)
                # only handle battle request after all open sheets are processed
                if role == "p2":
                    await self._handle_battle_request(battle)
            elif split_message[1] == "win" or split_message[1] == "tie":
                if split_message[1] == "win":
                    battle.won_by(split_message[2])
                else:
                    battle.tied()
                await self._battle_count_queue.get()
                self._battle_count_queue.task_done()
                self._battle_finished_callback(battle)
                async with self._battle_end_condition:
                    self._battle_end_condition.notify_all()
                if hasattr(self.ps_client, "websocket"):
                    await self.ps_client.send_message(f"/leave {battle.battle_tag}")
            elif split_message[1] == "error":
                self.logger.log(
                    25, "Error message received: %s", "|".join(split_message)
                )
                if split_message[2].startswith(
                    "[Invalid choice] Sorry, too late to make a different move"
                ):
                    if battle.trapped:
                        self._trying_again.set()
                elif split_message[2].startswith(
                    "[Unavailable choice] Can't switch: The active Pokémon is "
                    "trapped"
                ) or split_message[2].startswith(
                    "[Invalid choice] Can't switch: The active Pokémon is trapped"
                ):
                    self._trying_again.set()
                elif split_message[2].startswith("[Invalid choice] Can't pass: "):
                    await self._handle_battle_request(battle, maybe_default_order=True)
                elif split_message[2].startswith(
                    "[Invalid choice] Can't switch: You can't switch to an active "
                    "Pokémon"
                ):
                    await self._handle_battle_request(battle, maybe_default_order=True)
                elif split_message[2].startswith(
                    "[Invalid choice] Can't switch: You can't switch to a fainted "
                    "Pokémon"
                ):
                    await self._handle_battle_request(battle, maybe_default_order=True)
                elif split_message[2].startswith(
                    "[Invalid choice] Can't move: Invalid target for"
                ):
                    await self._handle_battle_request(battle, maybe_default_order=True)
                elif split_message[2].startswith(
                    "[Invalid choice] Can't move: You can't choose a target for"
                ):
                    await self._handle_battle_request(battle, maybe_default_order=True)
                elif split_message[2].startswith(
                    "[Invalid choice] Can't move: "
                ) and split_message[2].endswith("needs a target"):
                    await self._handle_battle_request(battle, maybe_default_order=True)
                elif (
                    split_message[2].startswith("[Invalid choice] Can't move: Your")
                    and " doesn't have a move matching " in split_message[2]
                ):
                    await self._handle_battle_request(battle, maybe_default_order=True)
                elif split_message[2].startswith(
                    "[Invalid choice] Incomplete choice: "
                ):
                    await self._handle_battle_request(battle, maybe_default_order=True)
                elif split_message[2].startswith(
                    "[Unavailable choice]"
                ) and split_message[2].endswith("is disabled"):
                    self._trying_again.set()
                elif split_message[2].startswith("[Invalid choice]") and split_message[
                    2
                ].endswith("is disabled"):
                    self._trying_again.set()
                elif split_message[2].startswith(
                    "[Invalid choice] Can't move: You sent more choices than unfainted"
                    " Pokémon."
                ):
                    await self._handle_battle_request(battle, maybe_default_order=True)
                elif split_message[2].startswith(
                    "[Invalid choice] Can't move: You can only Terastallize once per battle."
                ):
                    await self._handle_battle_request(battle, maybe_default_order=True)
                elif split_message[2].startswith(
                    "[Invalid choice] Unknown error for choice:"
                ):
                    await self._handle_battle_request(battle, maybe_default_order=True)
                else:
                    self.logger.critical("Unexpected error message: %s", split_message)
            elif split_message[1] == "bigerror":
                self.logger.warning("Received 'bigerror' message: %s", split_message)
            else:
                battle.parse_message(split_message)

    async def _handle_battle_request(
        self, battle: AbstractBattle, maybe_default_order: bool = False
    ):
        if maybe_default_order and (
            "illusion" in [p.ability for p in battle.team.values()]
            or random.random() < self.DEFAULT_CHOICE_CHANCE
        ):
            message = self.choose_default_move().message
        elif battle.teampreview:
            message = self.teampreview(battle)
        else:
            if maybe_default_order:
                self._trying_again.set()
            choice = self.choose_move(battle)
            if isinstance(choice, Awaitable):
                choice = await choice
            message = choice.message
        if message:
            await self.ps_client.send_message(message, battle.battle_tag)

    async def _handle_challenge_request(self, split_message: List[str]):
        """Handles an individual challenge."""
        challenging_player = split_message[2].strip()

        if challenging_player != self.username:
            if len(split_message) >= 6:
                if split_message[5] == self._format:
                    await self._challenge_queue.put(challenging_player)

    async def _update_challenges(self, split_message: List[str]):
        """Update internal challenge state.

        Add corresponding challenges to internal queue of challenges, where they will be
        processed if relevant.

        :param split_message: Recevied message, split.
        :type split_message: List[str]
        """
        self.logger.debug("Updating challenges with %s", split_message)
        challenges = orjson.loads(split_message[2]).get("challengesFrom", {})
        for user, format_ in challenges.items():
            if format_ == self._format:
                await self._challenge_queue.put(user)

    async def accept_challenges(
        self,
        opponent: Optional[Union[str, List[str]]],
        n_challenges: int,
        packed_team: Optional[str] = None,
    ):
        """Let the player wait for challenges from opponent, and accept them.

        If opponent is None, every challenge will be accepted. If opponent if a string,
        all challenges from player with that name will be accepted. If opponent is a
        list all challenges originating from players whose name is in the list will be
        accepted.

        Up to n_challenges challenges will be accepted, after what the function will
        wait for these battles to finish, and then return.

        :param opponent: Players from which challenges will be accepted.
        :type opponent: None, str or list of str
        :param n_challenges: Number of challenges that will be accepted
        :type n_challenges: int
        :packed_team: Team to use. Defaults to generating a team with the agent's teambuilder.
        :type packed_team: string, optional.
        """
        await handle_threaded_coroutines(
            self._accept_challenges(opponent, n_challenges, packed_team)
        )

    async def _accept_challenges(
        self,
        opponent: Optional[Union[str, List[str]]],
        n_challenges: int,
        packed_team: Optional[str],
    ):
        if opponent:
            if isinstance(opponent, list):
                opponent = [to_id_str(o) for o in opponent]
            else:
                opponent = to_id_str(opponent)
        await self.ps_client.logged_in.wait()
        self.logger.debug("Event logged in received in accept_challenge")

        for _ in range(n_challenges):
            team = packed_team or self.next_team
            while True:
                username = to_id_str(await self._challenge_queue.get())
                self.logger.debug(
                    "Consumed %s from challenge queue in accept_challenge", username
                )
                if (
                    (opponent is None)
                    or (opponent == username)
                    or (isinstance(opponent, list) and (username in opponent))
                ):
                    await self.ps_client.accept_challenge(username, team)
                    await self._battle_semaphore.acquire()
                    break
        await self._battle_count_queue.join()

    @abstractmethod
    def choose_move(
        self, battle: AbstractBattle
    ) -> Union[BattleOrder, Awaitable[BattleOrder]]:
        """Abstract method to choose a move in a battle.

        :param battle: The battle.
        :type battle: AbstractBattle
        :return: The move order.
        :rtype: str
        """
        pass

    @staticmethod
    def choose_default_move() -> DefaultBattleOrder:
        """Returns showdown's default move order.

        This order will result in the first legal order - according to showdown's
        ordering - being chosen.
        """
        return DefaultBattleOrder()

    @staticmethod
    def choose_random_doubles_move(battle: DoubleBattle) -> DoubleBattleOrder:
        orders = DoubleBattleOrder.join_orders(*battle.valid_orders)
        if orders:
            return orders[int(random.random() * len(orders))]
        else:
            return DoubleBattleOrder(DefaultBattleOrder(), DefaultBattleOrder())

    @staticmethod
    def choose_random_singles_move(battle: Battle) -> SingleBattleOrder:
        orders = battle.valid_orders
        if orders:
            return orders[int(random.random() * len(orders))]
        else:
            return Player.choose_default_move()

    @staticmethod
    def choose_random_move(battle: AbstractBattle) -> BattleOrder:
        """Returns a random legal move from battle.

        :param battle: The battle in which to move.
        :type battle: AbstractBattle
        :return: Move order
        :rtype: str
        """
        if isinstance(battle, DoubleBattle):
            return Player.choose_random_doubles_move(battle)
        elif isinstance(battle, Battle):
            return Player.choose_random_singles_move(battle)
        else:
            raise ValueError(
                f"battle should be Battle or DoubleBattle. Received {type(battle)}"
            )

    async def ladder(self, n_games: int):
        """Make the player play games on the ladder.

        n_games defines how many battles will be played.

        :param n_games: Number of battles that will be played
        :type n_games: int
        """
        await handle_threaded_coroutines(self._ladder(n_games))

    async def _ladder(self, n_games: int):
        await self.ps_client.logged_in.wait()
        start_time = perf_counter()

        for _ in range(n_games):
            async with self._battle_start_condition:
                await self.ps_client.search_ladder_game(self._format, self.next_team)
                await self._battle_start_condition.wait()
                while self._battle_count_queue.full():
                    async with self._battle_end_condition:
                        await self._battle_end_condition.wait()
                await self._battle_semaphore.acquire()
        await self._battle_count_queue.join()
        self.logger.info(
            "Laddering (%d battles) finished in %fs",
            n_games,
            perf_counter() - start_time,
        )

    async def battle_against(self, *opponents: Player, n_battles: int = 1):
        """Make the player play n_battles against the given opponents.

        This function is a wrapper around send_challenges and accept_challenges.

        :param opponents: The opponents to play against.
        :type opponents: Player
        :param n_battles: The number of games to play. Defaults to 1.
        :type n_battles: int
        """
        await handle_threaded_coroutines(
            self._battle_against(*opponents, n_battles=n_battles)
        )

    async def _battle_against(self, *opponents: Player, n_battles: int):
        for opponent in opponents:
            await asyncio.gather(
                self.send_challenges(
                    to_id_str(opponent.username),
                    n_battles,
                    to_wait=opponent.ps_client.logged_in,
                ),
                opponent.accept_challenges(to_id_str(self.username), n_battles),
            )

    async def send_challenges(
        self, opponent: str, n_challenges: int, to_wait: Optional[Event] = None
    ):
        """Make the player send challenges to opponent.

        opponent must be a string, corresponding to the name of the player to challenge.

        n_challenges defines how many challenges will be sent.

        to_wait is an optional event that can be set, in which case it will be waited
        before launching challenges.

        :param opponent: Player username to challenge.
        :type opponent: str
        :param n_challenges: Number of battles that will be started
        :type n_challenges: int
        :param to_wait: Optional event to wait before launching challenges.
        :type to_wait: Event, optional.
        """
        await handle_threaded_coroutines(
            self._send_challenges(opponent, n_challenges, to_wait)
        )

    async def _send_challenges(
        self, opponent: str, n_challenges: int, to_wait: Optional[Event] = None
    ):
        await self.ps_client.logged_in.wait()
        self.logger.info("Event logged in received in send challenge")

        if to_wait is not None:
            await to_wait.wait()

        start_time = perf_counter()

        for _ in range(n_challenges):
            await self.ps_client.challenge(opponent, self._format, self.next_team)
            await self._battle_semaphore.acquire()
        await self._battle_count_queue.join()
        self.logger.info(
            "Challenges (%d battles) finished in %fs",
            n_challenges,
            perf_counter() - start_time,
        )

    def random_teampreview(self, battle: AbstractBattle) -> str:
        """Returns a random valid teampreview order for the given battle.

        :param battle: The battle.
        :type battle: AbstractBattle
        :return: The random teampreview order.
        :rtype: str
        """
        members = list(range(1, len(battle.team) + 1))
        random.shuffle(members)
        return "/team " + "".join([str(c) for c in members])

    def reset_battles(self):
        """Resets the player's inner battle tracker."""
        for battle in list(self._battles.values()):
            if not battle.finished:
                raise EnvironmentError(
                    "Can not reset player's battles while they are still running"
                )
        self._battles = {}

    def teampreview(self, battle: AbstractBattle) -> str:
        """Returns a teampreview order for the given battle.

        This order must be of the form /team TEAM, where TEAM is a string defining the
        team chosen by the player. Multiple formats are supported, among which '3461'
        and '3, 4, 6, 1' are correct and indicate leading with pokemon 3, with pokemons
        4, 6 and 1 in the back in single battles or leading with pokemons 3 and 4 with
        pokemons 6 and 1 in the back in double battles.

        Please refer to Pokemon Showdown's protocol documentation for more information.

        :param battle: The battle.
        :type battle: AbstractBattle
        :return: The teampreview order.
        :rtype: str
        """
        return self.random_teampreview(battle)

    @staticmethod
    def create_order(
        order: Union[Move, Pokemon],
        mega: bool = False,
        z_move: bool = False,
        dynamax: bool = False,
        terastallize: bool = False,
        move_target: int = DoubleBattle.EMPTY_TARGET_POSITION,
    ) -> SingleBattleOrder:
        """Formats an move order corresponding to the provided pokemon or move.

        :param order: Move to make or Pokemon to switch to.
        :type order: Move or Pokemon
        :param mega: Whether to mega evolve the pokemon, if a move is chosen.
        :type mega: bool
        :param z_move: Whether to make a zmove, if a move is chosen.
        :type z_move: bool
        :param dynamax: Whether to dynamax, if a move is chosen.
        :type dynamax: bool
        :param terastallize: Whether to terastallize, if a move is chosen.
        :type terastallize: bool
        :param move_target: Target Pokemon slot of a given move
        :type move_target: int
        :return: Formatted move order
        :rtype: str
        """
        return SingleBattleOrder(
            order,
            mega=mega,
            move_target=move_target,
            z_move=z_move,
            dynamax=dynamax,
            terastallize=terastallize,
        )

    @property
    def battles(self) -> Dict[str, AbstractBattle]:
        return self._battles

    @property
    def format(self) -> str:
        return self._format

    @property
    def format_is_doubles(self) -> bool:
        format_lowercase = self._format.lower()
        return (
            "vgc" in format_lowercase
            or "double" in format_lowercase
            or "metronome" in format_lowercase
        )

    @property
    def n_finished_battles(self) -> int:
        return len([None for b in self._battles.values() if b.finished])

    @property
    def n_lost_battles(self) -> int:
        return len([None for b in self._battles.values() if b.lost])

    @property
    def n_tied_battles(self) -> int:
        return self.n_finished_battles - self.n_lost_battles - self.n_won_battles

    @property
    def n_won_battles(self) -> int:
        return len([None for b in self._battles.values() if b.won])

    @property
    def accept_open_team_sheet(self) -> bool:
        return self._accept_open_team_sheet

    @property
    def win_rate(self) -> float:
        return self.n_won_battles / self.n_finished_battles

    @property
    def logger(self) -> Logger:
        return self.ps_client.logger

    @property
    def username(self) -> str:
        return self.ps_client.username

    @property
    def next_team(self) -> Optional[str]:
        if self._team:
            return self._team.yield_team()
        return None<|MERGE_RESOLUTION|>--- conflicted
+++ resolved
@@ -304,13 +304,7 @@
                         m
                         for m in teambuilder_team
                         if m.nickname is not None
-<<<<<<< HEAD
-                        if preview_mon.base_species == to_id_str(m.nickname)
-                        or preview_mon.base_species
-                        in [to_id_str(substr) for substr in m.nickname.split("-")]
-=======
                         and preview_mon.identifies_as(m.nickname)
->>>>>>> e947293f
                     ][0]
                     mon = battle.get_pokemon(
                         f"{role}: {teambuilder_mon.nickname}",
