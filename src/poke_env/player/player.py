"""This module defines a base class for players."""

from __future__ import annotations

import asyncio
import random
from abc import ABC, abstractmethod
from asyncio import Condition, Event, Queue, Semaphore
from logging import Logger
from time import perf_counter
from typing import Any, Awaitable, Dict, List, Optional, Union

import orjson

from poke_env.concurrency import (
    POKE_LOOP,
    create_in_poke_loop,
    handle_threaded_coroutines,
)
from poke_env.data import GenData, to_id_str
from poke_env.environment.abstract_battle import AbstractBattle
from poke_env.environment.battle import Battle
from poke_env.environment.double_battle import DoubleBattle
from poke_env.environment.move import Move
from poke_env.environment.pokemon import Pokemon
from poke_env.exceptions import ShowdownException
from poke_env.player.battle_order import (
    BattleOrder,
    DefaultBattleOrder,
    DoubleBattleOrder,
)
from poke_env.ps_client import PSClient
from poke_env.ps_client.account_configuration import AccountConfiguration
from poke_env.ps_client.server_configuration import (
    LocalhostServerConfiguration,
    ServerConfiguration,
)
from poke_env.teambuilder.constant_teambuilder import ConstantTeambuilder
from poke_env.teambuilder.teambuilder import Teambuilder
from poke_env.teambuilder.teambuilder_pokemon import TeambuilderPokemon


class Player(ABC):
    """
    Base class for players.
    """

    MESSAGES_TO_IGNORE = {"t:", "expire", "uhtmlchange"}

    def __init__(
        self,
        account_configuration: Optional[AccountConfiguration] = None,
        *,
        avatar: Optional[str] = None,
        battle_format: str = "gen9randombattle",
        log_level: Optional[int] = None,
        max_concurrent_battles: int = 1,
        accept_open_team_sheet: bool = False,
        save_replays: Union[bool, str] = False,
        server_configuration: Optional[ServerConfiguration] = None,
        start_timer_on_battle_start: bool = False,
        start_listening: bool = True,
        open_timeout: Optional[float] = 10.0,
        ping_interval: Optional[float] = 20.0,
        ping_timeout: Optional[float] = 20.0,
        loop: asyncio.AbstractEventLoop = POKE_LOOP,
        team: Optional[Union[str, Teambuilder]] = None,
    ):
        """
        :param account_configuration: Player configuration. If empty, defaults to an
            automatically generated username with no password. This option must be set
            if the server configuration requires authentication.
        :type account_configuration: AccountConfiguration, optional
        :param avatar: Player avatar name. Optional.
        :type avatar: str, optional
        :param battle_format: Name of the battle format this player plays. Defaults to
            gen9randombattle.
        :type battle_format: str
        :param log_level: The player's logger level.
        :type log_level: int. Defaults to logging's default level.
        :param max_concurrent_battles: Maximum number of battles this player will play
            concurrently. If 0, no limit will be applied. Defaults to 1.
        :type max_concurrent_battles: int
        :param accept_open_team_sheet: Boolean to define whether we want to accept or reject open team
            sheet requests
        :type accept_open_team_sheet: bool
        :param save_replays: Whether to save battle replays. Can be a boolean, where
            True will lead to replays being saved in a potentially new /replay folder,
            or a string representing a folder where replays will be saved.
        :type save_replays: bool or str
        :param server_configuration: Server configuration. Defaults to Localhost Server
            Configuration.
        :type server_configuration: ServerConfiguration, optional
        :param start_listening: Whether to start listening to the server. Defaults to
            True.
        :type start_listening: bool
        :param open_timeout: How long to wait for a timeout when connecting the socket
            (important for backend websockets.
            Increase only if timeouts occur during runtime).
            If None connect will never time out.
        :type open_timeout: float, optional
        :param ping_interval: How long between keepalive pings (Important for backend
            websockets). If None, disables keepalive entirely.
        :type ping_interval: float, optional
        :param ping_timeout: How long to wait for a timeout of a specific ping
            (important for backend websockets.
            Increase only if timeouts occur during runtime).
            If None pings will never time out.
        :type ping_timeout: float, optional
        :param start_timer_on_battle_start: Whether to automatically start the battle
            timer on battle start. Defaults to False.
        :type start_timer_on_battle_start: bool
        :param team: The team to use for formats requiring a team. Can be a showdown
            team string, a showdown packed team string, of a ShowdownTeam object.
            Defaults to None.
        :type team: str or Teambuilder, optional
        """
        if account_configuration is None:
            account_configuration = AccountConfiguration.generate_config(10)

        if server_configuration is None:
            server_configuration = LocalhostServerConfiguration

        self.ps_client = PSClient(
            account_configuration=account_configuration,
            avatar=avatar,
            log_level=log_level,
            server_configuration=server_configuration,
            start_listening=start_listening,
            open_timeout=open_timeout,
            ping_interval=ping_interval,
            ping_timeout=ping_timeout,
            loop=loop,
        )

        self.ps_client._handle_battle_message = self._handle_battle_message  # type: ignore
        self.ps_client._update_challenges = self._update_challenges  # type: ignore
        self.ps_client._handle_challenge_request = self._handle_challenge_request  # type: ignore

        self._format: str = battle_format
        self._max_concurrent_battles: int = max_concurrent_battles
        self._save_replays = save_replays
        self._start_timer_on_battle_start: bool = start_timer_on_battle_start
        self._accept_open_team_sheet: bool = accept_open_team_sheet

        self._battles: Dict[str, AbstractBattle] = {}
        self._battle_semaphore: Semaphore = create_in_poke_loop(Semaphore, loop, 0)

        self._battle_start_condition: Condition = create_in_poke_loop(Condition, loop)
        self._battle_count_queue: Queue[Any] = create_in_poke_loop(
            Queue, loop, max_concurrent_battles
        )
        self._battle_end_condition: Condition = create_in_poke_loop(Condition, loop)
        self._challenge_queue: Queue[Any] = create_in_poke_loop(Queue, loop)
        self._team: Optional[Teambuilder] = None

        self.trying_again: Event = create_in_poke_loop(Event, loop)

        if isinstance(team, Teambuilder):
            self._team = team
        elif isinstance(team, str):
            self._team = ConstantTeambuilder(team)

        self.logger.debug("Player initialisation finished")

    def _battle_finished_callback(self, battle: AbstractBattle):
        pass

    def update_team(self, team: Union[Teambuilder, str]):
        """Updates the team used by the player.

        :param team: The new team to use.
        :type team: str or Teambuilder
        """
        if isinstance(team, Teambuilder):
            self._team = team
        else:
            self._team = ConstantTeambuilder(team)

    async def _create_battle(self, split_message: List[str]) -> AbstractBattle:
        """Returns battle object corresponding to received message.

        :param split_message: The battle initialisation message.
        :type split_message: List[str]
        :return: The corresponding battle object.
        :rtype: AbstractBattle
        """
        # We check that the battle has the correct format
        if split_message[1] == self._format and len(split_message) >= 2:
            # Battle initialisation
            battle_tag = "-".join(split_message)[1:]

            if battle_tag in self._battles:
                return self._battles[battle_tag]
            else:
                gen = GenData.from_format(self._format).gen
                if self.format_is_doubles:
                    battle: AbstractBattle = DoubleBattle(
                        battle_tag=battle_tag,
                        username=self.username,
                        logger=self.logger,
                        save_replays=self._save_replays,
                        gen=gen,
                    )
                else:
                    battle = Battle(
                        battle_tag=battle_tag,
                        username=self.username,
                        logger=self.logger,
                        gen=gen,
                        save_replays=self._save_replays,
                    )

                # Add our team as teampreview_team, as part of battle initialisation
                if isinstance(self._team, ConstantTeambuilder):
                    battle.teampreview_team = set(
                        [
                            Pokemon(gen=gen, teambuilder=tb_mon)
                            for tb_mon in self._team.team
                        ]
                    )

                await self._battle_count_queue.put(None)
                if battle_tag in self._battles:
                    await self._battle_count_queue.get()
                    return self._battles[battle_tag]
                async with self._battle_start_condition:
                    self._battle_semaphore.release()
                    self._battle_start_condition.notify_all()
                    self._battles[battle_tag] = battle

                if self._start_timer_on_battle_start:
                    await self.ps_client.send_message("/timer on", battle.battle_tag)

                if hasattr(self.ps_client, "websocket") and "vgc" in self.format:
                    if self.accept_open_team_sheet:
                        await self.ps_client.send_message(
                            "/acceptopenteamsheets", room=battle_tag
                        )
                    else:
                        await self.ps_client.send_message(
                            "/rejectopenteamsheets", room=battle_tag
                        )

                return battle
        else:
            self.logger.critical(
                "Unmanaged battle initialisation message received: %s", split_message
            )
            raise ShowdownException()

    async def _get_battle(self, battle_tag: str) -> AbstractBattle:
        battle_tag = battle_tag[1:]
        while True:
            if battle_tag in self._battles:
                return self._battles[battle_tag]
            async with self._battle_start_condition:
                await self._battle_start_condition.wait()

    async def _handle_battle_message(self, split_messages: List[List[str]]):
        """Handles a battle message.

        :param split_message: The received battle message.
        :type split_message: str
        """
        # Battle messages can be multiline
        if (
            len(split_messages) > 1
            and len(split_messages[1]) > 1
            and split_messages[1][1] == "init"
        ):
            battle_info = split_messages[0][0].split("-")
            battle = await self._create_battle(battle_info)
        else:
            battle = await self._get_battle(split_messages[0][0])

        for split_message in split_messages[1:]:
            if len(split_message) <= 1:
                continue
            elif split_message[1] == "":
                battle.parse_message(split_message)
            elif split_message[1] in self.MESSAGES_TO_IGNORE:
                pass
            elif split_message[1] == "request":
                if split_message[2]:
                    request = orjson.loads(split_message[2])
                    if "teamPreview" in request and request["teamPreview"]:
                        for p in request["side"]["pokemon"]:
                            p["active"] = False
                    battle.parse_request(request)
                    if battle.move_on_next_request:
                        await self._handle_battle_request(battle)
                        battle.move_on_next_request = False
            elif split_message[1] == "showteam":
                role = split_message[2]
                pokemon_messages = "|".join(split_message[3:]).split("]")
                for msg in pokemon_messages:
                    name, *_ = msg.split("|")
                    teampreview_team = (
                        battle.teampreview_team
                        if role == battle.player_role
                        else battle.teampreview_opponent_team
                    )
                    teampreview_mon = [
                        p for p in teampreview_team if p.base_species in to_id_str(name)
                    ][0]
                    mon = battle.get_pokemon(
                        f"{role}: {name}", details=teampreview_mon._last_details
                    )
                    teambuilder = TeambuilderPokemon.parse_showteam_pkmn_substr(msg)
                    mon._update_from_teambuilder(teambuilder)
                # only handle battle request after all open sheets are processed
                if role == "p2":
                    await self._handle_battle_request(
                        battle, from_teampreview_request=True
                    )
            elif split_message[1] == "win" or split_message[1] == "tie":
                if split_message[1] == "win":
                    battle.won_by(split_message[2])
                else:
                    battle.tied()
                await self._battle_count_queue.get()
                self._battle_count_queue.task_done()
                self._battle_finished_callback(battle)
                async with self._battle_end_condition:
                    self._battle_end_condition.notify_all()
            elif split_message[1] == "error":
                self.logger.log(
                    25, "Error message received: %s", "|".join(split_message)
                )
                if split_message[2].startswith(
                    "[Invalid choice] Sorry, too late to make a different move"
                ):
                    if (isinstance(battle.trapped, bool) and battle.trapped) or (
                        isinstance(battle.trapped, List) and any(battle.trapped)
                    ):
                        self.trying_again.set()
                        await self._handle_battle_request(battle)
                        self.trying_again.clear()
                elif split_message[2].startswith(
                    "[Unavailable choice] Can't switch: The active Pokémon is "
                    "trapped"
                ) or split_message[2].startswith(
                    "[Invalid choice] Can't switch: The active Pokémon is trapped"
                ):
                    battle.trapped = True
                    self.trying_again.set()
                    await self._handle_battle_request(battle)
                    self.trying_again.clear()
                elif split_message[2].startswith("[Invalid choice] Can't pass: "):
                    await self.ps_client.send_message(
                        self.choose_default_move().message, battle.battle_tag
                    )
                elif split_message[2].startswith(
                    "[Invalid choice] Can't switch: You can't switch to an active "
                    "Pokémon"
                ):
                    await self.ps_client.send_message(
                        self.choose_default_move().message, battle.battle_tag
                    )
                elif split_message[2].startswith(
                    "[Invalid choice] Can't switch: You can't switch to a fainted "
                    "Pokémon"
                ):
                    await self.ps_client.send_message(
                        self.choose_default_move().message, battle.battle_tag
                    )
                elif split_message[2].startswith(
                    "[Invalid choice] Can't switch: You sent more switches than "
                    "Pokémon that need to switch"
                ):
                    await self.ps_client.send_message(
                        self.choose_default_move().message, battle.battle_tag
                    )
                elif split_message[2].startswith(
                    "[Invalid choice] Can't move: You need a switch response"
                ):
                    await self.ps_client.send_message(
                        self.choose_default_move().message, battle.battle_tag
                    )
                elif split_message[2].startswith(
                    "[Invalid choice] Can't move: Invalid target for"
                ):
                    await self.ps_client.send_message(
                        self.choose_default_move().message, battle.battle_tag
                    )
                elif split_message[2].startswith(
                    "[Invalid choice] Can't move: You can't choose a target for"
                ):
                    await self.ps_client.send_message(
                        self.choose_default_move().message, battle.battle_tag
                    )
                elif split_message[2].startswith(
                    "[Invalid choice] Can't move: "
                ) and split_message[2].endswith("needs a target"):
                    await self.ps_client.send_message(
                        self.choose_default_move().message, battle.battle_tag
                    )
                elif (
                    split_message[2].startswith("[Invalid choice] Can't move: Your")
                    and " doesn't have a move matching " in split_message[2]
                ):
                    await self.ps_client.send_message(
                        self.choose_default_move().message, battle.battle_tag
                    )
                elif split_message[2].startswith(
                    "[Invalid choice] Incomplete choice: "
                ):
                    await self.ps_client.send_message(
                        self.choose_default_move().message, battle.battle_tag
                    )
                elif split_message[2].startswith(
                    "[Unavailable choice]"
                ) and split_message[2].endswith("is disabled"):
                    await self.ps_client.send_message(
                        self.choose_default_move().message, battle.battle_tag
                    )
                elif split_message[2].startswith("[Invalid choice]") and split_message[
                    2
                ].endswith("is disabled"):
                    await self.ps_client.send_message(
                        self.choose_default_move().message, battle.battle_tag
                    )
                elif split_message[2].startswith(
                    "[Invalid choice] Can't move: You sent more choices than unfainted"
                    " Pokémon."
                ):
                    await self.ps_client.send_message(
                        self.choose_default_move().message, battle.battle_tag
                    )
                elif split_message[2].startswith(
                    "[Invalid choice] Can't move: You can only Terastallize once per battle."
                ):
                    await self.ps_client.send_message(
                        self.choose_default_move().message, battle.battle_tag
                    )
                else:
                    self.logger.critical("Unexpected error message: %s", split_message)
            elif split_message[1] == "turn":
                battle.parse_message(split_message)
                await self._handle_battle_request(battle)
            elif split_message[1] == "teampreview":
                battle.parse_message(split_message)
                # wait for open sheets to be processed before handling battle request
                if not self.accept_open_team_sheet:
                    await self._handle_battle_request(
                        battle, from_teampreview_request=True
                    )
            elif split_message[1] == "bigerror":
                self.logger.warning("Received 'bigerror' message: %s", split_message)
            else:
                battle.parse_message(split_message)

    async def _handle_battle_request(
        self, battle: AbstractBattle, from_teampreview_request: bool = False
    ):
        if battle.teampreview:
            if not from_teampreview_request:
                return
            m = self.teampreview(battle)
            if isinstance(m, Awaitable):
                m = await m
            message = m
        else:
            choice = self.choose_move(battle)
            if isinstance(choice, Awaitable):
                choice = await choice
            message = choice.message
<<<<<<< HEAD
        self.trying_again.clear()
        if hasattr(self.ps_client, "websocket") and not battle._wait:
=======
        if not battle._wait:
>>>>>>> 4d7a3430
            await self.ps_client.send_message(message, battle.battle_tag)

    async def _handle_challenge_request(self, split_message: List[str]):
        """Handles an individual challenge."""
        challenging_player = split_message[2].strip()

        if challenging_player != self.username:
            if len(split_message) >= 6:
                if split_message[5] == self._format:
                    await self._challenge_queue.put(challenging_player)

    async def _update_challenges(self, split_message: List[str]):
        """Update internal challenge state.

        Add corresponding challenges to internal queue of challenges, where they will be
        processed if relevant.

        :param split_message: Recevied message, split.
        :type split_message: List[str]
        """
        self.logger.debug("Updating challenges with %s", split_message)
        challenges = orjson.loads(split_message[2]).get("challengesFrom", {})
        for user, format_ in challenges.items():
            if format_ == self._format:
                await self._challenge_queue.put(user)

    async def accept_challenges(
        self,
        opponent: Optional[Union[str, List[str]]],
        n_challenges: int,
        packed_team: Optional[str] = None,
    ):
        """Let the player wait for challenges from opponent, and accept them.

        If opponent is None, every challenge will be accepted. If opponent if a string,
        all challenges from player with that name will be accepted. If opponent is a
        list all challenges originating from players whose name is in the list will be
        accepted.

        Up to n_challenges challenges will be accepted, after what the function will
        wait for these battles to finish, and then return.

        :param opponent: Players from which challenges will be accepted.
        :type opponent: None, str or list of str
        :param n_challenges: Number of challenges that will be accepted
        :type n_challenges: int
        :packed_team: Team to use. Defaults to generating a team with the agent's teambuilder.
        :type packed_team: string, optional.
        """
        await handle_threaded_coroutines(
            self._accept_challenges(opponent, n_challenges, packed_team),
            self.ps_client.loop,
        )

    async def _accept_challenges(
        self,
        opponent: Optional[Union[str, List[str]]],
        n_challenges: int,
        packed_team: Optional[str],
    ):
        if opponent:
            if isinstance(opponent, list):
                opponent = [to_id_str(o) for o in opponent]
            else:
                opponent = to_id_str(opponent)
        await self.ps_client.logged_in.wait()
        self.logger.debug("Event logged in received in accept_challenge")

        for _ in range(n_challenges):
            team = packed_team or self.next_team
            while True:
                username = to_id_str(await self._challenge_queue.get())
                self.logger.debug(
                    "Consumed %s from challenge queue in accept_challenge", username
                )
                if (
                    (opponent is None)
                    or (opponent == username)
                    or (isinstance(opponent, list) and (username in opponent))
                ):
                    await self.ps_client.accept_challenge(username, team)
                    await self._battle_semaphore.acquire()
                    break
        await self._battle_count_queue.join()

    @abstractmethod
    def choose_move(
        self, battle: AbstractBattle
    ) -> Union[BattleOrder, Awaitable[BattleOrder]]:
        """Abstract method to choose a move in a battle.

        :param battle: The battle.
        :type battle: AbstractBattle
        :return: The move order.
        :rtype: str
        """
        pass

    @staticmethod
    def choose_default_move() -> DefaultBattleOrder:
        """Returns showdown's default move order.

        This order will result in the first legal order - according to showdown's
        ordering - being chosen.
        """
        return DefaultBattleOrder()

    @staticmethod
    def choose_random_doubles_move(battle: DoubleBattle) -> BattleOrder:
        active_orders: List[List[BattleOrder]] = [[], []]

        if any(battle.force_switch):
            first_order = None
            second_order = None

            if battle.force_switch[0] and battle.available_switches[0]:
                first_switch_in = random.choice(battle.available_switches[0])
                first_order = BattleOrder(first_switch_in)
            else:
                first_switch_in = None

            if battle.force_switch[1] and battle.available_switches[1]:
                available_switches = [
                    s for s in battle.available_switches[1] if s != first_switch_in
                ]

                if available_switches:
                    second_switch_in = random.choice(available_switches)
                    second_order = BattleOrder(second_switch_in)

            return DoubleBattleOrder(first_order, second_order)

        for (
            orders,
            mon,
            switches,
            moves,
            can_mega,
            can_z_move,
            can_dynamax,
            can_tera,
        ) in zip(
            active_orders,
            battle.active_pokemon,
            battle.available_switches,
            battle.available_moves,
            battle.can_mega_evolve,
            battle.can_z_move,
            battle.can_dynamax,
            battle.can_tera,
        ):
            if not mon:
                continue

            targets = {
                move: battle.get_possible_showdown_targets(move, mon) for move in moves
            }
            orders.extend(
                [
                    BattleOrder(move, move_target=target)
                    for move in moves
                    for target in targets[move]
                ]
            )
            orders.extend([BattleOrder(switch) for switch in switches])

            if can_mega:
                orders.extend(
                    [
                        BattleOrder(move, move_target=target, mega=True)
                        for move in moves
                        for target in targets[move]
                    ]
                )
            if can_z_move:
                available_z_moves = set(mon.available_z_moves)
                orders.extend(
                    [
                        BattleOrder(move, move_target=target, z_move=True)
                        for move in moves
                        for target in targets[move]
                        if move in available_z_moves
                    ]
                )

            if can_dynamax:
                orders.extend(
                    [
                        BattleOrder(move, move_target=target, dynamax=True)
                        for move in moves
                        for target in targets[move]
                    ]
                )

            if can_tera:
                orders.extend(
                    [
                        BattleOrder(move, move_target=target, terastallize=True)
                        for move in moves
                        for target in targets[move]
                    ]
                )

        orders = DoubleBattleOrder.join_orders(*active_orders)

        if orders:
            return orders[int(random.random() * len(orders))]
        else:
            return DefaultBattleOrder()

    @staticmethod
    def choose_random_singles_move(battle: Battle) -> BattleOrder:
        available_orders = [BattleOrder(move) for move in battle.available_moves]
        available_orders.extend(
            [BattleOrder(switch) for switch in battle.available_switches]
        )

        if battle.can_mega_evolve:
            available_orders.extend(
                [BattleOrder(move, mega=True) for move in battle.available_moves]
            )

        if battle.can_dynamax:
            available_orders.extend(
                [BattleOrder(move, dynamax=True) for move in battle.available_moves]
            )

        if battle.can_tera:
            available_orders.extend(
                [
                    BattleOrder(move, terastallize=True)
                    for move in battle.available_moves
                ]
            )

        if battle.can_z_move and battle.active_pokemon:
            available_z_moves = set(battle.active_pokemon.available_z_moves)
            available_orders.extend(
                [
                    BattleOrder(move, z_move=True)
                    for move in battle.available_moves
                    if move in available_z_moves
                ]
            )

        if available_orders:
            return available_orders[int(random.random() * len(available_orders))]
        else:
            return Player.choose_default_move()

    @staticmethod
    def choose_random_move(battle: AbstractBattle) -> BattleOrder:
        """Returns a random legal move from battle.

        :param battle: The battle in which to move.
        :type battle: AbstractBattle
        :return: Move order
        :rtype: str
        """
        if isinstance(battle, DoubleBattle):
            return Player.choose_random_doubles_move(battle)
        elif isinstance(battle, Battle):
            return Player.choose_random_singles_move(battle)
        else:
            raise ValueError(
                f"battle should be Battle or DoubleBattle. Received {type(battle)}"
            )

    async def ladder(self, n_games: int):
        """Make the player play games on the ladder.

        n_games defines how many battles will be played.

        :param n_games: Number of battles that will be played
        :type n_games: int
        """
        await handle_threaded_coroutines(self._ladder(n_games), self.ps_client.loop)

    async def _ladder(self, n_games: int):
        await self.ps_client.logged_in.wait()
        start_time = perf_counter()

        for _ in range(n_games):
            async with self._battle_start_condition:
                await self.ps_client.search_ladder_game(self._format, self.next_team)
                await self._battle_start_condition.wait()
                while self._battle_count_queue.full():
                    async with self._battle_end_condition:
                        await self._battle_end_condition.wait()
                await self._battle_semaphore.acquire()
        await self._battle_count_queue.join()
        self.logger.info(
            "Laddering (%d battles) finished in %fs",
            n_games,
            perf_counter() - start_time,
        )

    async def battle_against(self, *opponents: Player, n_battles: int = 1):
        """Make the player play n_battles against the given opponents.

        This function is a wrapper around send_challenges and accept_challenges.

        :param opponents: The opponents to play against.
        :type opponents: Player
        :param n_battles: The number of games to play. Defaults to 1.
        :type n_battles: int
        """
        await handle_threaded_coroutines(
            self._battle_against(*opponents, n_battles=n_battles), self.ps_client.loop
        )

    async def _battle_against(self, *opponents: Player, n_battles: int):
        for opponent in opponents:
            await asyncio.gather(
                self.send_challenges(
                    to_id_str(opponent.username),
                    n_battles,
                    to_wait=opponent.ps_client.logged_in,
                ),
                opponent.accept_challenges(to_id_str(self.username), n_battles),
            )

    async def send_challenges(
        self, opponent: str, n_challenges: int, to_wait: Optional[Event] = None
    ):
        """Make the player send challenges to opponent.

        opponent must be a string, corresponding to the name of the player to challenge.

        n_challenges defines how many challenges will be sent.

        to_wait is an optional event that can be set, in which case it will be waited
        before launching challenges.

        :param opponent: Player username to challenge.
        :type opponent: str
        :param n_challenges: Number of battles that will be started
        :type n_challenges: int
        :param to_wait: Optional event to wait before launching challenges.
        :type to_wait: Event, optional.
        """
        await handle_threaded_coroutines(
            self._send_challenges(opponent, n_challenges, to_wait), self.ps_client.loop
        )

    async def _send_challenges(
        self, opponent: str, n_challenges: int, to_wait: Optional[Event] = None
    ):
        await self.ps_client.logged_in.wait()
        self.logger.info("Event logged in received in send challenge")

        if to_wait is not None:
            await to_wait.wait()

        start_time = perf_counter()

        for _ in range(n_challenges):
            await self.ps_client.challenge(opponent, self._format, self.next_team)
            await self._battle_semaphore.acquire()
        await self._battle_count_queue.join()
        self.logger.info(
            "Challenges (%d battles) finished in %fs",
            n_challenges,
            perf_counter() - start_time,
        )

    def random_teampreview(self, battle: AbstractBattle) -> str:
        """Returns a random valid teampreview order for the given battle.

        :param battle: The battle.
        :type battle: AbstractBattle
        :return: The random teampreview order.
        :rtype: str
        """
        members = list(range(1, len(battle.team) + 1))
        random.shuffle(members)
        return "/team " + "".join([str(c) for c in members])

    def reset_battles(self):
        """Resets the player's inner battle tracker."""
        for battle in list(self._battles.values()):
            if not battle.finished:
                raise EnvironmentError(
                    "Can not reset player's battles while they are still running"
                )
        self._battles = {}

    def teampreview(self, battle: AbstractBattle) -> Union[str, Awaitable[str]]:
        """Returns a teampreview order for the given battle.

        This order must be of the form /team TEAM, where TEAM is a string defining the
        team chosen by the player. Multiple formats are supported, among which '3461'
        and '3, 4, 6, 1' are correct and indicate leading with pokemon 3, with pokemons
        4, 6 and 1 in the back in single battles or leading with pokemons 3 and 4 with
        pokemons 6 and 1 in the back in double battles.

        Please refer to Pokemon Showdown's protocol documentation for more information.

        :param battle: The battle.
        :type battle: AbstractBattle
        :return: The teampreview order.
        :rtype: str
        """
        return self.random_teampreview(battle)

    @staticmethod
    def create_order(
        order: Union[Move, Pokemon],
        mega: bool = False,
        z_move: bool = False,
        dynamax: bool = False,
        terastallize: bool = False,
        move_target: int = DoubleBattle.EMPTY_TARGET_POSITION,
    ) -> BattleOrder:
        """Formats an move order corresponding to the provided pokemon or move.

        :param order: Move to make or Pokemon to switch to.
        :type order: Move or Pokemon
        :param mega: Whether to mega evolve the pokemon, if a move is chosen.
        :type mega: bool
        :param z_move: Whether to make a zmove, if a move is chosen.
        :type z_move: bool
        :param dynamax: Whether to dynamax, if a move is chosen.
        :type dynamax: bool
        :param terastallize: Whether to terastallize, if a move is chosen.
        :type terastallize: bool
        :param move_target: Target Pokemon slot of a given move
        :type move_target: int
        :return: Formatted move order
        :rtype: str
        """
        return BattleOrder(
            order,
            mega=mega,
            move_target=move_target,
            z_move=z_move,
            dynamax=dynamax,
            terastallize=terastallize,
        )

    @property
    def battles(self) -> Dict[str, AbstractBattle]:
        return self._battles

    @property
    def format(self) -> str:
        return self._format

    @property
    def format_is_doubles(self) -> bool:
        format_lowercase = self._format.lower()
        return (
            "vgc" in format_lowercase
            or "double" in format_lowercase
            or "metronome" in format_lowercase
        )

    @property
    def n_finished_battles(self) -> int:
        return len([None for b in self._battles.values() if b.finished])

    @property
    def n_lost_battles(self) -> int:
        return len([None for b in self._battles.values() if b.lost])

    @property
    def n_tied_battles(self) -> int:
        return self.n_finished_battles - self.n_lost_battles - self.n_won_battles

    @property
    def n_won_battles(self) -> int:
        return len([None for b in self._battles.values() if b.won])

    @property
    def accept_open_team_sheet(self) -> bool:
        return self._accept_open_team_sheet

    @property
    def win_rate(self) -> float:
        return self.n_won_battles / self.n_finished_battles

    @property
    def logger(self) -> Logger:
        return self.ps_client.logger

    @property
    def username(self) -> str:
        return self.ps_client.username

    @property
    def next_team(self) -> Optional[str]:
        if self._team:
            return self._team.yield_team()
        return None<|MERGE_RESOLUTION|>--- conflicted
+++ resolved
@@ -466,12 +466,7 @@
             if isinstance(choice, Awaitable):
                 choice = await choice
             message = choice.message
-<<<<<<< HEAD
-        self.trying_again.clear()
         if hasattr(self.ps_client, "websocket") and not battle._wait:
-=======
-        if not battle._wait:
->>>>>>> 4d7a3430
             await self.ps_client.send_message(message, battle.battle_tag)
 
     async def _handle_challenge_request(self, split_message: List[str]):
