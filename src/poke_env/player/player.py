"""This module defines a base class for players."""

from __future__ import annotations

import asyncio
import random
from abc import ABC, abstractmethod
from asyncio import Condition, Event, Queue, Semaphore
from logging import Logger
from time import perf_counter
from typing import Any, Awaitable, Dict, List, Optional, Union

import orjson

from poke_env.concurrency import (
    POKE_LOOP,
    create_in_poke_loop,
    handle_threaded_coroutines,
)
from poke_env.data import GenData, to_id_str
from poke_env.environment.abstract_battle import AbstractBattle
from poke_env.environment.battle import Battle
from poke_env.environment.double_battle import DoubleBattle
from poke_env.environment.move import Move
from poke_env.environment.pokemon import Pokemon
from poke_env.exceptions import ShowdownException
from poke_env.player.battle_order import (
    BattleOrder,
    DefaultBattleOrder,
    DoubleBattleOrder,
)
from poke_env.ps_client import PSClient
from poke_env.ps_client.account_configuration import AccountConfiguration
from poke_env.ps_client.server_configuration import (
    LocalhostServerConfiguration,
    ServerConfiguration,
)
from poke_env.teambuilder.constant_teambuilder import ConstantTeambuilder
from poke_env.teambuilder.teambuilder import Teambuilder
from poke_env.teambuilder.teambuilder_pokemon import TeambuilderPokemon


class Player(ABC):
    """
    Base class for players.
    """

    MESSAGES_TO_IGNORE = {"t:", "expire", "uhtmlchange"}

    def __init__(
        self,
        account_configuration: Optional[AccountConfiguration] = None,
        *,
        avatar: Optional[str] = None,
        battle_format: str = "gen9randombattle",
        log_level: Optional[int] = None,
        max_concurrent_battles: int = 1,
        accept_open_team_sheet: bool = False,
        save_replays: Union[bool, str] = False,
        server_configuration: Optional[ServerConfiguration] = None,
        start_timer_on_battle_start: bool = False,
        start_listening: bool = True,
        open_timeout: Optional[float] = 10.0,
        ping_interval: Optional[float] = 20.0,
        ping_timeout: Optional[float] = 20.0,
        loop: asyncio.AbstractEventLoop = POKE_LOOP,
        team: Optional[Union[str, Teambuilder]] = None,
    ):
        """
        :param account_configuration: Player configuration. If empty, defaults to an
            automatically generated username with no password. This option must be set
            if the server configuration requires authentication.
        :type account_configuration: AccountConfiguration, optional
        :param avatar: Player avatar name. Optional.
        :type avatar: str, optional
        :param battle_format: Name of the battle format this player plays. Defaults to
            gen9randombattle.
        :type battle_format: str
        :param log_level: The player's logger level.
        :type log_level: int. Defaults to logging's default level.
        :param max_concurrent_battles: Maximum number of battles this player will play
            concurrently. If 0, no limit will be applied. Defaults to 1.
        :type max_concurrent_battles: int
        :param accept_open_team_sheet: Boolean to define whether we want to accept or reject open team
            sheet requests
        :type accept_open_team_sheet: bool
        :param save_replays: Whether to save battle replays. Can be a boolean, where
            True will lead to replays being saved in a potentially new /replay folder,
            or a string representing a folder where replays will be saved.
        :type save_replays: bool or str
        :param server_configuration: Server configuration. Defaults to Localhost Server
            Configuration.
        :type server_configuration: ServerConfiguration, optional
        :param start_listening: Whether to start listening to the server. Defaults to
            True.
        :type start_listening: bool
        :param open_timeout: How long to wait for a timeout when connecting the socket
            (important for backend websockets.
            Increase only if timeouts occur during runtime).
            If None connect will never time out.
        :type open_timeout: float, optional
        :param ping_interval: How long between keepalive pings (Important for backend
            websockets). If None, disables keepalive entirely.
        :type ping_interval: float, optional
        :param ping_timeout: How long to wait for a timeout of a specific ping
            (important for backend websockets.
            Increase only if timeouts occur during runtime).
            If None pings will never time out.
        :type ping_timeout: float, optional
        :param start_timer_on_battle_start: Whether to automatically start the battle
            timer on battle start. Defaults to False.
        :type start_timer_on_battle_start: bool
        :param team: The team to use for formats requiring a team. Can be a showdown
            team string, a showdown packed team string, of a ShowdownTeam object.
            Defaults to None.
        :type team: str or Teambuilder, optional
        """
        if account_configuration is None:
            account_configuration = AccountConfiguration.generate_config(10)

        if server_configuration is None:
            server_configuration = LocalhostServerConfiguration

        self.ps_client = PSClient(
            account_configuration=account_configuration,
            avatar=avatar,
            log_level=log_level,
            server_configuration=server_configuration,
            start_listening=start_listening,
            open_timeout=open_timeout,
            ping_interval=ping_interval,
            ping_timeout=ping_timeout,
            loop=loop,
        )

        self.ps_client._handle_battle_message = self._handle_battle_message  # type: ignore
        self.ps_client._update_challenges = self._update_challenges  # type: ignore
        self.ps_client._handle_challenge_request = self._handle_challenge_request  # type: ignore

        self._format: str = battle_format
        self._max_concurrent_battles: int = max_concurrent_battles
        self._save_replays = save_replays
        self._start_timer_on_battle_start: bool = start_timer_on_battle_start
        self._accept_open_team_sheet: bool = accept_open_team_sheet

        self._battles: Dict[str, AbstractBattle] = {}
        self._battle_semaphore: Semaphore = create_in_poke_loop(Semaphore, loop, 0)

        self._battle_start_condition: Condition = create_in_poke_loop(Condition, loop)
        self._battle_count_queue: Queue[Any] = create_in_poke_loop(
            Queue, loop, max_concurrent_battles
        )
        self._battle_end_condition: Condition = create_in_poke_loop(Condition, loop)
        self._challenge_queue: Queue[Any] = create_in_poke_loop(Queue, loop)
        self._team: Optional[Teambuilder] = None

        self.trying_again: Event = create_in_poke_loop(Event, loop)

        if isinstance(team, Teambuilder):
            self._team = team
        elif isinstance(team, str):
            self._team = ConstantTeambuilder(team)

        self.logger.debug("Player initialisation finished")

    def _battle_finished_callback(self, battle: AbstractBattle):
        pass

    def update_team(self, team: Union[Teambuilder, str]):
        """Updates the team used by the player.

        :param team: The new team to use.
        :type team: str or Teambuilder
        """
        if isinstance(team, Teambuilder):
            self._team = team
        else:
            self._team = ConstantTeambuilder(team)

    async def _create_battle(self, split_message: List[str]) -> AbstractBattle:
        """Returns battle object corresponding to received message.

        :param split_message: The battle initialisation message.
        :type split_message: List[str]
        :return: The corresponding battle object.
        :rtype: AbstractBattle
        """
        # We check that the battle has the correct format
        if split_message[1] == self._format and len(split_message) >= 2:
            # Battle initialisation
            battle_tag = "-".join(split_message)[1:]

            if battle_tag in self._battles:
                return self._battles[battle_tag]
            else:
                gen = GenData.from_format(self._format).gen
                if self.format_is_doubles:
                    battle: AbstractBattle = DoubleBattle(
                        battle_tag=battle_tag,
                        username=self.username,
                        logger=self.logger,
                        save_replays=self._save_replays,
                        gen=gen,
                    )
                else:
                    battle = Battle(
                        battle_tag=battle_tag,
                        username=self.username,
                        logger=self.logger,
                        gen=gen,
                        save_replays=self._save_replays,
                    )

                # Add our team as teampreview_team, as part of battle initialisation
                if isinstance(self._team, ConstantTeambuilder):
                    battle.teampreview_team = set(
                        [
                            Pokemon(gen=gen, teambuilder=tb_mon)
                            for tb_mon in self._team.team
                        ]
                    )

                await self._battle_count_queue.put(None)
                if battle_tag in self._battles:
                    await self._battle_count_queue.get()
                    return self._battles[battle_tag]
                async with self._battle_start_condition:
                    self._battle_semaphore.release()
                    self._battle_start_condition.notify_all()
                    self._battles[battle_tag] = battle

                if self._start_timer_on_battle_start:
                    await self.ps_client.send_message("/timer on", battle.battle_tag)

                if hasattr(self.ps_client, "websocket") and "vgc" in self.format:
                    if self.accept_open_team_sheet:
                        await self.ps_client.send_message(
                            "/acceptopenteamsheets", room=battle_tag
                        )
                    else:
                        await self.ps_client.send_message(
                            "/rejectopenteamsheets", room=battle_tag
                        )

                return battle
        else:
            self.logger.critical(
                "Unmanaged battle initialisation message received: %s", split_message
            )
            raise ShowdownException()

    async def _get_battle(self, battle_tag: str) -> AbstractBattle:
        battle_tag = battle_tag[1:]
        while True:
            if battle_tag in self._battles:
                return self._battles[battle_tag]
            async with self._battle_start_condition:
                await self._battle_start_condition.wait()

    async def _handle_battle_message(self, split_messages: List[List[str]]):
        """Handles a battle message.

        :param split_message: The received battle message.
        :type split_message: str
        """
        # Battle messages can be multiline
        if (
            len(split_messages) > 1
            and len(split_messages[1]) > 1
            and split_messages[1][1] == "init"
        ):
            battle_info = split_messages[0][0].split("-")
            battle = await self._create_battle(battle_info)
        else:
            battle = await self._get_battle(split_messages[0][0])

        for split_message in split_messages[1:]:
            if len(split_message) <= 1:
                continue
            elif split_message[1] == "":
                battle.parse_message(split_message)
            elif split_message[1] in self.MESSAGES_TO_IGNORE:
                pass
            elif split_message[1] == "request":
                if split_message[2]:
                    request = orjson.loads(split_message[2])
                    if "teamPreview" in request and request["teamPreview"]:
                        for p in request["side"]["pokemon"]:
                            p["active"] = False
                    battle.parse_request(request)
                    if battle.move_on_next_request:
                        await self._handle_battle_request(battle)
                        battle.move_on_next_request = False
            elif split_message[1] == "showteam":
                role = split_message[2]
                pokemon_messages = "|".join(split_message[3:]).split("]")
                for msg in pokemon_messages:
                    name, *_ = msg.split("|")
                    teampreview_team = (
                        battle.teampreview_team
                        if role == battle.player_role
                        else battle.teampreview_opponent_team
                    )
                    teampreview_mon = [
                        p for p in teampreview_team if p.base_species in to_id_str(name)
                    ][0]
                    mon = battle.get_pokemon(
                        f"{role}: {name}", details=teampreview_mon._last_details
                    )
                    teambuilder = TeambuilderPokemon.parse_showteam_pkmn_substr(msg)
                    mon._update_from_teambuilder(teambuilder)
                # only handle battle request after all open sheets are processed
                if role == "p2":
                    await self._handle_battle_request(
                        battle, from_teampreview_request=True
                    )
            elif split_message[1] == "win" or split_message[1] == "tie":
                if split_message[1] == "win":
                    battle.won_by(split_message[2])
                else:
                    battle.tied()
                await self._battle_count_queue.get()
                self._battle_count_queue.task_done()
                self._battle_finished_callback(battle)
                async with self._battle_end_condition:
                    self._battle_end_condition.notify_all()
            elif split_message[1] == "error":
                self.logger.log(
                    25, "Error message received: %s", "|".join(split_message)
                )
                if split_message[2].startswith(
                    "[Invalid choice] Sorry, too late to make a different move"
                ):
                    if (isinstance(battle.trapped, bool) and battle.trapped) or (
                        isinstance(battle.trapped, List) and any(battle.trapped)
                    ):
                        self.trying_again.set()
                        await self._handle_battle_request(battle)
                        self.trying_again.clear()
                elif split_message[2].startswith(
                    "[Unavailable choice] Can't switch: The active Pokémon is "
                    "trapped"
                ) or split_message[2].startswith(
                    "[Invalid choice] Can't switch: The active Pokémon is trapped"
                ):
                    battle.trapped = True
                    self.trying_again.set()
                    await self._handle_battle_request(battle)
                    self.trying_again.clear()
                elif split_message[2].startswith("[Invalid choice] Can't pass: "):
                    await self.ps_client.send_message(
                        self.choose_default_move().message, battle.battle_tag
                    )
                elif split_message[2].startswith(
                    "[Invalid choice] Can't switch: You can't switch to an active "
                    "Pokémon"
                ):
                    await self.ps_client.send_message(
                        self.choose_default_move().message, battle.battle_tag
                    )
                elif split_message[2].startswith(
                    "[Invalid choice] Can't switch: You can't switch to a fainted "
                    "Pokémon"
                ):
                    await self.ps_client.send_message(
                        self.choose_default_move().message, battle.battle_tag
                    )
                elif split_message[2].startswith(
                    "[Invalid choice] Can't switch: You sent more switches than "
                    "Pokémon that need to switch"
                ):
                    await self.ps_client.send_message(
                        self.choose_default_move().message, battle.battle_tag
                    )
                elif split_message[2].startswith(
                    "[Invalid choice] Can't move: You need a switch response"
                ):
                    await self.ps_client.send_message(
                        self.choose_default_move().message, battle.battle_tag
                    )
                elif split_message[2].startswith(
                    "[Invalid choice] Can't move: Invalid target for"
                ):
                    await self.ps_client.send_message(
                        self.choose_default_move().message, battle.battle_tag
                    )
                elif split_message[2].startswith(
                    "[Invalid choice] Can't move: You can't choose a target for"
                ):
                    await self.ps_client.send_message(
                        self.choose_default_move().message, battle.battle_tag
                    )
                elif split_message[2].startswith(
                    "[Invalid choice] Can't move: "
                ) and split_message[2].endswith("needs a target"):
                    await self.ps_client.send_message(
                        self.choose_default_move().message, battle.battle_tag
                    )
                elif (
                    split_message[2].startswith("[Invalid choice] Can't move: Your")
                    and " doesn't have a move matching " in split_message[2]
                ):
                    await self.ps_client.send_message(
                        self.choose_default_move().message, battle.battle_tag
                    )
                elif split_message[2].startswith(
                    "[Invalid choice] Incomplete choice: "
                ):
                    await self.ps_client.send_message(
                        self.choose_default_move().message, battle.battle_tag
                    )
                elif split_message[2].startswith(
                    "[Unavailable choice]"
                ) and split_message[2].endswith("is disabled"):
                    await self.ps_client.send_message(
                        self.choose_default_move().message, battle.battle_tag
                    )
                elif split_message[2].startswith("[Invalid choice]") and split_message[
                    2
                ].endswith("is disabled"):
                    await self.ps_client.send_message(
                        self.choose_default_move().message, battle.battle_tag
                    )
                elif split_message[2].startswith(
                    "[Invalid choice] Can't move: You sent more choices than unfainted"
                    " Pokémon."
                ):
                    await self.ps_client.send_message(
                        self.choose_default_move().message, battle.battle_tag
                    )
                elif split_message[2].startswith(
                    "[Invalid choice] Can't move: You can only Terastallize once per battle."
                ):
                    await self.ps_client.send_message(
                        self.choose_default_move().message, battle.battle_tag
                    )
                else:
                    self.logger.critical("Unexpected error message: %s", split_message)
            elif split_message[1] == "turn":
                battle.parse_message(split_message)
                await self._handle_battle_request(battle)
            elif split_message[1] == "teampreview":
                battle.parse_message(split_message)
                # wait for open sheets to be processed before handling battle request
                if not self.accept_open_team_sheet:
                    await self._handle_battle_request(
                        battle, from_teampreview_request=True
                    )
            elif split_message[1] == "bigerror":
                self.logger.warning("Received 'bigerror' message: %s", split_message)
            else:
                battle.parse_message(split_message)

    async def _handle_battle_request(
        self, battle: AbstractBattle, from_teampreview_request: bool = False
    ):
        if battle.teampreview:
            if not from_teampreview_request:
                return
            m = self.teampreview(battle)
            if isinstance(m, Awaitable):
                m = await m
            message = m
        else:
            choice = self.choose_move(battle)
            if isinstance(choice, Awaitable):
                choice = await choice
            message = choice.message
<<<<<<< HEAD
        if hasattr(self.ps_client, "websocket") and not battle._wait:
=======
        if not battle._wait and not battle.finished:
>>>>>>> 9280ec9f
            await self.ps_client.send_message(message, battle.battle_tag)

    async def _handle_challenge_request(self, split_message: List[str]):
        """Handles an individual challenge."""
        challenging_player = split_message[2].strip()

        if challenging_player != self.username:
            if len(split_message) >= 6:
                if split_message[5] == self._format:
                    await self._challenge_queue.put(challenging_player)

    async def _update_challenges(self, split_message: List[str]):
        """Update internal challenge state.

        Add corresponding challenges to internal queue of challenges, where they will be
        processed if relevant.

        :param split_message: Recevied message, split.
        :type split_message: List[str]
        """
        self.logger.debug("Updating challenges with %s", split_message)
        challenges = orjson.loads(split_message[2]).get("challengesFrom", {})
        for user, format_ in challenges.items():
            if format_ == self._format:
                await self._challenge_queue.put(user)

    async def accept_challenges(
        self,
        opponent: Optional[Union[str, List[str]]],
        n_challenges: int,
        packed_team: Optional[str] = None,
    ):
        """Let the player wait for challenges from opponent, and accept them.

        If opponent is None, every challenge will be accepted. If opponent if a string,
        all challenges from player with that name will be accepted. If opponent is a
        list all challenges originating from players whose name is in the list will be
        accepted.

        Up to n_challenges challenges will be accepted, after what the function will
        wait for these battles to finish, and then return.

        :param opponent: Players from which challenges will be accepted.
        :type opponent: None, str or list of str
        :param n_challenges: Number of challenges that will be accepted
        :type n_challenges: int
        :packed_team: Team to use. Defaults to generating a team with the agent's teambuilder.
        :type packed_team: string, optional.
        """
        await handle_threaded_coroutines(
            self._accept_challenges(opponent, n_challenges, packed_team),
            self.ps_client.loop,
        )

    async def _accept_challenges(
        self,
        opponent: Optional[Union[str, List[str]]],
        n_challenges: int,
        packed_team: Optional[str],
    ):
        if opponent:
            if isinstance(opponent, list):
                opponent = [to_id_str(o) for o in opponent]
            else:
                opponent = to_id_str(opponent)
        await self.ps_client.logged_in.wait()
        self.logger.debug("Event logged in received in accept_challenge")

        for _ in range(n_challenges):
            team = packed_team or self.next_team
            while True:
                username = to_id_str(await self._challenge_queue.get())
                self.logger.debug(
                    "Consumed %s from challenge queue in accept_challenge", username
                )
                if (
                    (opponent is None)
                    or (opponent == username)
                    or (isinstance(opponent, list) and (username in opponent))
                ):
                    await self.ps_client.accept_challenge(username, team)
                    await self._battle_semaphore.acquire()
                    break
        await self._battle_count_queue.join()

    @abstractmethod
    def choose_move(
        self, battle: AbstractBattle
    ) -> Union[BattleOrder, Awaitable[BattleOrder]]:
        """Abstract method to choose a move in a battle.

        :param battle: The battle.
        :type battle: AbstractBattle
        :return: The move order.
        :rtype: str
        """
        pass

    @staticmethod
    def choose_default_move() -> DefaultBattleOrder:
        """Returns showdown's default move order.

        This order will result in the first legal order - according to showdown's
        ordering - being chosen.
        """
        return DefaultBattleOrder()

    @staticmethod
    def choose_random_doubles_move(battle: DoubleBattle) -> BattleOrder:
        active_orders: List[List[BattleOrder]] = [[], []]

        if any(battle.force_switch):
            first_order = None
            second_order = None

            if battle.force_switch[0] and battle.available_switches[0]:
                first_switch_in = random.choice(battle.available_switches[0])
                first_order = BattleOrder(first_switch_in)
            else:
                first_switch_in = None

            if battle.force_switch[1] and battle.available_switches[1]:
                available_switches = [
                    s for s in battle.available_switches[1] if s != first_switch_in
                ]

                if available_switches:
                    second_switch_in = random.choice(available_switches)
                    second_order = BattleOrder(second_switch_in)

            return DoubleBattleOrder(first_order, second_order)

        for (
            orders,
            mon,
            switches,
            moves,
            can_mega,
            can_z_move,
            can_dynamax,
            can_tera,
        ) in zip(
            active_orders,
            battle.active_pokemon,
            battle.available_switches,
            battle.available_moves,
            battle.can_mega_evolve,
            battle.can_z_move,
            battle.can_dynamax,
            battle.can_tera,
        ):
            if not mon:
                continue

            targets = {
                move: battle.get_possible_showdown_targets(move, mon) for move in moves
            }
            orders.extend(
                [
                    BattleOrder(move, move_target=target)
                    for move in moves
                    for target in targets[move]
                ]
            )
            orders.extend([BattleOrder(switch) for switch in switches])

            if can_mega:
                orders.extend(
                    [
                        BattleOrder(move, move_target=target, mega=True)
                        for move in moves
                        for target in targets[move]
                    ]
                )
            if can_z_move:
                available_z_moves = set(mon.available_z_moves)
                orders.extend(
                    [
                        BattleOrder(move, move_target=target, z_move=True)
                        for move in moves
                        for target in targets[move]
                        if move in available_z_moves
                    ]
                )

            if can_dynamax:
                orders.extend(
                    [
                        BattleOrder(move, move_target=target, dynamax=True)
                        for move in moves
                        for target in targets[move]
                    ]
                )

            if can_tera:
                orders.extend(
                    [
                        BattleOrder(move, move_target=target, terastallize=True)
                        for move in moves
                        for target in targets[move]
                    ]
                )

        orders = DoubleBattleOrder.join_orders(*active_orders)

        if orders:
            return orders[int(random.random() * len(orders))]
        else:
            return DefaultBattleOrder()

    @staticmethod
    def choose_random_singles_move(battle: Battle) -> BattleOrder:
        available_orders = [BattleOrder(move) for move in battle.available_moves]
        available_orders.extend(
            [BattleOrder(switch) for switch in battle.available_switches]
        )

        if battle.can_mega_evolve:
            available_orders.extend(
                [BattleOrder(move, mega=True) for move in battle.available_moves]
            )

        if battle.can_dynamax:
            available_orders.extend(
                [BattleOrder(move, dynamax=True) for move in battle.available_moves]
            )

        if battle.can_tera:
            available_orders.extend(
                [
                    BattleOrder(move, terastallize=True)
                    for move in battle.available_moves
                ]
            )

        if battle.can_z_move and battle.active_pokemon:
            available_z_moves = set(battle.active_pokemon.available_z_moves)
            available_orders.extend(
                [
                    BattleOrder(move, z_move=True)
                    for move in battle.available_moves
                    if move in available_z_moves
                ]
            )

        if available_orders:
            return available_orders[int(random.random() * len(available_orders))]
        else:
            return Player.choose_default_move()

    @staticmethod
    def choose_random_move(battle: AbstractBattle) -> BattleOrder:
        """Returns a random legal move from battle.

        :param battle: The battle in which to move.
        :type battle: AbstractBattle
        :return: Move order
        :rtype: str
        """
        if isinstance(battle, DoubleBattle):
            return Player.choose_random_doubles_move(battle)
        elif isinstance(battle, Battle):
            return Player.choose_random_singles_move(battle)
        else:
            raise ValueError(
                f"battle should be Battle or DoubleBattle. Received {type(battle)}"
            )

    async def ladder(self, n_games: int):
        """Make the player play games on the ladder.

        n_games defines how many battles will be played.

        :param n_games: Number of battles that will be played
        :type n_games: int
        """
        await handle_threaded_coroutines(self._ladder(n_games), self.ps_client.loop)

    async def _ladder(self, n_games: int):
        await self.ps_client.logged_in.wait()
        start_time = perf_counter()

        for _ in range(n_games):
            async with self._battle_start_condition:
                await self.ps_client.search_ladder_game(self._format, self.next_team)
                await self._battle_start_condition.wait()
                while self._battle_count_queue.full():
                    async with self._battle_end_condition:
                        await self._battle_end_condition.wait()
                await self._battle_semaphore.acquire()
        await self._battle_count_queue.join()
        self.logger.info(
            "Laddering (%d battles) finished in %fs",
            n_games,
            perf_counter() - start_time,
        )

    async def battle_against(self, *opponents: Player, n_battles: int = 1):
        """Make the player play n_battles against the given opponents.

        This function is a wrapper around send_challenges and accept_challenges.

        :param opponents: The opponents to play against.
        :type opponents: Player
        :param n_battles: The number of games to play. Defaults to 1.
        :type n_battles: int
        """
        await handle_threaded_coroutines(
            self._battle_against(*opponents, n_battles=n_battles), self.ps_client.loop
        )

    async def _battle_against(self, *opponents: Player, n_battles: int):
        for opponent in opponents:
            await asyncio.gather(
                self.send_challenges(
                    to_id_str(opponent.username),
                    n_battles,
                    to_wait=opponent.ps_client.logged_in,
                ),
                opponent.accept_challenges(to_id_str(self.username), n_battles),
            )

    async def send_challenges(
        self, opponent: str, n_challenges: int, to_wait: Optional[Event] = None
    ):
        """Make the player send challenges to opponent.

        opponent must be a string, corresponding to the name of the player to challenge.

        n_challenges defines how many challenges will be sent.

        to_wait is an optional event that can be set, in which case it will be waited
        before launching challenges.

        :param opponent: Player username to challenge.
        :type opponent: str
        :param n_challenges: Number of battles that will be started
        :type n_challenges: int
        :param to_wait: Optional event to wait before launching challenges.
        :type to_wait: Event, optional.
        """
        await handle_threaded_coroutines(
            self._send_challenges(opponent, n_challenges, to_wait), self.ps_client.loop
        )

    async def _send_challenges(
        self, opponent: str, n_challenges: int, to_wait: Optional[Event] = None
    ):
        await self.ps_client.logged_in.wait()
        self.logger.info("Event logged in received in send challenge")

        if to_wait is not None:
            await to_wait.wait()

        start_time = perf_counter()

        for _ in range(n_challenges):
            await self.ps_client.challenge(opponent, self._format, self.next_team)
            await self._battle_semaphore.acquire()
        await self._battle_count_queue.join()
        self.logger.info(
            "Challenges (%d battles) finished in %fs",
            n_challenges,
            perf_counter() - start_time,
        )

    def random_teampreview(self, battle: AbstractBattle) -> str:
        """Returns a random valid teampreview order for the given battle.

        :param battle: The battle.
        :type battle: AbstractBattle
        :return: The random teampreview order.
        :rtype: str
        """
        members = list(range(1, len(battle.team) + 1))
        random.shuffle(members)
        return "/team " + "".join([str(c) for c in members])

    def reset_battles(self):
        """Resets the player's inner battle tracker."""
        for battle in list(self._battles.values()):
            if not battle.finished:
                raise EnvironmentError(
                    "Can not reset player's battles while they are still running"
                )
        self._battles = {}

    def teampreview(self, battle: AbstractBattle) -> Union[str, Awaitable[str]]:
        """Returns a teampreview order for the given battle.

        This order must be of the form /team TEAM, where TEAM is a string defining the
        team chosen by the player. Multiple formats are supported, among which '3461'
        and '3, 4, 6, 1' are correct and indicate leading with pokemon 3, with pokemons
        4, 6 and 1 in the back in single battles or leading with pokemons 3 and 4 with
        pokemons 6 and 1 in the back in double battles.

        Please refer to Pokemon Showdown's protocol documentation for more information.

        :param battle: The battle.
        :type battle: AbstractBattle
        :return: The teampreview order.
        :rtype: str
        """
        return self.random_teampreview(battle)

    @staticmethod
    def create_order(
        order: Union[Move, Pokemon],
        mega: bool = False,
        z_move: bool = False,
        dynamax: bool = False,
        terastallize: bool = False,
        move_target: int = DoubleBattle.EMPTY_TARGET_POSITION,
    ) -> BattleOrder:
        """Formats an move order corresponding to the provided pokemon or move.

        :param order: Move to make or Pokemon to switch to.
        :type order: Move or Pokemon
        :param mega: Whether to mega evolve the pokemon, if a move is chosen.
        :type mega: bool
        :param z_move: Whether to make a zmove, if a move is chosen.
        :type z_move: bool
        :param dynamax: Whether to dynamax, if a move is chosen.
        :type dynamax: bool
        :param terastallize: Whether to terastallize, if a move is chosen.
        :type terastallize: bool
        :param move_target: Target Pokemon slot of a given move
        :type move_target: int
        :return: Formatted move order
        :rtype: str
        """
        return BattleOrder(
            order,
            mega=mega,
            move_target=move_target,
            z_move=z_move,
            dynamax=dynamax,
            terastallize=terastallize,
        )

    @property
    def battles(self) -> Dict[str, AbstractBattle]:
        return self._battles

    @property
    def format(self) -> str:
        return self._format

    @property
    def format_is_doubles(self) -> bool:
        format_lowercase = self._format.lower()
        return (
            "vgc" in format_lowercase
            or "double" in format_lowercase
            or "metronome" in format_lowercase
        )

    @property
    def n_finished_battles(self) -> int:
        return len([None for b in self._battles.values() if b.finished])

    @property
    def n_lost_battles(self) -> int:
        return len([None for b in self._battles.values() if b.lost])

    @property
    def n_tied_battles(self) -> int:
        return self.n_finished_battles - self.n_lost_battles - self.n_won_battles

    @property
    def n_won_battles(self) -> int:
        return len([None for b in self._battles.values() if b.won])

    @property
    def accept_open_team_sheet(self) -> bool:
        return self._accept_open_team_sheet

    @property
    def win_rate(self) -> float:
        return self.n_won_battles / self.n_finished_battles

    @property
    def logger(self) -> Logger:
        return self.ps_client.logger

    @property
    def username(self) -> str:
        return self.ps_client.username

    @property
    def next_team(self) -> Optional[str]:
        if self._team:
            return self._team.yield_team()
        return None<|MERGE_RESOLUTION|>--- conflicted
+++ resolved
@@ -466,11 +466,11 @@
             if isinstance(choice, Awaitable):
                 choice = await choice
             message = choice.message
-<<<<<<< HEAD
-        if hasattr(self.ps_client, "websocket") and not battle._wait:
-=======
-        if not battle._wait and not battle.finished:
->>>>>>> 9280ec9f
+        if (
+            hasattr(self.ps_client, "websocket")
+            and not battle._wait
+            and not battle.finished
+        ):
             await self.ps_client.send_message(message, battle.battle_tag)
 
     async def _handle_challenge_request(self, split_message: List[str]):
