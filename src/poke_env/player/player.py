"""This module defines a base class for players."""

from __future__ import annotations

import asyncio
import random
from abc import ABC, abstractmethod
from asyncio import Condition, Event, Queue, Semaphore
from logging import Logger
from time import perf_counter
from typing import Any, Awaitable, Dict, List, Optional, Union

import orjson

from poke_env.concurrency import create_in_poke_loop, handle_threaded_coroutines
from poke_env.data import GenData, to_id_str
from poke_env.environment.abstract_battle import AbstractBattle
from poke_env.environment.battle import Battle
from poke_env.environment.double_battle import DoubleBattle
from poke_env.environment.move import Move
from poke_env.environment.pokemon import Pokemon
from poke_env.exceptions import ShowdownException
from poke_env.player.battle_order import (
    BattleOrder,
    DefaultBattleOrder,
    DoubleBattleOrder,
)
from poke_env.ps_client import PSClient
from poke_env.ps_client.account_configuration import AccountConfiguration
from poke_env.ps_client.server_configuration import (
    LocalhostServerConfiguration,
    ServerConfiguration,
)
from poke_env.teambuilder.constant_teambuilder import ConstantTeambuilder
from poke_env.teambuilder.teambuilder import Teambuilder
from poke_env.teambuilder.teambuilder_pokemon import TeambuilderPokemon


class Player(ABC):
    """
    Base class for players.
    """

    MESSAGES_TO_IGNORE = {"t:", "expire", "uhtmlchange"}

    # When an error resulting from an invalid choice is made, the next order has this
    # chance of being showdown's default order to prevent infinite loops
    DEFAULT_CHOICE_CHANCE = 1 / 1000

    def __init__(
        self,
        account_configuration: Optional[AccountConfiguration] = None,
        *,
        avatar: Optional[str] = None,
        battle_format: str = "gen9randombattle",
        log_level: Optional[int] = None,
        max_concurrent_battles: int = 1,
        accept_open_team_sheet: bool = False,
        save_replays: Union[bool, str] = False,
        server_configuration: ServerConfiguration = LocalhostServerConfiguration,
        start_timer_on_battle_start: bool = False,
        start_listening: bool = True,
        open_timeout: Optional[float] = 10.0,
        ping_interval: Optional[float] = 20.0,
        ping_timeout: Optional[float] = 20.0,
        team: Optional[Union[str, Teambuilder]] = None,
    ):
        """
        :param account_configuration: Player configuration. If empty, defaults to an
            automatically generated username with no password. This option must be set
            if the server configuration requires authentication.
        :type account_configuration: AccountConfiguration, optional
        :param avatar: Player avatar name. Optional.
        :type avatar: str, optional
        :param battle_format: Name of the battle format this player plays. Defaults to
            gen9randombattle.
        :type battle_format: str
        :param log_level: The player's logger level.
        :type log_level: int. Defaults to logging's default level.
        :param max_concurrent_battles: Maximum number of battles this player will play
            concurrently. If 0, no limit will be applied. Defaults to 1.
        :type max_concurrent_battles: int
        :param accept_open_team_sheet: Boolean to define whether we want to accept or reject open team
            sheet requests
        :type accept_open_team_sheet: bool
        :param save_replays: Whether to save battle replays. Can be a boolean, where
            True will lead to replays being saved in a potentially new /replay folder,
            or a string representing a folder where replays will be saved.
        :type save_replays: bool or str
        :param server_configuration: Server configuration. Defaults to Localhost Server
            Configuration.
        :type server_configuration: ServerConfiguration
        :param start_listening: Whether to start listening to the server. Defaults to
            True.
        :type start_listening: bool
        :param open_timeout: How long to wait for a timeout when connecting the socket
            (important for backend websockets.
            Increase only if timeouts occur during runtime).
            If None connect will never time out.
        :type open_timeout: float, optional
        :param ping_interval: How long between keepalive pings (Important for backend
            websockets). If None, disables keepalive entirely.
        :type ping_interval: float, optional
        :param ping_timeout: How long to wait for a timeout of a specific ping
            (important for backend websockets.
            Increase only if timeouts occur during runtime).
            If None pings will never time out.
        :type ping_timeout: float, optional
        :param start_timer_on_battle_start: Whether to automatically start the battle
            timer on battle start. Defaults to False.
        :type start_timer_on_battle_start: bool
        :param team: The team to use for formats requiring a team. Can be a showdown
            team string, a showdown packed team string, of a ShowdownTeam object.
            Defaults to None.
        :type team: str or Teambuilder, optional
        """
        self.ps_client = PSClient(
            account_configuration=account_configuration
            or AccountConfiguration.generate(self.__class__.__name__),
            avatar=avatar,
            log_level=log_level,
            server_configuration=server_configuration,
            start_listening=start_listening,
            open_timeout=open_timeout,
            ping_interval=ping_interval,
            ping_timeout=ping_timeout,
        )

        self.ps_client._handle_battle_message = self._handle_battle_message  # type: ignore
        self.ps_client._update_challenges = self._update_challenges  # type: ignore
        self.ps_client._handle_challenge_request = self._handle_challenge_request  # type: ignore

        self._format: str = battle_format
        self._max_concurrent_battles: int = max_concurrent_battles
        self._save_replays = save_replays
        self._start_timer_on_battle_start: bool = start_timer_on_battle_start
        self._accept_open_team_sheet: bool = accept_open_team_sheet

        self._battles: Dict[str, AbstractBattle] = {}
        self._battle_semaphore: Semaphore = create_in_poke_loop(Semaphore, 0)

        self._battle_start_condition: Condition = create_in_poke_loop(Condition)
        self._battle_count_queue: Queue[Any] = create_in_poke_loop(
            Queue, max_concurrent_battles
        )
        self._battle_end_condition: Condition = create_in_poke_loop(Condition)
        self._challenge_queue: Queue[Any] = create_in_poke_loop(Queue)
        self._waiting: Event = create_in_poke_loop(Event)
        self._trying_again: Event = create_in_poke_loop(Event)
        self._team: Optional[Teambuilder] = None

        if isinstance(team, Teambuilder):
            self._team = team
        elif isinstance(team, str):
            self._team = ConstantTeambuilder(team)

        self.logger.debug("Player initialisation finished")

    def _battle_finished_callback(self, battle: AbstractBattle):
        pass

    def update_team(self, team: Union[Teambuilder, str]):
        """Updates the team used by the player.

        :param team: The new team to use.
        :type team: str or Teambuilder
        """
        if isinstance(team, Teambuilder):
            self._team = team
        else:
            self._team = ConstantTeambuilder(team)

    async def _create_battle(self, split_message: List[str]) -> AbstractBattle:
        """Returns battle object corresponding to received message.

        :param split_message: The battle initialisation message.
        :type split_message: List[str]
        :return: The corresponding battle object.
        :rtype: AbstractBattle
        """
        # We check that the battle has the correct format
        if split_message[1] == self._format and len(split_message) >= 2:
            # Battle initialisation
            battle_tag = "-".join(split_message)[1:]

            if battle_tag in self._battles:
                return self._battles[battle_tag]
            else:
                gen = GenData.from_format(self._format).gen
                if self.format_is_doubles:
                    battle: AbstractBattle = DoubleBattle(
                        battle_tag=battle_tag,
                        username=self.username,
                        logger=self.logger,
                        save_replays=self._save_replays,
                        gen=gen,
                    )
                else:
                    battle = Battle(
                        battle_tag=battle_tag,
                        username=self.username,
                        logger=self.logger,
                        gen=gen,
                        save_replays=self._save_replays,
                    )

                # Add our team as teampreview_team, as part of battle initialisation
                if isinstance(self._team, ConstantTeambuilder):
                    battle.teampreview_team = set(
                        [
                            Pokemon(gen=gen, teambuilder=tb_mon)
                            for tb_mon in self._team.team
                        ]
                    )

                await self._battle_count_queue.put(None)
                if battle_tag in self._battles:
                    await self._battle_count_queue.get()
                    return self._battles[battle_tag]
                async with self._battle_start_condition:
                    self._battle_semaphore.release()
                    self._battle_start_condition.notify_all()
                    self._battles[battle_tag] = battle

                if self._start_timer_on_battle_start:
                    await self.ps_client.send_message("/timer on", battle.battle_tag)

                if hasattr(self.ps_client, "websocket") and "vgc" in self.format:
                    if self.accept_open_team_sheet:
                        await self.ps_client.send_message(
                            "/acceptopenteamsheets", room=battle_tag
                        )
                    else:
                        await self.ps_client.send_message(
                            "/rejectopenteamsheets", room=battle_tag
                        )

                return battle
        else:
            self.logger.critical(
                "Unmanaged battle initialisation message received: %s", split_message
            )
            raise ShowdownException()

    async def _get_battle(self, battle_tag: str) -> AbstractBattle:
        battle_tag = battle_tag[1:]
        while True:
            if battle_tag in self._battles:
                return self._battles[battle_tag]
            async with self._battle_start_condition:
                await self._battle_start_condition.wait()

    async def _handle_battle_message(self, split_messages: List[List[str]]):
        """Handles a battle message.

        :param split_message: The received battle message.
        :type split_message: str
        """
        # Battle messages can be multiline
        if (
            len(split_messages) > 1
            and len(split_messages[1]) > 1
            and split_messages[1][1] == "init"
        ):
            battle_info = split_messages[0][0].split("-")
            battle = await self._create_battle(battle_info)
        else:
            battle = await self._get_battle(split_messages[0][0])

        for split_message in split_messages[1:]:
            if len(split_message) <= 1:
                continue
            elif split_message[1] == "":
                battle.parse_message(split_message)
            elif split_message[1] in self.MESSAGES_TO_IGNORE:
                pass
            elif split_message[1] == "request":
                if split_message[2]:
                    request = orjson.loads(split_message[2])
                    battle.parse_request(request)
                    if battle._wait:
                        self._waiting.set()
                    elif not (battle.teampreview and self.accept_open_team_sheet):
                        await self._handle_battle_request(battle)
            elif split_message[1] == "showteam":
                role = split_message[2]
                pokemon_messages = "|".join(split_message[3:]).split("]")
                for msg in pokemon_messages:
                    name, *_ = msg.split("|")
                    teampreview_team = (
                        battle.teampreview_team
                        if role == battle.player_role
                        else battle.teampreview_opponent_team
                    )
                    teampreview_mon = [
                        p for p in teampreview_team if p.base_species in to_id_str(name)
                    ][0]
                    mon = battle.get_pokemon(
                        f"{role}: {name}", details=teampreview_mon._last_details
                    )
<<<<<<< HEAD
                    teambuilder = TeambuilderPokemon.parse_showteam_pkmn_substr(msg)
=======
                    teambuilder = TeambuilderPokemon.from_packed(msg)
>>>>>>> be8ca19d
                    mon._update_from_teambuilder(teambuilder)
                # only handle battle request after all open sheets are processed
                if role == "p2":
                    await self._handle_battle_request(battle)
            elif split_message[1] == "win" or split_message[1] == "tie":
                if split_message[1] == "win":
                    battle.won_by(split_message[2])
                else:
                    battle.tied()
                await self._battle_count_queue.get()
                self._battle_count_queue.task_done()
                self._battle_finished_callback(battle)
                async with self._battle_end_condition:
                    self._battle_end_condition.notify_all()
                if hasattr(self.ps_client, "websocket"):
                    await self.ps_client.send_message(f"/leave {battle.battle_tag}")
            elif split_message[1] == "error":
                self.logger.log(
                    25, "Error message received: %s", "|".join(split_message)
                )
                if split_message[2].startswith(
                    "[Invalid choice] Sorry, too late to make a different move"
                ):
                    if battle.trapped:
                        self._trying_again.set()
                elif split_message[2].startswith(
                    "[Unavailable choice] Can't switch: The active Pokémon is "
                    "trapped"
                ) or split_message[2].startswith(
                    "[Invalid choice] Can't switch: The active Pokémon is trapped"
                ):
                    self._trying_again.set()
                elif split_message[2].startswith("[Invalid choice] Can't pass: "):
                    await self._handle_battle_request(battle, maybe_default_order=True)
                elif split_message[2].startswith(
                    "[Invalid choice] Can't switch: You can't switch to an active "
                    "Pokémon"
                ):
                    await self._handle_battle_request(battle, maybe_default_order=True)
                elif split_message[2].startswith(
                    "[Invalid choice] Can't switch: You can't switch to a fainted "
                    "Pokémon"
                ):
                    await self._handle_battle_request(battle, maybe_default_order=True)
                elif split_message[2].startswith(
                    "[Invalid choice] Can't move: Invalid target for"
                ):
                    await self._handle_battle_request(battle, maybe_default_order=True)
                elif split_message[2].startswith(
                    "[Invalid choice] Can't move: You can't choose a target for"
                ):
                    await self._handle_battle_request(battle, maybe_default_order=True)
                elif split_message[2].startswith(
                    "[Invalid choice] Can't move: "
                ) and split_message[2].endswith("needs a target"):
                    await self._handle_battle_request(battle, maybe_default_order=True)
                elif (
                    split_message[2].startswith("[Invalid choice] Can't move: Your")
                    and " doesn't have a move matching " in split_message[2]
                ):
                    await self._handle_battle_request(battle, maybe_default_order=True)
                elif split_message[2].startswith(
                    "[Invalid choice] Incomplete choice: "
                ):
                    await self._handle_battle_request(battle, maybe_default_order=True)
                elif split_message[2].startswith(
                    "[Unavailable choice]"
                ) and split_message[2].endswith("is disabled"):
                    await self._handle_battle_request(battle, maybe_default_order=True)
                elif split_message[2].startswith("[Invalid choice]") and split_message[
                    2
                ].endswith("is disabled"):
                    await self._handle_battle_request(battle, maybe_default_order=True)
                elif split_message[2].startswith(
                    "[Invalid choice] Can't move: You sent more choices than unfainted"
                    " Pokémon."
                ):
                    await self._handle_battle_request(battle, maybe_default_order=True)
                elif split_message[2].startswith(
                    "[Invalid choice] Can't move: You can only Terastallize once per battle."
                ):
                    await self._handle_battle_request(battle, maybe_default_order=True)
                else:
                    self.logger.critical("Unexpected error message: %s", split_message)
            elif split_message[1] == "bigerror":
                self.logger.warning("Received 'bigerror' message: %s", split_message)
            else:
                battle.parse_message(split_message)

    async def _handle_battle_request(
        self,
        battle: AbstractBattle,
        maybe_default_order: bool = False,
    ):
        if maybe_default_order and (
            "illusion" in [p.ability for p in battle.team.values()]
            or random.random() < self.DEFAULT_CHOICE_CHANCE
        ):
            message = self.choose_default_move().message
        elif battle.teampreview:
            message = self.teampreview(battle)
        else:
            if maybe_default_order:
                self._trying_again.set()
            choice = self.choose_move(battle)
            if isinstance(choice, Awaitable):
                choice = await choice
            message = choice.message
        await self.ps_client.send_message(message, battle.battle_tag)

    async def _handle_challenge_request(self, split_message: List[str]):
        """Handles an individual challenge."""
        challenging_player = split_message[2].strip()

        if challenging_player != self.username:
            if len(split_message) >= 6:
                if split_message[5] == self._format:
                    await self._challenge_queue.put(challenging_player)

    async def _update_challenges(self, split_message: List[str]):
        """Update internal challenge state.

        Add corresponding challenges to internal queue of challenges, where they will be
        processed if relevant.

        :param split_message: Recevied message, split.
        :type split_message: List[str]
        """
        self.logger.debug("Updating challenges with %s", split_message)
        challenges = orjson.loads(split_message[2]).get("challengesFrom", {})
        for user, format_ in challenges.items():
            if format_ == self._format:
                await self._challenge_queue.put(user)

    async def accept_challenges(
        self,
        opponent: Optional[Union[str, List[str]]],
        n_challenges: int,
        packed_team: Optional[str] = None,
    ):
        """Let the player wait for challenges from opponent, and accept them.

        If opponent is None, every challenge will be accepted. If opponent if a string,
        all challenges from player with that name will be accepted. If opponent is a
        list all challenges originating from players whose name is in the list will be
        accepted.

        Up to n_challenges challenges will be accepted, after what the function will
        wait for these battles to finish, and then return.

        :param opponent: Players from which challenges will be accepted.
        :type opponent: None, str or list of str
        :param n_challenges: Number of challenges that will be accepted
        :type n_challenges: int
        :packed_team: Team to use. Defaults to generating a team with the agent's teambuilder.
        :type packed_team: string, optional.
        """
        await handle_threaded_coroutines(
            self._accept_challenges(opponent, n_challenges, packed_team)
        )

    async def _accept_challenges(
        self,
        opponent: Optional[Union[str, List[str]]],
        n_challenges: int,
        packed_team: Optional[str],
    ):
        if opponent:
            if isinstance(opponent, list):
                opponent = [to_id_str(o) for o in opponent]
            else:
                opponent = to_id_str(opponent)
        await self.ps_client.logged_in.wait()
        self.logger.debug("Event logged in received in accept_challenge")

        for _ in range(n_challenges):
            team = packed_team or self.next_team
            while True:
                username = to_id_str(await self._challenge_queue.get())
                self.logger.debug(
                    "Consumed %s from challenge queue in accept_challenge", username
                )
                if (
                    (opponent is None)
                    or (opponent == username)
                    or (isinstance(opponent, list) and (username in opponent))
                ):
                    await self.ps_client.accept_challenge(username, team)
                    await self._battle_semaphore.acquire()
                    break
        await self._battle_count_queue.join()

    @abstractmethod
    def choose_move(
        self, battle: AbstractBattle
    ) -> Union[BattleOrder, Awaitable[BattleOrder]]:
        """Abstract method to choose a move in a battle.

        :param battle: The battle.
        :type battle: AbstractBattle
        :return: The move order.
        :rtype: str
        """
        pass

    @staticmethod
    def choose_default_move() -> DefaultBattleOrder:
        """Returns showdown's default move order.

        This order will result in the first legal order - according to showdown's
        ordering - being chosen.
        """
        return DefaultBattleOrder()

    @staticmethod
    def choose_random_doubles_move(battle: DoubleBattle) -> BattleOrder:
        active_orders: List[List[BattleOrder]] = [[], []]

        if any(battle.force_switch):
            first_order = None
            second_order = None

            if battle.force_switch[0] and battle.available_switches[0]:
                first_switch_in = random.choice(battle.available_switches[0])
                first_order = BattleOrder(first_switch_in)
            else:
                first_switch_in = None

            if battle.force_switch[1] and battle.available_switches[1]:
                available_switches = [
                    s for s in battle.available_switches[1] if s != first_switch_in
                ]

                if available_switches:
                    second_switch_in = random.choice(available_switches)
                    second_order = BattleOrder(second_switch_in)

            return DoubleBattleOrder(first_order, second_order)

        for (
            orders,
            mon,
            switches,
            moves,
            can_mega,
            can_z_move,
            can_dynamax,
            can_tera,
        ) in zip(
            active_orders,
            battle.active_pokemon,
            battle.available_switches,
            battle.available_moves,
            battle.can_mega_evolve,
            battle.can_z_move,
            battle.can_dynamax,
            battle.can_tera,
        ):
            if not mon:
                continue

            targets = {
                move: battle.get_possible_showdown_targets(move, mon) for move in moves
            }
            orders.extend(
                [
                    BattleOrder(move, move_target=target)
                    for move in moves
                    for target in targets[move]
                ]
            )
            orders.extend([BattleOrder(switch) for switch in switches])

            if can_mega:
                orders.extend(
                    [
                        BattleOrder(move, move_target=target, mega=True)
                        for move in moves
                        for target in targets[move]
                    ]
                )
            if can_z_move:
                available_z_moves = set(mon.available_z_moves)
                orders.extend(
                    [
                        BattleOrder(move, move_target=target, z_move=True)
                        for move in moves
                        for target in targets[move]
                        if move in available_z_moves
                    ]
                )

            if can_dynamax:
                orders.extend(
                    [
                        BattleOrder(move, move_target=target, dynamax=True)
                        for move in moves
                        for target in targets[move]
                    ]
                )

            if can_tera:
                orders.extend(
                    [
                        BattleOrder(move, move_target=target, terastallize=True)
                        for move in moves
                        for target in targets[move]
                    ]
                )

        orders = DoubleBattleOrder.join_orders(*active_orders)

        if orders:
            return orders[int(random.random() * len(orders))]
        else:
            return DefaultBattleOrder()

    @staticmethod
    def choose_random_singles_move(battle: Battle) -> BattleOrder:
        available_orders = [BattleOrder(move) for move in battle.available_moves]
        available_orders.extend(
            [BattleOrder(switch) for switch in battle.available_switches]
        )

        if battle.can_mega_evolve:
            available_orders.extend(
                [BattleOrder(move, mega=True) for move in battle.available_moves]
            )

        if battle.can_dynamax:
            available_orders.extend(
                [BattleOrder(move, dynamax=True) for move in battle.available_moves]
            )

        if battle.can_tera:
            available_orders.extend(
                [
                    BattleOrder(move, terastallize=True)
                    for move in battle.available_moves
                ]
            )

        if battle.can_z_move and battle.active_pokemon:
            available_z_moves = set(battle.active_pokemon.available_z_moves)
            available_orders.extend(
                [
                    BattleOrder(move, z_move=True)
                    for move in battle.available_moves
                    if move in available_z_moves
                ]
            )

        if available_orders:
            return available_orders[int(random.random() * len(available_orders))]
        else:
            return Player.choose_default_move()

    @staticmethod
    def choose_random_move(battle: AbstractBattle) -> BattleOrder:
        """Returns a random legal move from battle.

        :param battle: The battle in which to move.
        :type battle: AbstractBattle
        :return: Move order
        :rtype: str
        """
        if isinstance(battle, DoubleBattle):
            return Player.choose_random_doubles_move(battle)
        elif isinstance(battle, Battle):
            return Player.choose_random_singles_move(battle)
        else:
            raise ValueError(
                f"battle should be Battle or DoubleBattle. Received {type(battle)}"
            )

    async def ladder(self, n_games: int):
        """Make the player play games on the ladder.

        n_games defines how many battles will be played.

        :param n_games: Number of battles that will be played
        :type n_games: int
        """
        await handle_threaded_coroutines(self._ladder(n_games))

    async def _ladder(self, n_games: int):
        await self.ps_client.logged_in.wait()
        start_time = perf_counter()

        for _ in range(n_games):
            async with self._battle_start_condition:
                await self.ps_client.search_ladder_game(self._format, self.next_team)
                await self._battle_start_condition.wait()
                while self._battle_count_queue.full():
                    async with self._battle_end_condition:
                        await self._battle_end_condition.wait()
                await self._battle_semaphore.acquire()
        await self._battle_count_queue.join()
        self.logger.info(
            "Laddering (%d battles) finished in %fs",
            n_games,
            perf_counter() - start_time,
        )

    async def battle_against(self, *opponents: Player, n_battles: int = 1):
        """Make the player play n_battles against the given opponents.

        This function is a wrapper around send_challenges and accept_challenges.

        :param opponents: The opponents to play against.
        :type opponents: Player
        :param n_battles: The number of games to play. Defaults to 1.
        :type n_battles: int
        """
        await handle_threaded_coroutines(
            self._battle_against(*opponents, n_battles=n_battles)
        )

    async def _battle_against(self, *opponents: Player, n_battles: int):
        for opponent in opponents:
            await asyncio.gather(
                self.send_challenges(
                    to_id_str(opponent.username),
                    n_battles,
                    to_wait=opponent.ps_client.logged_in,
                ),
                opponent.accept_challenges(to_id_str(self.username), n_battles),
            )

    async def send_challenges(
        self, opponent: str, n_challenges: int, to_wait: Optional[Event] = None
    ):
        """Make the player send challenges to opponent.

        opponent must be a string, corresponding to the name of the player to challenge.

        n_challenges defines how many challenges will be sent.

        to_wait is an optional event that can be set, in which case it will be waited
        before launching challenges.

        :param opponent: Player username to challenge.
        :type opponent: str
        :param n_challenges: Number of battles that will be started
        :type n_challenges: int
        :param to_wait: Optional event to wait before launching challenges.
        :type to_wait: Event, optional.
        """
        await handle_threaded_coroutines(
            self._send_challenges(opponent, n_challenges, to_wait)
        )

    async def _send_challenges(
        self, opponent: str, n_challenges: int, to_wait: Optional[Event] = None
    ):
        await self.ps_client.logged_in.wait()
        self.logger.info("Event logged in received in send challenge")

        if to_wait is not None:
            await to_wait.wait()

        start_time = perf_counter()

        for _ in range(n_challenges):
            await self.ps_client.challenge(opponent, self._format, self.next_team)
            await self._battle_semaphore.acquire()
        await self._battle_count_queue.join()
        self.logger.info(
            "Challenges (%d battles) finished in %fs",
            n_challenges,
            perf_counter() - start_time,
        )

    def random_teampreview(self, battle: AbstractBattle) -> str:
        """Returns a random valid teampreview order for the given battle.

        :param battle: The battle.
        :type battle: AbstractBattle
        :return: The random teampreview order.
        :rtype: str
        """
        members = list(range(1, len(battle.team) + 1))
        random.shuffle(members)
        return "/team " + "".join([str(c) for c in members])

    def reset_battles(self):
        """Resets the player's inner battle tracker."""
        for battle in list(self._battles.values()):
            if not battle.finished:
                raise EnvironmentError(
                    "Can not reset player's battles while they are still running"
                )
        self._battles = {}

    def teampreview(self, battle: AbstractBattle) -> str:
        """Returns a teampreview order for the given battle.

        This order must be of the form /team TEAM, where TEAM is a string defining the
        team chosen by the player. Multiple formats are supported, among which '3461'
        and '3, 4, 6, 1' are correct and indicate leading with pokemon 3, with pokemons
        4, 6 and 1 in the back in single battles or leading with pokemons 3 and 4 with
        pokemons 6 and 1 in the back in double battles.

        Please refer to Pokemon Showdown's protocol documentation for more information.

        :param battle: The battle.
        :type battle: AbstractBattle
        :return: The teampreview order.
        :rtype: str
        """
        return self.random_teampreview(battle)

    @staticmethod
    def create_order(
        order: Union[Move, Pokemon],
        mega: bool = False,
        z_move: bool = False,
        dynamax: bool = False,
        terastallize: bool = False,
        move_target: int = DoubleBattle.EMPTY_TARGET_POSITION,
    ) -> BattleOrder:
        """Formats an move order corresponding to the provided pokemon or move.

        :param order: Move to make or Pokemon to switch to.
        :type order: Move or Pokemon
        :param mega: Whether to mega evolve the pokemon, if a move is chosen.
        :type mega: bool
        :param z_move: Whether to make a zmove, if a move is chosen.
        :type z_move: bool
        :param dynamax: Whether to dynamax, if a move is chosen.
        :type dynamax: bool
        :param terastallize: Whether to terastallize, if a move is chosen.
        :type terastallize: bool
        :param move_target: Target Pokemon slot of a given move
        :type move_target: int
        :return: Formatted move order
        :rtype: str
        """
        return BattleOrder(
            order,
            mega=mega,
            move_target=move_target,
            z_move=z_move,
            dynamax=dynamax,
            terastallize=terastallize,
        )

    @property
    def battles(self) -> Dict[str, AbstractBattle]:
        return self._battles

    @property
    def format(self) -> str:
        return self._format

    @property
    def format_is_doubles(self) -> bool:
        format_lowercase = self._format.lower()
        return (
            "vgc" in format_lowercase
            or "double" in format_lowercase
            or "metronome" in format_lowercase
        )

    @property
    def n_finished_battles(self) -> int:
        return len([None for b in self._battles.values() if b.finished])

    @property
    def n_lost_battles(self) -> int:
        return len([None for b in self._battles.values() if b.lost])

    @property
    def n_tied_battles(self) -> int:
        return self.n_finished_battles - self.n_lost_battles - self.n_won_battles

    @property
    def n_won_battles(self) -> int:
        return len([None for b in self._battles.values() if b.won])

    @property
    def accept_open_team_sheet(self) -> bool:
        return self._accept_open_team_sheet

    @property
    def win_rate(self) -> float:
        return self.n_won_battles / self.n_finished_battles

    @property
    def logger(self) -> Logger:
        return self.ps_client.logger

    @property
    def username(self) -> str:
        return self.ps_client.username

    @property
    def next_team(self) -> Optional[str]:
        if self._team:
            return self._team.yield_team()
        return None<|MERGE_RESOLUTION|>--- conflicted
+++ resolved
@@ -298,11 +298,7 @@
                     mon = battle.get_pokemon(
                         f"{role}: {name}", details=teampreview_mon._last_details
                     )
-<<<<<<< HEAD
-                    teambuilder = TeambuilderPokemon.parse_showteam_pkmn_substr(msg)
-=======
                     teambuilder = TeambuilderPokemon.from_packed(msg)
->>>>>>> be8ca19d
                     mon._update_from_teambuilder(teambuilder)
                 # only handle battle request after all open sheets are processed
                 if role == "p2":
