"""This module defines a base class for players."""

from __future__ import annotations

import asyncio
import random
from abc import ABC, abstractmethod
from asyncio import Condition, Event, Queue, Semaphore
from logging import Logger
from time import perf_counter
from typing import Any, Awaitable, Dict, List, Optional, Union

import orjson

from poke_env.concurrency import (
    POKE_LOOP,
    create_in_poke_loop,
    handle_threaded_coroutines,
)
from poke_env.data import GenData, to_id_str
from poke_env.environment.abstract_battle import AbstractBattle
from poke_env.environment.battle import Battle
from poke_env.environment.double_battle import DoubleBattle
from poke_env.environment.move import Move
from poke_env.environment.pokemon import Pokemon
from poke_env.exceptions import ShowdownException
from poke_env.player.battle_order import (
    BattleOrder,
    DefaultBattleOrder,
    DoubleBattleOrder,
)
from poke_env.ps_client import PSClient
from poke_env.ps_client.account_configuration import AccountConfiguration
from poke_env.ps_client.server_configuration import (
    LocalhostServerConfiguration,
    ServerConfiguration,
)
from poke_env.teambuilder.constant_teambuilder import ConstantTeambuilder
from poke_env.teambuilder.teambuilder import Teambuilder
from poke_env.teambuilder.teambuilder_pokemon import TeambuilderPokemon


class Player(ABC):
    """
    Base class for players.
    """

    MESSAGES_TO_IGNORE = {"t:", "expire", "uhtmlchange"}

    # When an error resulting from an invalid choice is made, the next order has this
    # chance of being showdown's default order to prevent infinite loops
    DEFAULT_CHOICE_CHANCE = 1 / 1000

    def __init__(
        self,
        account_configuration: Optional[AccountConfiguration] = None,
        *,
        avatar: Optional[str] = None,
        battle_format: str = "gen9randombattle",
        log_level: Optional[int] = None,
        max_concurrent_battles: int = 1,
        accept_open_team_sheet: bool = False,
        save_replays: Union[bool, str] = False,
        server_configuration: Optional[ServerConfiguration] = None,
        start_timer_on_battle_start: bool = False,
        start_listening: bool = True,
        open_timeout: Optional[float] = 10.0,
        ping_interval: Optional[float] = 20.0,
        ping_timeout: Optional[float] = 20.0,
        loop: asyncio.AbstractEventLoop = POKE_LOOP,
        team: Optional[Union[str, Teambuilder]] = None,
    ):
        """
        :param account_configuration: Player configuration. If empty, defaults to an
            automatically generated username with no password. This option must be set
            if the server configuration requires authentication.
        :type account_configuration: AccountConfiguration, optional
        :param avatar: Player avatar name. Optional.
        :type avatar: str, optional
        :param battle_format: Name of the battle format this player plays. Defaults to
            gen9randombattle.
        :type battle_format: str
        :param log_level: The player's logger level.
        :type log_level: int. Defaults to logging's default level.
        :param max_concurrent_battles: Maximum number of battles this player will play
            concurrently. If 0, no limit will be applied. Defaults to 1.
        :type max_concurrent_battles: int
        :param accept_open_team_sheet: Boolean to define whether we want to accept or reject open team
            sheet requests
        :type accept_open_team_sheet: bool
        :param save_replays: Whether to save battle replays. Can be a boolean, where
            True will lead to replays being saved in a potentially new /replay folder,
            or a string representing a folder where replays will be saved.
        :type save_replays: bool or str
        :param server_configuration: Server configuration. Defaults to Localhost Server
            Configuration.
        :type server_configuration: ServerConfiguration, optional
        :param start_listening: Whether to start listening to the server. Defaults to
            True.
        :type start_listening: bool
        :param open_timeout: How long to wait for a timeout when connecting the socket
            (important for backend websockets.
            Increase only if timeouts occur during runtime).
            If None connect will never time out.
        :type open_timeout: float, optional
        :param ping_interval: How long between keepalive pings (Important for backend
            websockets). If None, disables keepalive entirely.
        :type ping_interval: float, optional
        :param ping_timeout: How long to wait for a timeout of a specific ping
            (important for backend websockets.
            Increase only if timeouts occur during runtime).
            If None pings will never time out.
        :type ping_timeout: float, optional
        :param start_timer_on_battle_start: Whether to automatically start the battle
            timer on battle start. Defaults to False.
        :type start_timer_on_battle_start: bool
        :param team: The team to use for formats requiring a team. Can be a showdown
            team string, a showdown packed team string, of a ShowdownTeam object.
            Defaults to None.
        :type team: str or Teambuilder, optional
        """
        if account_configuration is None:
            account_configuration = AccountConfiguration.generate_config(10)

        if server_configuration is None:
            server_configuration = LocalhostServerConfiguration

        self.ps_client = PSClient(
            account_configuration=account_configuration,
            avatar=avatar,
            log_level=log_level,
            server_configuration=server_configuration,
            start_listening=start_listening,
            open_timeout=open_timeout,
            ping_interval=ping_interval,
            ping_timeout=ping_timeout,
            loop=loop,
        )

        self.ps_client._handle_battle_message = self._handle_battle_message  # type: ignore
        self.ps_client._update_challenges = self._update_challenges  # type: ignore
        self.ps_client._handle_challenge_request = self._handle_challenge_request  # type: ignore

        self._format: str = battle_format
        self._max_concurrent_battles: int = max_concurrent_battles
        self._save_replays = save_replays
        self._start_timer_on_battle_start: bool = start_timer_on_battle_start
        self._accept_open_team_sheet: bool = accept_open_team_sheet

        self._battles: Dict[str, AbstractBattle] = {}
        self._battle_semaphore: Semaphore = create_in_poke_loop(Semaphore, loop, 0)

        self._battle_start_condition: Condition = create_in_poke_loop(Condition, loop)
        self._battle_count_queue: Queue[Any] = create_in_poke_loop(
            Queue, loop, max_concurrent_battles
        )
        self._battle_end_condition: Condition = create_in_poke_loop(Condition, loop)
        self._challenge_queue: Queue[Any] = create_in_poke_loop(Queue, loop)
        self._waiting: Event = create_in_poke_loop(Event, loop)
        self._trying_again: Event = create_in_poke_loop(Event, loop)
        self._team: Optional[Teambuilder] = None

        if isinstance(team, Teambuilder):
            self._team = team
        elif isinstance(team, str):
            self._team = ConstantTeambuilder(team)

        self.logger.debug("Player initialisation finished")

    def _battle_finished_callback(self, battle: AbstractBattle):
        pass

    def update_team(self, team: Union[Teambuilder, str]):
        """Updates the team used by the player.

        :param team: The new team to use.
        :type team: str or Teambuilder
        """
        if isinstance(team, Teambuilder):
            self._team = team
        else:
            self._team = ConstantTeambuilder(team)

    async def _create_battle(self, split_message: List[str]) -> AbstractBattle:
        """Returns battle object corresponding to received message.

        :param split_message: The battle initialisation message.
        :type split_message: List[str]
        :return: The corresponding battle object.
        :rtype: AbstractBattle
        """
        # We check that the battle has the correct format
        if split_message[1] == self._format and len(split_message) >= 2:
            # Battle initialisation
            battle_tag = "-".join(split_message)[1:]

            if battle_tag in self._battles:
                return self._battles[battle_tag]
            else:
                gen = GenData.from_format(self._format).gen
                if self.format_is_doubles:
                    battle: AbstractBattle = DoubleBattle(
                        battle_tag=battle_tag,
                        username=self.username,
                        logger=self.logger,
                        save_replays=self._save_replays,
                        gen=gen,
                    )
                else:
                    battle = Battle(
                        battle_tag=battle_tag,
                        username=self.username,
                        logger=self.logger,
                        gen=gen,
                        save_replays=self._save_replays,
                    )

                # Add our team as teampreview_team, as part of battle initialisation
                if isinstance(self._team, ConstantTeambuilder):
                    battle.teampreview_team = set(
                        [
                            Pokemon(gen=gen, teambuilder=tb_mon)
                            for tb_mon in self._team.team
                        ]
                    )

                await self._battle_count_queue.put(None)
                if battle_tag in self._battles:
                    await self._battle_count_queue.get()
                    return self._battles[battle_tag]
                async with self._battle_start_condition:
                    self._battle_semaphore.release()
                    self._battle_start_condition.notify_all()
                    self._battles[battle_tag] = battle

                if self._start_timer_on_battle_start:
                    await self.ps_client.send_message("/timer on", battle.battle_tag)

                if hasattr(self.ps_client, "websocket") and "vgc" in self.format:
                    if self.accept_open_team_sheet:
                        await self.ps_client.send_message(
                            "/acceptopenteamsheets", room=battle_tag
                        )
                    else:
                        await self.ps_client.send_message(
                            "/rejectopenteamsheets", room=battle_tag
                        )

                return battle
        else:
            self.logger.critical(
                "Unmanaged battle initialisation message received: %s", split_message
            )
            raise ShowdownException()

    async def _get_battle(self, battle_tag: str) -> AbstractBattle:
        battle_tag = battle_tag[1:]
        while True:
            if battle_tag in self._battles:
                return self._battles[battle_tag]
            async with self._battle_start_condition:
                await self._battle_start_condition.wait()

    async def _handle_battle_message(self, split_messages: List[List[str]]):
        """Handles a battle message.

        :param split_message: The received battle message.
        :type split_message: str
        """
        # Battle messages can be multiline
        if (
            len(split_messages) > 1
            and len(split_messages[1]) > 1
            and split_messages[1][1] == "init"
        ):
            battle_info = split_messages[0][0].split("-")
            battle = await self._create_battle(battle_info)
        else:
            battle = await self._get_battle(split_messages[0][0])

        for split_message in split_messages[1:]:
            if len(split_message) <= 1:
                continue
            elif split_message[1] == "":
                battle.parse_message(split_message)
            elif split_message[1] in self.MESSAGES_TO_IGNORE:
                pass
            elif split_message[1] == "request":
                if split_message[2]:
                    request = orjson.loads(split_message[2])
                    if "teamPreview" in request and request["teamPreview"]:
                        for p in request["side"]["pokemon"]:
                            p["active"] = False
                    battle.parse_request(request)
                    if battle._wait:
                        self._waiting.set()
                    if battle.move_on_next_request:
                        await self._handle_battle_request(battle)
                        battle.move_on_next_request = False
            elif split_message[1] == "showteam":
                role = split_message[2]
                pokemon_messages = "|".join(split_message[3:]).split("]")
                for msg in pokemon_messages:
                    name, *_ = msg.split("|")
                    teampreview_team = (
                        battle.teampreview_team
                        if role == battle.player_role
                        else battle.teampreview_opponent_team
                    )
                    teampreview_mon = [
                        p for p in teampreview_team if p.base_species in to_id_str(name)
                    ][0]
                    mon = battle.get_pokemon(
                        f"{role}: {name}", details=teampreview_mon._last_details
                    )
                    teambuilder = TeambuilderPokemon.parse_showteam_pkmn_substr(msg)
                    mon._update_from_teambuilder(teambuilder)
                # only handle battle request after all open sheets are processed
                if role == "p2":
                    await self._handle_battle_request(
                        battle, from_teampreview_request=True
                    )
            elif split_message[1] == "win" or split_message[1] == "tie":
                if split_message[1] == "win":
                    battle.won_by(split_message[2])
                else:
                    battle.tied()
                await self._battle_count_queue.get()
                self._battle_count_queue.task_done()
                self._battle_finished_callback(battle)
                async with self._battle_end_condition:
                    self._battle_end_condition.notify_all()
            elif split_message[1] == "error":
                self.logger.log(
                    25, "Error message received: %s", "|".join(split_message)
                )
                if split_message[2].startswith(
                    "[Invalid choice] Sorry, too late to make a different move"
                ):
                    if (isinstance(battle.trapped, bool) and battle.trapped) or (
                        isinstance(battle.trapped, List) and any(battle.trapped)
                    ):
                        self._trying_again.set()
                        await self._handle_battle_request(battle)
                elif split_message[2].startswith(
                    "[Unavailable choice] Can't switch: The active Pokémon is "
                    "trapped"
                ) or split_message[2].startswith(
                    "[Invalid choice] Can't switch: The active Pokémon is trapped"
                ):
                    battle.trapped = True
                    self._trying_again.set()
                    await self._handle_battle_request(battle)
                elif split_message[2].startswith("[Invalid choice] Can't pass: "):
                    await self._handle_battle_request(battle, maybe_default_order=True)
                elif split_message[2].startswith(
                    "[Invalid choice] Can't switch: You can't switch to an active "
                    "Pokémon"
                ):
                    await self._handle_battle_request(battle, maybe_default_order=True)
                elif split_message[2].startswith(
                    "[Invalid choice] Can't switch: You can't switch to a fainted "
                    "Pokémon"
                ):
                    await self._handle_battle_request(battle, maybe_default_order=True)
                elif split_message[2].startswith(
                    "[Invalid choice] Can't move: Invalid target for"
                ):
                    await self._handle_battle_request(battle, maybe_default_order=True)
                elif split_message[2].startswith(
                    "[Invalid choice] Can't move: You can't choose a target for"
                ):
                    await self._handle_battle_request(battle, maybe_default_order=True)
                elif split_message[2].startswith(
                    "[Invalid choice] Can't move: "
                ) and split_message[2].endswith("needs a target"):
                    await self._handle_battle_request(battle, maybe_default_order=True)
                elif (
                    split_message[2].startswith("[Invalid choice] Can't move: Your")
                    and " doesn't have a move matching " in split_message[2]
                ):
                    await self._handle_battle_request(battle, maybe_default_order=True)
                elif split_message[2].startswith(
                    "[Invalid choice] Incomplete choice: "
                ):
                    await self._handle_battle_request(battle, maybe_default_order=True)
                elif split_message[2].startswith(
                    "[Unavailable choice]"
                ) and split_message[2].endswith("is disabled"):
                    await self._handle_battle_request(battle, maybe_default_order=True)
                elif split_message[2].startswith("[Invalid choice]") and split_message[
                    2
                ].endswith("is disabled"):
                    await self._handle_battle_request(battle, maybe_default_order=True)
                elif split_message[2].startswith(
                    "[Invalid choice] Can't move: You sent more choices than unfainted"
                    " Pokémon."
                ):
                    await self._handle_battle_request(battle, maybe_default_order=True)
                elif split_message[2].startswith(
                    "[Invalid choice] Can't move: You can only Terastallize once per battle."
                ):
                    await self._handle_battle_request(battle, maybe_default_order=True)
                else:
                    self.logger.critical("Unexpected error message: %s", split_message)
            elif split_message[1] == "turn":
                battle.parse_message(split_message)
                await self._handle_battle_request(battle)
            elif split_message[1] == "teampreview":
                battle.parse_message(split_message)
                # wait for open sheets to be processed before handling battle request
                if not self.accept_open_team_sheet:
                    await self._handle_battle_request(
                        battle, from_teampreview_request=True
                    )
            elif split_message[1] == "bigerror":
                self.logger.warning("Received 'bigerror' message: %s", split_message)
            else:
                battle.parse_message(split_message)

    async def _handle_battle_request(
        self,
        battle: AbstractBattle,
        from_teampreview_request: bool = False,
        maybe_default_order: bool = False,
    ):
        if maybe_default_order and (
            "illusion" in [p.ability for p in battle.team.values()]
            or random.random() < self.DEFAULT_CHOICE_CHANCE
        ):
            message = self.choose_default_move().message
        elif battle.teampreview:
            if not from_teampreview_request:
                return
            m = self.teampreview(battle)
            if isinstance(m, Awaitable):
                m = await m
            message = m
        else:
            if maybe_default_order:
                self._trying_again.set()
            choice = self.choose_move(battle)
            if isinstance(choice, Awaitable):
                choice = await choice
            message = choice.message
<<<<<<< HEAD
        if hasattr(self.ps_client, "websocket") and not battle._wait:
            await self.ps_client.send_message(message, battle.battle_tag)
=======
        self._trying_again.clear()
        await self.ps_client.send_message(message, battle.battle_tag)
>>>>>>> 161bbe35

    async def _handle_challenge_request(self, split_message: List[str]):
        """Handles an individual challenge."""
        challenging_player = split_message[2].strip()

        if challenging_player != self.username:
            if len(split_message) >= 6:
                if split_message[5] == self._format:
                    await self._challenge_queue.put(challenging_player)

    async def _update_challenges(self, split_message: List[str]):
        """Update internal challenge state.

        Add corresponding challenges to internal queue of challenges, where they will be
        processed if relevant.

        :param split_message: Recevied message, split.
        :type split_message: List[str]
        """
        self.logger.debug("Updating challenges with %s", split_message)
        challenges = orjson.loads(split_message[2]).get("challengesFrom", {})
        for user, format_ in challenges.items():
            if format_ == self._format:
                await self._challenge_queue.put(user)

    async def accept_challenges(
        self,
        opponent: Optional[Union[str, List[str]]],
        n_challenges: int,
        packed_team: Optional[str] = None,
    ):
        """Let the player wait for challenges from opponent, and accept them.

        If opponent is None, every challenge will be accepted. If opponent if a string,
        all challenges from player with that name will be accepted. If opponent is a
        list all challenges originating from players whose name is in the list will be
        accepted.

        Up to n_challenges challenges will be accepted, after what the function will
        wait for these battles to finish, and then return.

        :param opponent: Players from which challenges will be accepted.
        :type opponent: None, str or list of str
        :param n_challenges: Number of challenges that will be accepted
        :type n_challenges: int
        :packed_team: Team to use. Defaults to generating a team with the agent's teambuilder.
        :type packed_team: string, optional.
        """
        await handle_threaded_coroutines(
            self._accept_challenges(opponent, n_challenges, packed_team),
            self.ps_client.loop,
        )

    async def _accept_challenges(
        self,
        opponent: Optional[Union[str, List[str]]],
        n_challenges: int,
        packed_team: Optional[str],
    ):
        if opponent:
            if isinstance(opponent, list):
                opponent = [to_id_str(o) for o in opponent]
            else:
                opponent = to_id_str(opponent)
        await self.ps_client.logged_in.wait()
        self.logger.debug("Event logged in received in accept_challenge")

        for _ in range(n_challenges):
            team = packed_team or self.next_team
            while True:
                username = to_id_str(await self._challenge_queue.get())
                self.logger.debug(
                    "Consumed %s from challenge queue in accept_challenge", username
                )
                if (
                    (opponent is None)
                    or (opponent == username)
                    or (isinstance(opponent, list) and (username in opponent))
                ):
                    await self.ps_client.accept_challenge(username, team)
                    await self._battle_semaphore.acquire()
                    break
        await self._battle_count_queue.join()

    @abstractmethod
    def choose_move(
        self, battle: AbstractBattle
    ) -> Union[BattleOrder, Awaitable[BattleOrder]]:
        """Abstract method to choose a move in a battle.

        :param battle: The battle.
        :type battle: AbstractBattle
        :return: The move order.
        :rtype: str
        """
        pass

    @staticmethod
    def choose_default_move() -> DefaultBattleOrder:
        """Returns showdown's default move order.

        This order will result in the first legal order - according to showdown's
        ordering - being chosen.
        """
        return DefaultBattleOrder()

    @staticmethod
    def choose_random_doubles_move(battle: DoubleBattle) -> BattleOrder:
        active_orders: List[List[BattleOrder]] = [[], []]

        if any(battle.force_switch):
            first_order = None
            second_order = None

            if battle.force_switch[0] and battle.available_switches[0]:
                first_switch_in = random.choice(battle.available_switches[0])
                first_order = BattleOrder(first_switch_in)
            else:
                first_switch_in = None

            if battle.force_switch[1] and battle.available_switches[1]:
                available_switches = [
                    s for s in battle.available_switches[1] if s != first_switch_in
                ]

                if available_switches:
                    second_switch_in = random.choice(available_switches)
                    second_order = BattleOrder(second_switch_in)

            return DoubleBattleOrder(first_order, second_order)

        for (
            orders,
            mon,
            switches,
            moves,
            can_mega,
            can_z_move,
            can_dynamax,
            can_tera,
        ) in zip(
            active_orders,
            battle.active_pokemon,
            battle.available_switches,
            battle.available_moves,
            battle.can_mega_evolve,
            battle.can_z_move,
            battle.can_dynamax,
            battle.can_tera,
        ):
            if not mon:
                continue

            targets = {
                move: battle.get_possible_showdown_targets(move, mon) for move in moves
            }
            orders.extend(
                [
                    BattleOrder(move, move_target=target)
                    for move in moves
                    for target in targets[move]
                ]
            )
            orders.extend([BattleOrder(switch) for switch in switches])

            if can_mega:
                orders.extend(
                    [
                        BattleOrder(move, move_target=target, mega=True)
                        for move in moves
                        for target in targets[move]
                    ]
                )
            if can_z_move:
                available_z_moves = set(mon.available_z_moves)
                orders.extend(
                    [
                        BattleOrder(move, move_target=target, z_move=True)
                        for move in moves
                        for target in targets[move]
                        if move in available_z_moves
                    ]
                )

            if can_dynamax:
                orders.extend(
                    [
                        BattleOrder(move, move_target=target, dynamax=True)
                        for move in moves
                        for target in targets[move]
                    ]
                )

            if can_tera:
                orders.extend(
                    [
                        BattleOrder(move, move_target=target, terastallize=True)
                        for move in moves
                        for target in targets[move]
                    ]
                )

        orders = DoubleBattleOrder.join_orders(*active_orders)

        if orders:
            return orders[int(random.random() * len(orders))]
        else:
            return DefaultBattleOrder()

    @staticmethod
    def choose_random_singles_move(battle: Battle) -> BattleOrder:
        available_orders = [BattleOrder(move) for move in battle.available_moves]
        available_orders.extend(
            [BattleOrder(switch) for switch in battle.available_switches]
        )

        if battle.can_mega_evolve:
            available_orders.extend(
                [BattleOrder(move, mega=True) for move in battle.available_moves]
            )

        if battle.can_dynamax:
            available_orders.extend(
                [BattleOrder(move, dynamax=True) for move in battle.available_moves]
            )

        if battle.can_tera:
            available_orders.extend(
                [
                    BattleOrder(move, terastallize=True)
                    for move in battle.available_moves
                ]
            )

        if battle.can_z_move and battle.active_pokemon:
            available_z_moves = set(battle.active_pokemon.available_z_moves)
            available_orders.extend(
                [
                    BattleOrder(move, z_move=True)
                    for move in battle.available_moves
                    if move in available_z_moves
                ]
            )

        if available_orders:
            return available_orders[int(random.random() * len(available_orders))]
        else:
            return Player.choose_default_move()

    @staticmethod
    def choose_random_move(battle: AbstractBattle) -> BattleOrder:
        """Returns a random legal move from battle.

        :param battle: The battle in which to move.
        :type battle: AbstractBattle
        :return: Move order
        :rtype: str
        """
        if isinstance(battle, DoubleBattle):
            return Player.choose_random_doubles_move(battle)
        elif isinstance(battle, Battle):
            return Player.choose_random_singles_move(battle)
        else:
            raise ValueError(
                f"battle should be Battle or DoubleBattle. Received {type(battle)}"
            )

    async def ladder(self, n_games: int):
        """Make the player play games on the ladder.

        n_games defines how many battles will be played.

        :param n_games: Number of battles that will be played
        :type n_games: int
        """
        await handle_threaded_coroutines(self._ladder(n_games), self.ps_client.loop)

    async def _ladder(self, n_games: int):
        await self.ps_client.logged_in.wait()
        start_time = perf_counter()

        for _ in range(n_games):
            async with self._battle_start_condition:
                await self.ps_client.search_ladder_game(self._format, self.next_team)
                await self._battle_start_condition.wait()
                while self._battle_count_queue.full():
                    async with self._battle_end_condition:
                        await self._battle_end_condition.wait()
                await self._battle_semaphore.acquire()
        await self._battle_count_queue.join()
        self.logger.info(
            "Laddering (%d battles) finished in %fs",
            n_games,
            perf_counter() - start_time,
        )

    async def battle_against(self, *opponents: Player, n_battles: int = 1):
        """Make the player play n_battles against the given opponents.

        This function is a wrapper around send_challenges and accept_challenges.

        :param opponents: The opponents to play against.
        :type opponents: Player
        :param n_battles: The number of games to play. Defaults to 1.
        :type n_battles: int
        """
        await handle_threaded_coroutines(
            self._battle_against(*opponents, n_battles=n_battles), self.ps_client.loop
        )

    async def _battle_against(self, *opponents: Player, n_battles: int):
        for opponent in opponents:
            await asyncio.gather(
                self.send_challenges(
                    to_id_str(opponent.username),
                    n_battles,
                    to_wait=opponent.ps_client.logged_in,
                ),
                opponent.accept_challenges(to_id_str(self.username), n_battles),
            )

    async def send_challenges(
        self, opponent: str, n_challenges: int, to_wait: Optional[Event] = None
    ):
        """Make the player send challenges to opponent.

        opponent must be a string, corresponding to the name of the player to challenge.

        n_challenges defines how many challenges will be sent.

        to_wait is an optional event that can be set, in which case it will be waited
        before launching challenges.

        :param opponent: Player username to challenge.
        :type opponent: str
        :param n_challenges: Number of battles that will be started
        :type n_challenges: int
        :param to_wait: Optional event to wait before launching challenges.
        :type to_wait: Event, optional.
        """
        await handle_threaded_coroutines(
            self._send_challenges(opponent, n_challenges, to_wait), self.ps_client.loop
        )

    async def _send_challenges(
        self, opponent: str, n_challenges: int, to_wait: Optional[Event] = None
    ):
        await self.ps_client.logged_in.wait()
        self.logger.info("Event logged in received in send challenge")

        if to_wait is not None:
            await to_wait.wait()

        start_time = perf_counter()

        for _ in range(n_challenges):
            await self.ps_client.challenge(opponent, self._format, self.next_team)
            await self._battle_semaphore.acquire()
        await self._battle_count_queue.join()
        self.logger.info(
            "Challenges (%d battles) finished in %fs",
            n_challenges,
            perf_counter() - start_time,
        )

    def random_teampreview(self, battle: AbstractBattle) -> str:
        """Returns a random valid teampreview order for the given battle.

        :param battle: The battle.
        :type battle: AbstractBattle
        :return: The random teampreview order.
        :rtype: str
        """
        members = list(range(1, len(battle.team) + 1))
        random.shuffle(members)
        return "/team " + "".join([str(c) for c in members])

    def reset_battles(self):
        """Resets the player's inner battle tracker."""
        for battle in list(self._battles.values()):
            if not battle.finished:
                raise EnvironmentError(
                    "Can not reset player's battles while they are still running"
                )
        self._battles = {}

    def teampreview(self, battle: AbstractBattle) -> Union[str, Awaitable[str]]:
        """Returns a teampreview order for the given battle.

        This order must be of the form /team TEAM, where TEAM is a string defining the
        team chosen by the player. Multiple formats are supported, among which '3461'
        and '3, 4, 6, 1' are correct and indicate leading with pokemon 3, with pokemons
        4, 6 and 1 in the back in single battles or leading with pokemons 3 and 4 with
        pokemons 6 and 1 in the back in double battles.

        Please refer to Pokemon Showdown's protocol documentation for more information.

        :param battle: The battle.
        :type battle: AbstractBattle
        :return: The teampreview order.
        :rtype: str
        """
        return self.random_teampreview(battle)

    @staticmethod
    def create_order(
        order: Union[Move, Pokemon],
        mega: bool = False,
        z_move: bool = False,
        dynamax: bool = False,
        terastallize: bool = False,
        move_target: int = DoubleBattle.EMPTY_TARGET_POSITION,
    ) -> BattleOrder:
        """Formats an move order corresponding to the provided pokemon or move.

        :param order: Move to make or Pokemon to switch to.
        :type order: Move or Pokemon
        :param mega: Whether to mega evolve the pokemon, if a move is chosen.
        :type mega: bool
        :param z_move: Whether to make a zmove, if a move is chosen.
        :type z_move: bool
        :param dynamax: Whether to dynamax, if a move is chosen.
        :type dynamax: bool
        :param terastallize: Whether to terastallize, if a move is chosen.
        :type terastallize: bool
        :param move_target: Target Pokemon slot of a given move
        :type move_target: int
        :return: Formatted move order
        :rtype: str
        """
        return BattleOrder(
            order,
            mega=mega,
            move_target=move_target,
            z_move=z_move,
            dynamax=dynamax,
            terastallize=terastallize,
        )

    @property
    def battles(self) -> Dict[str, AbstractBattle]:
        return self._battles

    @property
    def format(self) -> str:
        return self._format

    @property
    def format_is_doubles(self) -> bool:
        format_lowercase = self._format.lower()
        return (
            "vgc" in format_lowercase
            or "double" in format_lowercase
            or "metronome" in format_lowercase
        )

    @property
    def n_finished_battles(self) -> int:
        return len([None for b in self._battles.values() if b.finished])

    @property
    def n_lost_battles(self) -> int:
        return len([None for b in self._battles.values() if b.lost])

    @property
    def n_tied_battles(self) -> int:
        return self.n_finished_battles - self.n_lost_battles - self.n_won_battles

    @property
    def n_won_battles(self) -> int:
        return len([None for b in self._battles.values() if b.won])

    @property
    def accept_open_team_sheet(self) -> bool:
        return self._accept_open_team_sheet

    @property
    def win_rate(self) -> float:
        return self.n_won_battles / self.n_finished_battles

    @property
    def logger(self) -> Logger:
        return self.ps_client.logger

    @property
    def username(self) -> str:
        return self.ps_client.username

    @property
    def next_team(self) -> Optional[str]:
        if self._team:
            return self._team.yield_team()
        return None<|MERGE_RESOLUTION|>--- conflicted
+++ resolved
@@ -443,13 +443,9 @@
             if isinstance(choice, Awaitable):
                 choice = await choice
             message = choice.message
-<<<<<<< HEAD
-        if hasattr(self.ps_client, "websocket") and not battle._wait:
+        self._trying_again.clear()
+        if hasattr(self.ps_client, "websocket"):
             await self.ps_client.send_message(message, battle.battle_tag)
-=======
-        self._trying_again.clear()
-        await self.ps_client.send_message(message, battle.battle_tag)
->>>>>>> 161bbe35
 
     async def _handle_challenge_request(self, split_message: List[str]):
         """Handles an individual challenge."""
