--- conflicted
+++ resolved
@@ -424,11 +424,7 @@
             if isinstance(choice, Awaitable):
                 choice = await choice
             message = choice.message
-<<<<<<< HEAD
-        if hasattr(self.ps_client, "websocket"):
-=======
         if message:
->>>>>>> 48c2f30c
             await self.ps_client.send_message(message, battle.battle_tag)
 
     async def _handle_challenge_request(self, split_message: List[str]):
