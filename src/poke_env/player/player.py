"""This module defines a base class for players."""

from __future__ import annotations

import asyncio
import random
from abc import ABC, abstractmethod
from asyncio import Condition, Event, Queue, Semaphore
from logging import Logger
from time import perf_counter
from typing import Any, Awaitable, Dict, List, Optional, Union

import orjson

from poke_env.concurrency import (
    POKE_LOOP,
    create_in_poke_loop,
    handle_threaded_coroutines,
)
from poke_env.data import GenData, to_id_str
from poke_env.environment.abstract_battle import AbstractBattle
from poke_env.environment.battle import Battle
from poke_env.environment.double_battle import DoubleBattle
from poke_env.environment.move import Move
from poke_env.environment.pokemon import Pokemon
from poke_env.exceptions import ShowdownException
from poke_env.player.battle_order import (
    BattleOrder,
    DefaultBattleOrder,
    DoubleBattleOrder,
)
from poke_env.ps_client import PSClient
from poke_env.ps_client.account_configuration import AccountConfiguration
from poke_env.ps_client.server_configuration import (
    LocalhostServerConfiguration,
    ServerConfiguration,
)
from poke_env.teambuilder.constant_teambuilder import ConstantTeambuilder
from poke_env.teambuilder.teambuilder import Teambuilder
from poke_env.teambuilder.teambuilder_pokemon import TeambuilderPokemon


class Player(ABC):
    """
    Base class for players.
    """

    MESSAGES_TO_IGNORE = {"t:", "expire", "uhtmlchange"}

    # When an error resulting from an invalid choice is made, the next order has this
    # chance of being showdown's default order to prevent infinite loops
    DEFAULT_CHOICE_CHANCE = 1 / 1000

    def __init__(
        self,
        account_configuration: Optional[AccountConfiguration] = None,
        *,
        avatar: Optional[str] = None,
        battle_format: str = "gen9randombattle",
        log_level: Optional[int] = None,
        max_concurrent_battles: int = 1,
        accept_open_team_sheet: bool = False,
        save_replays: Union[bool, str] = False,
        server_configuration: Optional[ServerConfiguration] = None,
        start_timer_on_battle_start: bool = False,
        start_listening: bool = True,
        open_timeout: Optional[float] = 10.0,
        ping_interval: Optional[float] = 20.0,
        ping_timeout: Optional[float] = 20.0,
        loop: asyncio.AbstractEventLoop = POKE_LOOP,
        team: Optional[Union[str, Teambuilder]] = None,
    ):
        """
        :param account_configuration: Player configuration. If empty, defaults to an
            automatically generated username with no password. This option must be set
            if the server configuration requires authentication.
        :type account_configuration: AccountConfiguration, optional
        :param avatar: Player avatar name. Optional.
        :type avatar: str, optional
        :param battle_format: Name of the battle format this player plays. Defaults to
            gen9randombattle.
        :type battle_format: str
        :param log_level: The player's logger level.
        :type log_level: int. Defaults to logging's default level.
        :param max_concurrent_battles: Maximum number of battles this player will play
            concurrently. If 0, no limit will be applied. Defaults to 1.
        :type max_concurrent_battles: int
        :param accept_open_team_sheet: Boolean to define whether we want to accept or reject open team
            sheet requests
        :type accept_open_team_sheet: bool
        :param save_replays: Whether to save battle replays. Can be a boolean, where
            True will lead to replays being saved in a potentially new /replay folder,
            or a string representing a folder where replays will be saved.
        :type save_replays: bool or str
        :param server_configuration: Server configuration. Defaults to Localhost Server
            Configuration.
        :type server_configuration: ServerConfiguration, optional
        :param start_listening: Whether to start listening to the server. Defaults to
            True.
        :type start_listening: bool
        :param open_timeout: How long to wait for a timeout when connecting the socket
            (important for backend websockets.
            Increase only if timeouts occur during runtime).
            If None connect will never time out.
        :type open_timeout: float, optional
        :param ping_interval: How long between keepalive pings (Important for backend
            websockets). If None, disables keepalive entirely.
        :type ping_interval: float, optional
        :param ping_timeout: How long to wait for a timeout of a specific ping
            (important for backend websockets.
            Increase only if timeouts occur during runtime).
            If None pings will never time out.
        :type ping_timeout: float, optional
        :param start_timer_on_battle_start: Whether to automatically start the battle
            timer on battle start. Defaults to False.
        :type start_timer_on_battle_start: bool
        :param team: The team to use for formats requiring a team. Can be a showdown
            team string, a showdown packed team string, of a ShowdownTeam object.
            Defaults to None.
        :type team: str or Teambuilder, optional
        """
        if account_configuration is None:
            account_configuration = AccountConfiguration.generate_config(10)

        if server_configuration is None:
            server_configuration = LocalhostServerConfiguration

        self.ps_client = PSClient(
            account_configuration=account_configuration,
            avatar=avatar,
            log_level=log_level,
            server_configuration=server_configuration,
            start_listening=start_listening,
            open_timeout=open_timeout,
            ping_interval=ping_interval,
            ping_timeout=ping_timeout,
            loop=loop,
        )

        self.ps_client._handle_battle_message = self._handle_battle_message  # type: ignore
        self.ps_client._update_challenges = self._update_challenges  # type: ignore
        self.ps_client._handle_challenge_request = self._handle_challenge_request  # type: ignore

        self._format: str = battle_format
        self._max_concurrent_battles: int = max_concurrent_battles
        self._save_replays = save_replays
        self._start_timer_on_battle_start: bool = start_timer_on_battle_start
        self._accept_open_team_sheet: bool = accept_open_team_sheet

        self._battles: Dict[str, AbstractBattle] = {}
        self._battle_semaphore: Semaphore = create_in_poke_loop(Semaphore, loop, 0)

        self._battle_start_condition: Condition = create_in_poke_loop(Condition, loop)
        self._battle_count_queue: Queue[Any] = create_in_poke_loop(
            Queue, loop, max_concurrent_battles
        )
        self._battle_end_condition: Condition = create_in_poke_loop(Condition, loop)
        self._challenge_queue: Queue[Any] = create_in_poke_loop(Queue, loop)
        self._team: Optional[Teambuilder] = None

        self.trying_again: Event = create_in_poke_loop(Event, loop)

        if isinstance(team, Teambuilder):
            self._team = team
        elif isinstance(team, str):
            self._team = ConstantTeambuilder(team)

        self.logger.debug("Player initialisation finished")

    def _battle_finished_callback(self, battle: AbstractBattle):
        pass

    def update_team(self, team: Union[Teambuilder, str]):
        """Updates the team used by the player.

        :param team: The new team to use.
        :type team: str or Teambuilder
        """
        if isinstance(team, Teambuilder):
            self._team = team
        else:
            self._team = ConstantTeambuilder(team)

    async def _create_battle(self, split_message: List[str]) -> AbstractBattle:
        """Returns battle object corresponding to received message.

        :param split_message: The battle initialisation message.
        :type split_message: List[str]
        :return: The corresponding battle object.
        :rtype: AbstractBattle
        """
        # We check that the battle has the correct format
        if split_message[1] == self._format and len(split_message) >= 2:
            # Battle initialisation
            battle_tag = "-".join(split_message)[1:]

            if battle_tag in self._battles:
                return self._battles[battle_tag]
            else:
                gen = GenData.from_format(self._format).gen
                if self.format_is_doubles:
                    battle: AbstractBattle = DoubleBattle(
                        battle_tag=battle_tag,
                        username=self.username,
                        logger=self.logger,
                        save_replays=self._save_replays,
                        gen=gen,
                    )
                else:
                    battle = Battle(
                        battle_tag=battle_tag,
                        username=self.username,
                        logger=self.logger,
                        gen=gen,
                        save_replays=self._save_replays,
                    )

                # Add our team as teampreview_team, as part of battle initialisation
                if isinstance(self._team, ConstantTeambuilder):
                    battle.teampreview_team = set(
                        [
                            Pokemon(gen=gen, teambuilder=tb_mon)
                            for tb_mon in self._team.team
                        ]
                    )

                await self._battle_count_queue.put(None)
                if battle_tag in self._battles:
                    await self._battle_count_queue.get()
                    return self._battles[battle_tag]
                async with self._battle_start_condition:
                    self._battle_semaphore.release()
                    self._battle_start_condition.notify_all()
                    self._battles[battle_tag] = battle

                if self._start_timer_on_battle_start:
                    await self.ps_client.send_message("/timer on", battle.battle_tag)

                if hasattr(self.ps_client, "websocket") and "vgc" in self.format:
                    if self.accept_open_team_sheet:
                        await self.ps_client.send_message(
                            "/acceptopenteamsheets", room=battle_tag
                        )
                    else:
                        await self.ps_client.send_message(
                            "/rejectopenteamsheets", room=battle_tag
                        )

                return battle
        else:
            self.logger.critical(
                "Unmanaged battle initialisation message received: %s", split_message
            )
            raise ShowdownException()

    async def _get_battle(self, battle_tag: str) -> AbstractBattle:
        battle_tag = battle_tag[1:]
        while True:
            if battle_tag in self._battles:
                return self._battles[battle_tag]
            async with self._battle_start_condition:
                await self._battle_start_condition.wait()

    async def _handle_battle_message(self, split_messages: List[List[str]]):
        """Handles a battle message.

        :param split_message: The received battle message.
        :type split_message: str
        """
        # Battle messages can be multiline
        if (
            len(split_messages) > 1
            and len(split_messages[1]) > 1
            and split_messages[1][1] == "init"
        ):
            battle_info = split_messages[0][0].split("-")
            battle = await self._create_battle(battle_info)
        else:
            battle = await self._get_battle(split_messages[0][0])

        for split_message in split_messages[1:]:
            if len(split_message) <= 1:
                continue
            elif split_message[1] == "":
                battle.parse_message(split_message)
            elif split_message[1] in self.MESSAGES_TO_IGNORE:
                pass
            elif split_message[1] == "request":
                if split_message[2]:
                    request = orjson.loads(split_message[2])
                    battle.parse_request(request)
<<<<<<< HEAD
                    if battle.move_on_next_request:
                        await self._handle_battle_request(battle)
                        battle.move_on_next_request = False
            elif split_message[1] == "showteam":
                role = split_message[2]
                pokemon_messages = "|".join(split_message[3:]).split("]")
                for msg in pokemon_messages:
                    name, *_ = msg.split("|")
                    teampreview_team = (
                        battle.teampreview_team
                        if role == battle.player_role
                        else battle.teampreview_opponent_team
                    )
                    teampreview_mon = [
                        p for p in teampreview_team if p.base_species in to_id_str(name)
                    ][0]
                    mon = battle.get_pokemon(
                        f"{role}: {name}", details=teampreview_mon._last_details
                    )
                    teambuilder = TeambuilderPokemon.parse_showteam_pkmn_substr(msg)
                    mon._update_from_teambuilder(teambuilder)
                # only handle battle request after all open sheets are processed
                if role == "p2":
                    await self._handle_battle_request(
                        battle, from_teampreview_request=True
                    )
=======
>>>>>>> bb14bbff
            elif split_message[1] == "win" or split_message[1] == "tie":
                if split_message[1] == "win":
                    battle.won_by(split_message[2])
                else:
                    battle.tied()
                await self._battle_count_queue.get()
                self._battle_count_queue.task_done()
                self._battle_finished_callback(battle)
                async with self._battle_end_condition:
                    self._battle_end_condition.notify_all()
            elif split_message[1] == "error":
                self.logger.log(
                    25, "Error message received: %s", "|".join(split_message)
                )
                if split_message[2].startswith(
                    "[Invalid choice] Sorry, too late to make a different move"
                ):
                    if battle.trapped:
                        self.trying_again.set()
                        await self._handle_battle_request(battle)
                elif split_message[2].startswith(
                    "[Unavailable choice] Can't switch: The active Pokémon is "
                    "trapped"
                ) or split_message[2].startswith(
                    "[Invalid choice] Can't switch: The active Pokémon is trapped"
                ):
                    battle.trapped = True
                    self.trying_again.set()
                    await self._handle_battle_request(battle)
                elif split_message[2].startswith("[Invalid choice] Can't pass: "):
                    await self._handle_battle_request(battle, maybe_default_order=True)
                elif split_message[2].startswith(
                    "[Invalid choice] Can't switch: You can't switch to an active "
                    "Pokémon"
                ):
                    await self._handle_battle_request(battle, maybe_default_order=True)
                elif split_message[2].startswith(
                    "[Invalid choice] Can't switch: You can't switch to a fainted "
                    "Pokémon"
                ):
                    await self._handle_battle_request(battle, maybe_default_order=True)
                elif split_message[2].startswith(
                    "[Invalid choice] Can't switch: You sent more switches than "
                    "Pokémon that need to switch"
                ):
                    await self._handle_battle_request(battle, maybe_default_order=True)
                elif split_message[2].startswith(
                    "[Invalid choice] Can't move: Invalid target for"
                ):
                    await self._handle_battle_request(battle, maybe_default_order=True)
                elif split_message[2].startswith(
                    "[Invalid choice] Can't move: You can't choose a target for"
                ):
                    await self._handle_battle_request(battle, maybe_default_order=True)
                elif split_message[2].startswith(
                    "[Invalid choice] Can't move: "
                ) and split_message[2].endswith("needs a target"):
                    await self._handle_battle_request(battle, maybe_default_order=True)
                elif (
                    split_message[2].startswith("[Invalid choice] Can't move: Your")
                    and " doesn't have a move matching " in split_message[2]
                ):
                    await self._handle_battle_request(battle, maybe_default_order=True)
                elif split_message[2].startswith(
                    "[Invalid choice] Incomplete choice: "
                ):
                    await self._handle_battle_request(battle, maybe_default_order=True)
                elif split_message[2].startswith(
                    "[Unavailable choice]"
                ) and split_message[2].endswith("is disabled"):
                    await self._handle_battle_request(battle, maybe_default_order=True)
                elif split_message[2].startswith("[Invalid choice]") and split_message[
                    2
                ].endswith("is disabled"):
                    await self._handle_battle_request(battle, maybe_default_order=True)
                elif split_message[2].startswith(
                    "[Invalid choice] Can't move: You sent more choices than unfainted"
                    " Pokémon."
                ):
                    await self._handle_battle_request(battle, maybe_default_order=True)
                elif split_message[2].startswith(
                    "[Invalid choice] Can't move: You can only Terastallize once per battle."
                ):
                    await self._handle_battle_request(battle, maybe_default_order=True)
                else:
                    self.logger.critical("Unexpected error message: %s", split_message)
            elif split_message[1] == "turn":
                battle.parse_message(split_message)
                await self._handle_battle_request(battle)
            elif split_message[1] == "teampreview":
                battle.parse_message(split_message)
                # wait for open sheets to be processed before handling battle request
                if not self.accept_open_team_sheet:
                    await self._handle_battle_request(
                        battle, from_teampreview_request=True
                    )
            elif split_message[1] == "bigerror":
                self.logger.warning("Received 'bigerror' message: %s", split_message)
            else:
                battle.parse_message(split_message)
                if split_messages[-1] == split_message and battle.move_on_next_request:
                    await self._handle_battle_request(battle)
                    battle.move_on_next_request = False

    async def _handle_battle_request(
        self,
        battle: AbstractBattle,
        from_teampreview_request: bool = False,
        maybe_default_order: bool = False,
    ):
        if maybe_default_order and (
            "illusion" in [p.ability for p in battle.team.values()]
            or random.random() < self.DEFAULT_CHOICE_CHANCE
        ):
            message = self.choose_default_move().message
        elif battle.teampreview:
            if not from_teampreview_request:
                return
            message = self.teampreview(battle)
        else:
            if maybe_default_order:
                self.trying_again.set()
            choice = self.choose_move(battle)
            if isinstance(choice, Awaitable):
                choice = await choice
            message = choice.message
        self.trying_again.clear()
        if not battle._wait:
            await self.ps_client.send_message(message, battle.battle_tag)

    async def _handle_challenge_request(self, split_message: List[str]):
        """Handles an individual challenge."""
        challenging_player = split_message[2].strip()

        if challenging_player != self.username:
            if len(split_message) >= 6:
                if split_message[5] == self._format:
                    await self._challenge_queue.put(challenging_player)

    async def _update_challenges(self, split_message: List[str]):
        """Update internal challenge state.

        Add corresponding challenges to internal queue of challenges, where they will be
        processed if relevant.

        :param split_message: Recevied message, split.
        :type split_message: List[str]
        """
        self.logger.debug("Updating challenges with %s", split_message)
        challenges = orjson.loads(split_message[2]).get("challengesFrom", {})
        for user, format_ in challenges.items():
            if format_ == self._format:
                await self._challenge_queue.put(user)

    async def accept_challenges(
        self,
        opponent: Optional[Union[str, List[str]]],
        n_challenges: int,
        packed_team: Optional[str] = None,
    ):
        """Let the player wait for challenges from opponent, and accept them.

        If opponent is None, every challenge will be accepted. If opponent if a string,
        all challenges from player with that name will be accepted. If opponent is a
        list all challenges originating from players whose name is in the list will be
        accepted.

        Up to n_challenges challenges will be accepted, after what the function will
        wait for these battles to finish, and then return.

        :param opponent: Players from which challenges will be accepted.
        :type opponent: None, str or list of str
        :param n_challenges: Number of challenges that will be accepted
        :type n_challenges: int
        :packed_team: Team to use. Defaults to generating a team with the agent's teambuilder.
        :type packed_team: string, optional.
        """
        await handle_threaded_coroutines(
            self._accept_challenges(opponent, n_challenges, packed_team),
            self.ps_client.loop,
        )

    async def _accept_challenges(
        self,
        opponent: Optional[Union[str, List[str]]],
        n_challenges: int,
        packed_team: Optional[str],
    ):
        if opponent:
            if isinstance(opponent, list):
                opponent = [to_id_str(o) for o in opponent]
            else:
                opponent = to_id_str(opponent)
        await self.ps_client.logged_in.wait()
        self.logger.debug("Event logged in received in accept_challenge")

        for _ in range(n_challenges):
            team = packed_team or self.next_team
            while True:
                username = to_id_str(await self._challenge_queue.get())
                self.logger.debug(
                    "Consumed %s from challenge queue in accept_challenge", username
                )
                if (
                    (opponent is None)
                    or (opponent == username)
                    or (isinstance(opponent, list) and (username in opponent))
                ):
                    await self.ps_client.accept_challenge(username, team)
                    await self._battle_semaphore.acquire()
                    break
        await self._battle_count_queue.join()

    @abstractmethod
    def choose_move(
        self, battle: AbstractBattle
    ) -> Union[BattleOrder, Awaitable[BattleOrder]]:
        """Abstract method to choose a move in a battle.

        :param battle: The battle.
        :type battle: AbstractBattle
        :return: The move order.
        :rtype: str
        """
        pass

    @staticmethod
    def choose_default_move() -> DefaultBattleOrder:
        """Returns showdown's default move order.

        This order will result in the first legal order - according to showdown's
        ordering - being chosen.
        """
        return DefaultBattleOrder()

    @staticmethod
    def choose_random_doubles_move(battle: DoubleBattle) -> BattleOrder:
        active_orders: List[List[BattleOrder]] = [[], []]

        if any(battle.force_switch):
            first_order = None
            second_order = None

            if battle.force_switch[0] and battle.available_switches[0]:
                first_switch_in = random.choice(battle.available_switches[0])
                first_order = BattleOrder(first_switch_in)
            else:
                first_switch_in = None

            if battle.force_switch[1] and battle.available_switches[1]:
                available_switches = [
                    s for s in battle.available_switches[1] if s != first_switch_in
                ]

                if available_switches:
                    second_switch_in = random.choice(available_switches)
                    second_order = BattleOrder(second_switch_in)

            return DoubleBattleOrder(first_order, second_order)

        for (
            orders,
            mon,
            switches,
            moves,
            can_mega,
            can_z_move,
            can_dynamax,
            can_tera,
        ) in zip(
            active_orders,
            battle.active_pokemon,
            battle.available_switches,
            battle.available_moves,
            battle.can_mega_evolve,
            battle.can_z_move,
            battle.can_dynamax,
            battle.can_tera,
        ):
            if not mon:
                continue

            targets = {
                move: battle.get_possible_showdown_targets(move, mon) for move in moves
            }
            orders.extend(
                [
                    BattleOrder(move, move_target=target)
                    for move in moves
                    for target in targets[move]
                ]
            )
            orders.extend([BattleOrder(switch) for switch in switches])

            if can_mega:
                orders.extend(
                    [
                        BattleOrder(move, move_target=target, mega=True)
                        for move in moves
                        for target in targets[move]
                    ]
                )
            if can_z_move:
                available_z_moves = set(mon.available_z_moves)
                orders.extend(
                    [
                        BattleOrder(move, move_target=target, z_move=True)
                        for move in moves
                        for target in targets[move]
                        if move in available_z_moves
                    ]
                )

            if can_dynamax:
                orders.extend(
                    [
                        BattleOrder(move, move_target=target, dynamax=True)
                        for move in moves
                        for target in targets[move]
                    ]
                )

            if can_tera:
                orders.extend(
                    [
                        BattleOrder(move, move_target=target, terastallize=True)
                        for move in moves
                        for target in targets[move]
                    ]
                )

        orders = DoubleBattleOrder.join_orders(*active_orders)

        if orders:
            return orders[int(random.random() * len(orders))]
        else:
            return DefaultBattleOrder()

    @staticmethod
    def choose_random_singles_move(battle: Battle) -> BattleOrder:
        available_orders = [BattleOrder(move) for move in battle.available_moves]
        available_orders.extend(
            [BattleOrder(switch) for switch in battle.available_switches]
        )

        if battle.can_mega_evolve:
            available_orders.extend(
                [BattleOrder(move, mega=True) for move in battle.available_moves]
            )

        if battle.can_dynamax:
            available_orders.extend(
                [BattleOrder(move, dynamax=True) for move in battle.available_moves]
            )

        if battle.can_tera:
            available_orders.extend(
                [
                    BattleOrder(move, terastallize=True)
                    for move in battle.available_moves
                ]
            )

        if battle.can_z_move and battle.active_pokemon:
            available_z_moves = set(battle.active_pokemon.available_z_moves)
            available_orders.extend(
                [
                    BattleOrder(move, z_move=True)
                    for move in battle.available_moves
                    if move in available_z_moves
                ]
            )

        if available_orders:
            return available_orders[int(random.random() * len(available_orders))]
        else:
            return Player.choose_default_move()

    @staticmethod
    def choose_random_move(battle: AbstractBattle) -> BattleOrder:
        """Returns a random legal move from battle.

        :param battle: The battle in which to move.
        :type battle: AbstractBattle
        :return: Move order
        :rtype: str
        """
        if isinstance(battle, DoubleBattle):
            return Player.choose_random_doubles_move(battle)
        elif isinstance(battle, Battle):
            return Player.choose_random_singles_move(battle)
        else:
            raise ValueError(
                f"battle should be Battle or DoubleBattle. Received {type(battle)}"
            )

    async def ladder(self, n_games: int):
        """Make the player play games on the ladder.

        n_games defines how many battles will be played.

        :param n_games: Number of battles that will be played
        :type n_games: int
        """
        await handle_threaded_coroutines(self._ladder(n_games), self.ps_client.loop)

    async def _ladder(self, n_games: int):
        await self.ps_client.logged_in.wait()
        start_time = perf_counter()

        for _ in range(n_games):
            async with self._battle_start_condition:
                await self.ps_client.search_ladder_game(self._format, self.next_team)
                await self._battle_start_condition.wait()
                while self._battle_count_queue.full():
                    async with self._battle_end_condition:
                        await self._battle_end_condition.wait()
                await self._battle_semaphore.acquire()
        await self._battle_count_queue.join()
        self.logger.info(
            "Laddering (%d battles) finished in %fs",
            n_games,
            perf_counter() - start_time,
        )

    async def battle_against(self, *opponents: Player, n_battles: int = 1):
        """Make the player play n_battles against the given opponents.

        This function is a wrapper around send_challenges and accept_challenges.

        :param opponents: The opponents to play against.
        :type opponents: Player
        :param n_battles: The number of games to play. Defaults to 1.
        :type n_battles: int
        """
        await handle_threaded_coroutines(
            self._battle_against(*opponents, n_battles=n_battles), self.ps_client.loop
        )

    async def _battle_against(self, *opponents: Player, n_battles: int):
        for opponent in opponents:
            await asyncio.gather(
                self.send_challenges(
                    to_id_str(opponent.username),
                    n_battles,
                    to_wait=opponent.ps_client.logged_in,
                ),
                opponent.accept_challenges(to_id_str(self.username), n_battles),
            )

    async def send_challenges(
        self, opponent: str, n_challenges: int, to_wait: Optional[Event] = None
    ):
        """Make the player send challenges to opponent.

        opponent must be a string, corresponding to the name of the player to challenge.

        n_challenges defines how many challenges will be sent.

        to_wait is an optional event that can be set, in which case it will be waited
        before launching challenges.

        :param opponent: Player username to challenge.
        :type opponent: str
        :param n_challenges: Number of battles that will be started
        :type n_challenges: int
        :param to_wait: Optional event to wait before launching challenges.
        :type to_wait: Event, optional.
        """
        await handle_threaded_coroutines(
            self._send_challenges(opponent, n_challenges, to_wait), self.ps_client.loop
        )

    async def _send_challenges(
        self, opponent: str, n_challenges: int, to_wait: Optional[Event] = None
    ):
        await self.ps_client.logged_in.wait()
        self.logger.info("Event logged in received in send challenge")

        if to_wait is not None:
            await to_wait.wait()

        start_time = perf_counter()

        for _ in range(n_challenges):
            await self.ps_client.challenge(opponent, self._format, self.next_team)
            await self._battle_semaphore.acquire()
        await self._battle_count_queue.join()
        self.logger.info(
            "Challenges (%d battles) finished in %fs",
            n_challenges,
            perf_counter() - start_time,
        )

    def random_teampreview(self, battle: AbstractBattle) -> str:
        """Returns a random valid teampreview order for the given battle.

        :param battle: The battle.
        :type battle: AbstractBattle
        :return: The random teampreview order.
        :rtype: str
        """
        members = list(range(1, len(battle.team) + 1))
        random.shuffle(members)
        return "/team " + "".join([str(c) for c in members])

    def reset_battles(self):
        """Resets the player's inner battle tracker."""
        for battle in list(self._battles.values()):
            if not battle.finished:
                raise EnvironmentError(
                    "Can not reset player's battles while they are still running"
                )
        self._battles = {}

    def teampreview(self, battle: AbstractBattle) -> str:
        """Returns a teampreview order for the given battle.

        This order must be of the form /team TEAM, where TEAM is a string defining the
        team chosen by the player. Multiple formats are supported, among which '3461'
        and '3, 4, 6, 1' are correct and indicate leading with pokemon 3, with pokemons
        4, 6 and 1 in the back in single battles or leading with pokemons 3 and 4 with
        pokemons 6 and 1 in the back in double battles.

        Please refer to Pokemon Showdown's protocol documentation for more information.

        :param battle: The battle.
        :type battle: AbstractBattle
        :return: The teampreview order.
        :rtype: str
        """
        return self.random_teampreview(battle)

    @staticmethod
    def create_order(
        order: Union[Move, Pokemon],
        mega: bool = False,
        z_move: bool = False,
        dynamax: bool = False,
        terastallize: bool = False,
        move_target: int = DoubleBattle.EMPTY_TARGET_POSITION,
    ) -> BattleOrder:
        """Formats an move order corresponding to the provided pokemon or move.

        :param order: Move to make or Pokemon to switch to.
        :type order: Move or Pokemon
        :param mega: Whether to mega evolve the pokemon, if a move is chosen.
        :type mega: bool
        :param z_move: Whether to make a zmove, if a move is chosen.
        :type z_move: bool
        :param dynamax: Whether to dynamax, if a move is chosen.
        :type dynamax: bool
        :param terastallize: Whether to terastallize, if a move is chosen.
        :type terastallize: bool
        :param move_target: Target Pokemon slot of a given move
        :type move_target: int
        :return: Formatted move order
        :rtype: str
        """
        return BattleOrder(
            order,
            mega=mega,
            move_target=move_target,
            z_move=z_move,
            dynamax=dynamax,
            terastallize=terastallize,
        )

    @property
    def battles(self) -> Dict[str, AbstractBattle]:
        return self._battles

    @property
    def format(self) -> str:
        return self._format

    @property
    def format_is_doubles(self) -> bool:
        format_lowercase = self._format.lower()
        return (
            "vgc" in format_lowercase
            or "double" in format_lowercase
            or "metronome" in format_lowercase
        )

    @property
    def n_finished_battles(self) -> int:
        return len([None for b in self._battles.values() if b.finished])

    @property
    def n_lost_battles(self) -> int:
        return len([None for b in self._battles.values() if b.lost])

    @property
    def n_tied_battles(self) -> int:
        return self.n_finished_battles - self.n_lost_battles - self.n_won_battles

    @property
    def n_won_battles(self) -> int:
        return len([None for b in self._battles.values() if b.won])

    @property
    def accept_open_team_sheet(self) -> bool:
        return self._accept_open_team_sheet

    @property
    def win_rate(self) -> float:
        return self.n_won_battles / self.n_finished_battles

    @property
    def logger(self) -> Logger:
        return self.ps_client.logger

    @property
    def username(self) -> str:
        return self.ps_client.username

    @property
    def next_team(self) -> Optional[str]:
        if self._team:
            return self._team.yield_team()
        return None<|MERGE_RESOLUTION|>--- conflicted
+++ resolved
@@ -289,10 +289,6 @@
                 if split_message[2]:
                     request = orjson.loads(split_message[2])
                     battle.parse_request(request)
-<<<<<<< HEAD
-                    if battle.move_on_next_request:
-                        await self._handle_battle_request(battle)
-                        battle.move_on_next_request = False
             elif split_message[1] == "showteam":
                 role = split_message[2]
                 pokemon_messages = "|".join(split_message[3:]).split("]")
@@ -316,8 +312,6 @@
                     await self._handle_battle_request(
                         battle, from_teampreview_request=True
                     )
-=======
->>>>>>> bb14bbff
             elif split_message[1] == "win" or split_message[1] == "tie":
                 if split_message[1] == "win":
                     battle.won_by(split_message[2])
