"""This module defines a base class for players."""

from __future__ import annotations

import asyncio
import random
from abc import ABC, abstractmethod
from asyncio import Condition, Event, Queue, Semaphore
from logging import Logger
from time import perf_counter
from typing import Any, Awaitable, Dict, List, Optional, Union

import orjson

from poke_env.concurrency import (
    POKE_LOOP,
    create_in_poke_loop,
    handle_threaded_coroutines,
)
from poke_env.data import GenData, to_id_str
from poke_env.environment.abstract_battle import AbstractBattle
from poke_env.environment.battle import Battle
from poke_env.environment.double_battle import DoubleBattle
from poke_env.environment.move import Move
from poke_env.environment.pokemon import Pokemon
from poke_env.exceptions import ShowdownException
from poke_env.player.battle_order import (
    BattleOrder,
    DefaultBattleOrder,
    DoubleBattleOrder,
)
from poke_env.ps_client import PSClient
from poke_env.ps_client.account_configuration import AccountConfiguration
from poke_env.ps_client.server_configuration import (
    LocalhostServerConfiguration,
    ServerConfiguration,
)
from poke_env.teambuilder.constant_teambuilder import ConstantTeambuilder
from poke_env.teambuilder.teambuilder import Teambuilder
from poke_env.teambuilder.teambuilder_pokemon import TeambuilderPokemon


class Player(ABC):
    """
    Base class for players.
    """

    MESSAGES_TO_IGNORE = {"t:", "expire", "uhtmlchange"}

    # When an error resulting from an invalid choice is made, the next order has this
    # chance of being showdown's default order to prevent infinite loops
    DEFAULT_CHOICE_CHANCE = 1 / 1000

    def __init__(
        self,
        account_configuration: Optional[AccountConfiguration] = None,
        *,
        avatar: Optional[str] = None,
        battle_format: str = "gen9randombattle",
        log_level: Optional[int] = None,
        max_concurrent_battles: int = 1,
        accept_open_team_sheet: bool = False,
        save_replays: Union[bool, str] = False,
        server_configuration: ServerConfiguration = LocalhostServerConfiguration,
        start_timer_on_battle_start: bool = False,
        start_listening: bool = True,
        open_timeout: Optional[float] = 10.0,
        ping_interval: Optional[float] = 20.0,
        ping_timeout: Optional[float] = 20.0,
        loop: asyncio.AbstractEventLoop = POKE_LOOP,
        team: Optional[Union[str, Teambuilder]] = None,
    ):
        """
        :param account_configuration: Player configuration. If empty, defaults to an
            automatically generated username with no password. This option must be set
            if the server configuration requires authentication.
        :type account_configuration: AccountConfiguration, optional
        :param avatar: Player avatar name. Optional.
        :type avatar: str, optional
        :param battle_format: Name of the battle format this player plays. Defaults to
            gen9randombattle.
        :type battle_format: str
        :param log_level: The player's logger level.
        :type log_level: int. Defaults to logging's default level.
        :param max_concurrent_battles: Maximum number of battles this player will play
            concurrently. If 0, no limit will be applied. Defaults to 1.
        :type max_concurrent_battles: int
        :param accept_open_team_sheet: Boolean to define whether we want to accept or reject open team
            sheet requests
        :type accept_open_team_sheet: bool
        :param save_replays: Whether to save battle replays. Can be a boolean, where
            True will lead to replays being saved in a potentially new /replay folder,
            or a string representing a folder where replays will be saved.
        :type save_replays: bool or str
        :param server_configuration: Server configuration. Defaults to Localhost Server
            Configuration.
        :type server_configuration: ServerConfiguration
        :param start_listening: Whether to start listening to the server. Defaults to
            True.
        :type start_listening: bool
        :param open_timeout: How long to wait for a timeout when connecting the socket
            (important for backend websockets.
            Increase only if timeouts occur during runtime).
            If None connect will never time out.
        :type open_timeout: float, optional
        :param ping_interval: How long between keepalive pings (Important for backend
            websockets). If None, disables keepalive entirely.
        :type ping_interval: float, optional
        :param ping_timeout: How long to wait for a timeout of a specific ping
            (important for backend websockets.
            Increase only if timeouts occur during runtime).
            If None pings will never time out.
        :type ping_timeout: float, optional
        :param start_timer_on_battle_start: Whether to automatically start the battle
            timer on battle start. Defaults to False.
        :type start_timer_on_battle_start: bool
        :param team: The team to use for formats requiring a team. Can be a showdown
            team string, a showdown packed team string, of a ShowdownTeam object.
            Defaults to None.
        :type team: str or Teambuilder, optional
        """
<<<<<<< HEAD
        if account_configuration is None:
            account_configuration = AccountConfiguration.generate_config(10)

        if server_configuration is None:
            server_configuration = LocalhostServerConfiguration

=======
>>>>>>> 2173d91d
        self.ps_client = PSClient(
            account_configuration=account_configuration
            or AccountConfiguration.countgen(self.__class__.__name__),
            avatar=avatar,
            log_level=log_level,
            server_configuration=server_configuration,
            start_listening=start_listening,
            open_timeout=open_timeout,
            ping_interval=ping_interval,
            ping_timeout=ping_timeout,
            loop=loop,
        )

        self.ps_client._handle_battle_message = self._handle_battle_message  # type: ignore
        self.ps_client._update_challenges = self._update_challenges  # type: ignore
        self.ps_client._handle_challenge_request = self._handle_challenge_request  # type: ignore

        self._format: str = battle_format
        self._max_concurrent_battles: int = max_concurrent_battles
        self._save_replays = save_replays
        self._start_timer_on_battle_start: bool = start_timer_on_battle_start
        self._accept_open_team_sheet: bool = accept_open_team_sheet

        self._battles: Dict[str, AbstractBattle] = {}
        self._battle_semaphore: Semaphore = create_in_poke_loop(Semaphore, loop, 0)

        self._battle_start_condition: Condition = create_in_poke_loop(Condition, loop)
        self._battle_count_queue: Queue[Any] = create_in_poke_loop(
            Queue, loop, max_concurrent_battles
        )
        self._battle_end_condition: Condition = create_in_poke_loop(Condition, loop)
        self._challenge_queue: Queue[Any] = create_in_poke_loop(Queue, loop)
        self._waiting: Event = create_in_poke_loop(Event, loop)
        self._trying_again: Event = create_in_poke_loop(Event, loop)
        self._team: Optional[Teambuilder] = None

        if isinstance(team, Teambuilder):
            self._team = team
        elif isinstance(team, str):
            self._team = ConstantTeambuilder(team)

        self.logger.debug("Player initialisation finished")

    def _battle_finished_callback(self, battle: AbstractBattle):
        pass

    def update_team(self, team: Union[Teambuilder, str]):
        """Updates the team used by the player.

        :param team: The new team to use.
        :type team: str or Teambuilder
        """
        if isinstance(team, Teambuilder):
            self._team = team
        else:
            self._team = ConstantTeambuilder(team)

    async def _create_battle(self, split_message: List[str]) -> AbstractBattle:
        """Returns battle object corresponding to received message.

        :param split_message: The battle initialisation message.
        :type split_message: List[str]
        :return: The corresponding battle object.
        :rtype: AbstractBattle
        """
        # We check that the battle has the correct format
        if split_message[1] == self._format and len(split_message) >= 2:
            # Battle initialisation
            battle_tag = "-".join(split_message)[1:]

            if battle_tag in self._battles:
                return self._battles[battle_tag]
            else:
                gen = GenData.from_format(self._format).gen
                if self.format_is_doubles:
                    battle: AbstractBattle = DoubleBattle(
                        battle_tag=battle_tag,
                        username=self.username,
                        logger=self.logger,
                        save_replays=self._save_replays,
                        gen=gen,
                    )
                else:
                    battle = Battle(
                        battle_tag=battle_tag,
                        username=self.username,
                        logger=self.logger,
                        gen=gen,
                        save_replays=self._save_replays,
                    )

                # Add our team as teampreview_team, as part of battle initialisation
                if isinstance(self._team, ConstantTeambuilder):
                    battle.teampreview_team = set(
                        [
                            Pokemon(gen=gen, teambuilder=tb_mon)
                            for tb_mon in self._team.team
                        ]
                    )

                await self._battle_count_queue.put(None)
                if battle_tag in self._battles:
                    await self._battle_count_queue.get()
                    return self._battles[battle_tag]
                async with self._battle_start_condition:
                    self._battle_semaphore.release()
                    self._battle_start_condition.notify_all()
                    self._battles[battle_tag] = battle

                if self._start_timer_on_battle_start:
                    await self.ps_client.send_message("/timer on", battle.battle_tag)

                if hasattr(self.ps_client, "websocket") and "vgc" in self.format:
                    if self.accept_open_team_sheet:
                        await self.ps_client.send_message(
                            "/acceptopenteamsheets", room=battle_tag
                        )
                    else:
                        await self.ps_client.send_message(
                            "/rejectopenteamsheets", room=battle_tag
                        )

                return battle
        else:
            self.logger.critical(
                "Unmanaged battle initialisation message received: %s", split_message
            )
            raise ShowdownException()

    async def _get_battle(self, battle_tag: str) -> AbstractBattle:
        battle_tag = battle_tag[1:]
        while True:
            if battle_tag in self._battles:
                return self._battles[battle_tag]
            async with self._battle_start_condition:
                await self._battle_start_condition.wait()

    async def _handle_battle_message(self, split_messages: List[List[str]]):
        """Handles a battle message.

        :param split_message: The received battle message.
        :type split_message: str
        """
        # Battle messages can be multiline
        if (
            len(split_messages) > 1
            and len(split_messages[1]) > 1
            and split_messages[1][1] == "init"
        ):
            battle_info = split_messages[0][0].split("-")
            battle = await self._create_battle(battle_info)
        else:
            battle = await self._get_battle(split_messages[0][0])

        for split_message in split_messages[1:]:
            if len(split_message) <= 1:
                continue
            elif split_message[1] == "":
                battle.parse_message(split_message)
            elif split_message[1] in self.MESSAGES_TO_IGNORE:
                pass
            elif split_message[1] == "request":
                if split_message[2]:
                    request = orjson.loads(split_message[2])
                    battle.parse_request(request)
                    if battle._wait:
                        self._waiting.set()
                    elif not (battle.teampreview and self.accept_open_team_sheet):
                        await self._handle_battle_request(battle)
            elif split_message[1] == "showteam":
                role = split_message[2]
                pokemon_messages = "|".join(split_message[3:]).split("]")
                for msg in pokemon_messages:
                    name, *_ = msg.split("|")
                    teampreview_team = (
                        battle.teampreview_team
                        if role == battle.player_role
                        else battle.teampreview_opponent_team
                    )
                    teampreview_mon = [
                        p for p in teampreview_team if p.base_species in to_id_str(name)
                    ][0]
                    mon = battle.get_pokemon(
                        f"{role}: {name}", details=teampreview_mon._last_details
                    )
                    teambuilder = TeambuilderPokemon.parse_showteam_pkmn_substr(msg)
                    mon._update_from_teambuilder(teambuilder)
                # only handle battle request after all open sheets are processed
                if role == "p2":
                    await self._handle_battle_request(battle)
            elif split_message[1] == "win" or split_message[1] == "tie":
                if split_message[1] == "win":
                    battle.won_by(split_message[2])
                else:
                    battle.tied()
                await self._battle_count_queue.get()
                self._battle_count_queue.task_done()
                self._battle_finished_callback(battle)
                async with self._battle_end_condition:
                    self._battle_end_condition.notify_all()
            elif split_message[1] == "error":
                self.logger.log(
                    25, "Error message received: %s", "|".join(split_message)
                )
                if split_message[2].startswith(
                    "[Unavailable choice] Can't switch: The active Pokémon is "
                    "trapped"
                ) or split_message[2].startswith(
                    "[Invalid choice] Can't switch: The active Pokémon is trapped"
                ):
                    self._trying_again.set()
                elif split_message[2].startswith("[Invalid choice] Can't pass: "):
                    await self._handle_battle_request(battle, maybe_default_order=True)
                elif split_message[2].startswith(
                    "[Invalid choice] Can't switch: You can't switch to an active "
                    "Pokémon"
                ):
                    await self._handle_battle_request(battle, maybe_default_order=True)
                elif split_message[2].startswith(
                    "[Invalid choice] Can't switch: You can't switch to a fainted "
                    "Pokémon"
                ):
                    await self._handle_battle_request(battle, maybe_default_order=True)
                elif split_message[2].startswith(
                    "[Invalid choice] Can't move: Invalid target for"
                ):
                    await self._handle_battle_request(battle, maybe_default_order=True)
                elif split_message[2].startswith(
                    "[Invalid choice] Can't move: You can't choose a target for"
                ):
                    await self._handle_battle_request(battle, maybe_default_order=True)
                elif split_message[2].startswith(
                    "[Invalid choice] Can't move: "
                ) and split_message[2].endswith("needs a target"):
                    await self._handle_battle_request(battle, maybe_default_order=True)
                elif (
                    split_message[2].startswith("[Invalid choice] Can't move: Your")
                    and " doesn't have a move matching " in split_message[2]
                ):
                    await self._handle_battle_request(battle, maybe_default_order=True)
                elif split_message[2].startswith(
                    "[Invalid choice] Incomplete choice: "
                ):
                    await self._handle_battle_request(battle, maybe_default_order=True)
                elif split_message[2].startswith(
                    "[Unavailable choice]"
                ) and split_message[2].endswith("is disabled"):
                    await self._handle_battle_request(battle, maybe_default_order=True)
                elif split_message[2].startswith("[Invalid choice]") and split_message[
                    2
                ].endswith("is disabled"):
                    await self._handle_battle_request(battle, maybe_default_order=True)
                elif split_message[2].startswith(
                    "[Invalid choice] Can't move: You sent more choices than unfainted"
                    " Pokémon."
                ):
                    await self._handle_battle_request(battle, maybe_default_order=True)
                elif split_message[2].startswith(
                    "[Invalid choice] Can't move: You can only Terastallize once per battle."
                ):
                    await self._handle_battle_request(battle, maybe_default_order=True)
                else:
                    self.logger.critical("Unexpected error message: %s", split_message)
            elif split_message[1] == "bigerror":
                self.logger.warning("Received 'bigerror' message: %s", split_message)
            else:
                battle.parse_message(split_message)

    async def _handle_battle_request(
        self,
        battle: AbstractBattle,
        maybe_default_order: bool = False,
    ):
        if maybe_default_order and (
            "illusion" in [p.ability for p in battle.team.values()]
            or random.random() < self.DEFAULT_CHOICE_CHANCE
        ):
            message = self.choose_default_move().message
        elif battle.teampreview:
            message = self.teampreview(battle)
        else:
            if maybe_default_order:
                self._trying_again.set()
            choice = self.choose_move(battle)
            if isinstance(choice, Awaitable):
                choice = await choice
            message = choice.message
        await self.ps_client.send_message(message, battle.battle_tag)

    async def _handle_challenge_request(self, split_message: List[str]):
        """Handles an individual challenge."""
        challenging_player = split_message[2].strip()

        if challenging_player != self.username:
            if len(split_message) >= 6:
                if split_message[5] == self._format:
                    await self._challenge_queue.put(challenging_player)

    async def _update_challenges(self, split_message: List[str]):
        """Update internal challenge state.

        Add corresponding challenges to internal queue of challenges, where they will be
        processed if relevant.

        :param split_message: Recevied message, split.
        :type split_message: List[str]
        """
        self.logger.debug("Updating challenges with %s", split_message)
        challenges = orjson.loads(split_message[2]).get("challengesFrom", {})
        for user, format_ in challenges.items():
            if format_ == self._format:
                await self._challenge_queue.put(user)

    async def accept_challenges(
        self,
        opponent: Optional[Union[str, List[str]]],
        n_challenges: int,
        packed_team: Optional[str] = None,
    ):
        """Let the player wait for challenges from opponent, and accept them.

        If opponent is None, every challenge will be accepted. If opponent if a string,
        all challenges from player with that name will be accepted. If opponent is a
        list all challenges originating from players whose name is in the list will be
        accepted.

        Up to n_challenges challenges will be accepted, after what the function will
        wait for these battles to finish, and then return.

        :param opponent: Players from which challenges will be accepted.
        :type opponent: None, str or list of str
        :param n_challenges: Number of challenges that will be accepted
        :type n_challenges: int
        :packed_team: Team to use. Defaults to generating a team with the agent's teambuilder.
        :type packed_team: string, optional.
        """
        await handle_threaded_coroutines(
            self._accept_challenges(opponent, n_challenges, packed_team),
            self.ps_client.loop,
        )

    async def _accept_challenges(
        self,
        opponent: Optional[Union[str, List[str]]],
        n_challenges: int,
        packed_team: Optional[str],
    ):
        if opponent:
            if isinstance(opponent, list):
                opponent = [to_id_str(o) for o in opponent]
            else:
                opponent = to_id_str(opponent)
        await self.ps_client.logged_in.wait()
        self.logger.debug("Event logged in received in accept_challenge")

        for _ in range(n_challenges):
            team = packed_team or self.next_team
            while True:
                username = to_id_str(await self._challenge_queue.get())
                self.logger.debug(
                    "Consumed %s from challenge queue in accept_challenge", username
                )
                if (
                    (opponent is None)
                    or (opponent == username)
                    or (isinstance(opponent, list) and (username in opponent))
                ):
                    await self.ps_client.accept_challenge(username, team)
                    await self._battle_semaphore.acquire()
                    break
        await self._battle_count_queue.join()

    @abstractmethod
    def choose_move(
        self, battle: AbstractBattle
    ) -> Union[BattleOrder, Awaitable[BattleOrder]]:
        """Abstract method to choose a move in a battle.

        :param battle: The battle.
        :type battle: AbstractBattle
        :return: The move order.
        :rtype: str
        """
        pass

    @staticmethod
    def choose_default_move() -> DefaultBattleOrder:
        """Returns showdown's default move order.

        This order will result in the first legal order - according to showdown's
        ordering - being chosen.
        """
        return DefaultBattleOrder()

    @staticmethod
    def choose_random_doubles_move(battle: DoubleBattle) -> BattleOrder:
        active_orders: List[List[BattleOrder]] = [[], []]

        if any(battle.force_switch):
            first_order = None
            second_order = None

            if battle.force_switch[0] and battle.available_switches[0]:
                first_switch_in = random.choice(battle.available_switches[0])
                first_order = BattleOrder(first_switch_in)
            else:
                first_switch_in = None

            if battle.force_switch[1] and battle.available_switches[1]:
                available_switches = [
                    s for s in battle.available_switches[1] if s != first_switch_in
                ]

                if available_switches:
                    second_switch_in = random.choice(available_switches)
                    second_order = BattleOrder(second_switch_in)

            return DoubleBattleOrder(first_order, second_order)

        for (
            orders,
            mon,
            switches,
            moves,
            can_mega,
            can_z_move,
            can_dynamax,
            can_tera,
        ) in zip(
            active_orders,
            battle.active_pokemon,
            battle.available_switches,
            battle.available_moves,
            battle.can_mega_evolve,
            battle.can_z_move,
            battle.can_dynamax,
            battle.can_tera,
        ):
            if not mon:
                continue

            targets = {
                move: battle.get_possible_showdown_targets(move, mon) for move in moves
            }
            orders.extend(
                [
                    BattleOrder(move, move_target=target)
                    for move in moves
                    for target in targets[move]
                ]
            )
            orders.extend([BattleOrder(switch) for switch in switches])

            if can_mega:
                orders.extend(
                    [
                        BattleOrder(move, move_target=target, mega=True)
                        for move in moves
                        for target in targets[move]
                    ]
                )
            if can_z_move:
                available_z_moves = set(mon.available_z_moves)
                orders.extend(
                    [
                        BattleOrder(move, move_target=target, z_move=True)
                        for move in moves
                        for target in targets[move]
                        if move in available_z_moves
                    ]
                )

            if can_dynamax:
                orders.extend(
                    [
                        BattleOrder(move, move_target=target, dynamax=True)
                        for move in moves
                        for target in targets[move]
                    ]
                )

            if can_tera:
                orders.extend(
                    [
                        BattleOrder(move, move_target=target, terastallize=True)
                        for move in moves
                        for target in targets[move]
                    ]
                )

        orders = DoubleBattleOrder.join_orders(*active_orders)

        if orders:
            return orders[int(random.random() * len(orders))]
        else:
            return DefaultBattleOrder()

    @staticmethod
    def choose_random_singles_move(battle: Battle) -> BattleOrder:
        available_orders = [BattleOrder(move) for move in battle.available_moves]
        available_orders.extend(
            [BattleOrder(switch) for switch in battle.available_switches]
        )

        if battle.can_mega_evolve:
            available_orders.extend(
                [BattleOrder(move, mega=True) for move in battle.available_moves]
            )

        if battle.can_dynamax:
            available_orders.extend(
                [BattleOrder(move, dynamax=True) for move in battle.available_moves]
            )

        if battle.can_tera:
            available_orders.extend(
                [
                    BattleOrder(move, terastallize=True)
                    for move in battle.available_moves
                ]
            )

        if battle.can_z_move and battle.active_pokemon:
            available_z_moves = set(battle.active_pokemon.available_z_moves)
            available_orders.extend(
                [
                    BattleOrder(move, z_move=True)
                    for move in battle.available_moves
                    if move in available_z_moves
                ]
            )

        if available_orders:
            return available_orders[int(random.random() * len(available_orders))]
        else:
            return Player.choose_default_move()

    @staticmethod
    def choose_random_move(battle: AbstractBattle) -> BattleOrder:
        """Returns a random legal move from battle.

        :param battle: The battle in which to move.
        :type battle: AbstractBattle
        :return: Move order
        :rtype: str
        """
        if isinstance(battle, DoubleBattle):
            return Player.choose_random_doubles_move(battle)
        elif isinstance(battle, Battle):
            return Player.choose_random_singles_move(battle)
        else:
            raise ValueError(
                f"battle should be Battle or DoubleBattle. Received {type(battle)}"
            )

    async def ladder(self, n_games: int):
        """Make the player play games on the ladder.

        n_games defines how many battles will be played.

        :param n_games: Number of battles that will be played
        :type n_games: int
        """
        await handle_threaded_coroutines(self._ladder(n_games), self.ps_client.loop)

    async def _ladder(self, n_games: int):
        await self.ps_client.logged_in.wait()
        start_time = perf_counter()

        for _ in range(n_games):
            async with self._battle_start_condition:
                await self.ps_client.search_ladder_game(self._format, self.next_team)
                await self._battle_start_condition.wait()
                while self._battle_count_queue.full():
                    async with self._battle_end_condition:
                        await self._battle_end_condition.wait()
                await self._battle_semaphore.acquire()
        await self._battle_count_queue.join()
        self.logger.info(
            "Laddering (%d battles) finished in %fs",
            n_games,
            perf_counter() - start_time,
        )

    async def battle_against(self, *opponents: Player, n_battles: int = 1):
        """Make the player play n_battles against the given opponents.

        This function is a wrapper around send_challenges and accept_challenges.

        :param opponents: The opponents to play against.
        :type opponents: Player
        :param n_battles: The number of games to play. Defaults to 1.
        :type n_battles: int
        """
        await handle_threaded_coroutines(
            self._battle_against(*opponents, n_battles=n_battles), self.ps_client.loop
        )

    async def _battle_against(self, *opponents: Player, n_battles: int):
        for opponent in opponents:
            await asyncio.gather(
                self.send_challenges(
                    to_id_str(opponent.username),
                    n_battles,
                    to_wait=opponent.ps_client.logged_in,
                ),
                opponent.accept_challenges(to_id_str(self.username), n_battles),
            )

    async def send_challenges(
        self, opponent: str, n_challenges: int, to_wait: Optional[Event] = None
    ):
        """Make the player send challenges to opponent.

        opponent must be a string, corresponding to the name of the player to challenge.

        n_challenges defines how many challenges will be sent.

        to_wait is an optional event that can be set, in which case it will be waited
        before launching challenges.

        :param opponent: Player username to challenge.
        :type opponent: str
        :param n_challenges: Number of battles that will be started
        :type n_challenges: int
        :param to_wait: Optional event to wait before launching challenges.
        :type to_wait: Event, optional.
        """
        await handle_threaded_coroutines(
            self._send_challenges(opponent, n_challenges, to_wait), self.ps_client.loop
        )

    async def _send_challenges(
        self, opponent: str, n_challenges: int, to_wait: Optional[Event] = None
    ):
        await self.ps_client.logged_in.wait()
        self.logger.info("Event logged in received in send challenge")

        if to_wait is not None:
            await to_wait.wait()

        start_time = perf_counter()

        for _ in range(n_challenges):
            await self.ps_client.challenge(opponent, self._format, self.next_team)
            await self._battle_semaphore.acquire()
        await self._battle_count_queue.join()
        self.logger.info(
            "Challenges (%d battles) finished in %fs",
            n_challenges,
            perf_counter() - start_time,
        )

    def random_teampreview(self, battle: AbstractBattle) -> str:
        """Returns a random valid teampreview order for the given battle.

        :param battle: The battle.
        :type battle: AbstractBattle
        :return: The random teampreview order.
        :rtype: str
        """
        members = list(range(1, len(battle.team) + 1))
        random.shuffle(members)
        return "/team " + "".join([str(c) for c in members])

    def reset_battles(self):
        """Resets the player's inner battle tracker."""
        for battle in list(self._battles.values()):
            if not battle.finished:
                raise EnvironmentError(
                    "Can not reset player's battles while they are still running"
                )
        self._battles = {}

    def teampreview(self, battle: AbstractBattle) -> str:
        """Returns a teampreview order for the given battle.

        This order must be of the form /team TEAM, where TEAM is a string defining the
        team chosen by the player. Multiple formats are supported, among which '3461'
        and '3, 4, 6, 1' are correct and indicate leading with pokemon 3, with pokemons
        4, 6 and 1 in the back in single battles or leading with pokemons 3 and 4 with
        pokemons 6 and 1 in the back in double battles.

        Please refer to Pokemon Showdown's protocol documentation for more information.

        :param battle: The battle.
        :type battle: AbstractBattle
        :return: The teampreview order.
        :rtype: str
        """
        return self.random_teampreview(battle)

    @staticmethod
    def create_order(
        order: Union[Move, Pokemon],
        mega: bool = False,
        z_move: bool = False,
        dynamax: bool = False,
        terastallize: bool = False,
        move_target: int = DoubleBattle.EMPTY_TARGET_POSITION,
    ) -> BattleOrder:
        """Formats an move order corresponding to the provided pokemon or move.

        :param order: Move to make or Pokemon to switch to.
        :type order: Move or Pokemon
        :param mega: Whether to mega evolve the pokemon, if a move is chosen.
        :type mega: bool
        :param z_move: Whether to make a zmove, if a move is chosen.
        :type z_move: bool
        :param dynamax: Whether to dynamax, if a move is chosen.
        :type dynamax: bool
        :param terastallize: Whether to terastallize, if a move is chosen.
        :type terastallize: bool
        :param move_target: Target Pokemon slot of a given move
        :type move_target: int
        :return: Formatted move order
        :rtype: str
        """
        return BattleOrder(
            order,
            mega=mega,
            move_target=move_target,
            z_move=z_move,
            dynamax=dynamax,
            terastallize=terastallize,
        )

    @property
    def battles(self) -> Dict[str, AbstractBattle]:
        return self._battles

    @property
    def format(self) -> str:
        return self._format

    @property
    def format_is_doubles(self) -> bool:
        format_lowercase = self._format.lower()
        return (
            "vgc" in format_lowercase
            or "double" in format_lowercase
            or "metronome" in format_lowercase
        )

    @property
    def n_finished_battles(self) -> int:
        return len([None for b in self._battles.values() if b.finished])

    @property
    def n_lost_battles(self) -> int:
        return len([None for b in self._battles.values() if b.lost])

    @property
    def n_tied_battles(self) -> int:
        return self.n_finished_battles - self.n_lost_battles - self.n_won_battles

    @property
    def n_won_battles(self) -> int:
        return len([None for b in self._battles.values() if b.won])

    @property
    def accept_open_team_sheet(self) -> bool:
        return self._accept_open_team_sheet

    @property
    def win_rate(self) -> float:
        return self.n_won_battles / self.n_finished_battles

    @property
    def logger(self) -> Logger:
        return self.ps_client.logger

    @property
    def username(self) -> str:
        return self.ps_client.username

    @property
    def next_team(self) -> Optional[str]:
        if self._team:
            return self._team.yield_team()
        return None<|MERGE_RESOLUTION|>--- conflicted
+++ resolved
@@ -119,15 +119,6 @@
             Defaults to None.
         :type team: str or Teambuilder, optional
         """
-<<<<<<< HEAD
-        if account_configuration is None:
-            account_configuration = AccountConfiguration.generate_config(10)
-
-        if server_configuration is None:
-            server_configuration = LocalhostServerConfiguration
-
-=======
->>>>>>> 2173d91d
         self.ps_client = PSClient(
             account_configuration=account_configuration
             or AccountConfiguration.countgen(self.__class__.__name__),
