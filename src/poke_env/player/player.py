--- conflicted
+++ resolved
@@ -121,11 +121,7 @@
         """
         self.ps_client = PSClient(
             account_configuration=account_configuration
-<<<<<<< HEAD
-            or AccountConfiguration.countgen(self.__class__.__name__),
-=======
             or AccountConfiguration.generate(self.__class__.__name__),
->>>>>>> 363f6e37
             avatar=avatar,
             log_level=log_level,
             server_configuration=server_configuration,
@@ -311,11 +307,7 @@
                     mon = battle.get_pokemon(
                         f"{role}: {name}", details=teampreview_mon._last_details
                     )
-<<<<<<< HEAD
-                    teambuilder = TeambuilderPokemon.parse_showteam_pkmn_substr(msg)
-=======
                     teambuilder = TeambuilderPokemon.from_packed(msg)
->>>>>>> 363f6e37
                     mon._update_from_teambuilder(teambuilder)
                 # only handle battle request after all open sheets are processed
                 if role == "p2":
@@ -330,25 +322,18 @@
                 self._battle_finished_callback(battle)
                 async with self._battle_end_condition:
                     self._battle_end_condition.notify_all()
-<<<<<<< HEAD
-                await self.ps_client.send_message(f"/leave {battle.battle_tag}")
-=======
                 if hasattr(self.ps_client, "websocket"):
                     await self.ps_client.send_message(f"/leave {battle.battle_tag}")
->>>>>>> 363f6e37
             elif split_message[1] == "error":
                 self.logger.log(
                     25, "Error message received: %s", "|".join(split_message)
                 )
                 if split_message[2].startswith(
-<<<<<<< HEAD
-=======
                     "[Invalid choice] Sorry, too late to make a different move"
                 ):
                     if battle.trapped:
                         self._trying_again.set()
                 elif split_message[2].startswith(
->>>>>>> 363f6e37
                     "[Unavailable choice] Can't switch: The active Pokémon is "
                     "trapped"
                 ) or split_message[2].startswith(
@@ -423,14 +408,10 @@
         ):
             message = self.choose_default_move().message
         elif battle.teampreview:
-<<<<<<< HEAD
             m = self.teampreview(battle)
             if isinstance(m, Awaitable):
                 m = await m
             message = m
-=======
-            message = self.teampreview(battle)
->>>>>>> 363f6e37
         else:
             if maybe_default_order:
                 self._trying_again.set()
