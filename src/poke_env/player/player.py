--- conflicted
+++ resolved
@@ -156,21 +156,12 @@
         self._battle_count_queue: Queue[Any] = create_in_poke_loop(
             Queue, loop, max_concurrent_battles
         )
-<<<<<<< HEAD
         self._battle_end_condition: Condition = create_in_poke_loop(Condition, loop)
         self._challenge_queue: Queue[Any] = create_in_poke_loop(Queue, loop)
+        self._waiting: Event = create_in_poke_loop(Event, loop)
+        self._trying_again: Event = create_in_poke_loop(Event, loop)
         self._team: Optional[Teambuilder] = None
 
-        self.trying_again = create_in_poke_loop(Event, loop)
-
-=======
-        self._battle_end_condition: Condition = create_in_poke_loop(Condition)
-        self._challenge_queue: Queue[Any] = create_in_poke_loop(Queue)
-        self._waiting: Event = create_in_poke_loop(Event)
-        self._trying_again: Event = create_in_poke_loop(Event)
-        self._team: Optional[Teambuilder] = None
-
->>>>>>> e3e4872c
         if isinstance(team, Teambuilder):
             self._team = team
         elif isinstance(team, str):
