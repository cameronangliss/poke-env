--- conflicted
+++ resolved
@@ -289,7 +289,9 @@
                 if split_message[2]:
                     request = orjson.loads(split_message[2])
                     battle.parse_request(request)
-<<<<<<< HEAD
+                    if battle.move_on_next_request:
+                        await self._handle_battle_request(battle)
+                        battle.move_on_next_request = False
             elif split_message[1] == "showteam":
                 role = split_message[2]
                 pokemon_messages = "|".join(split_message[3:]).split("]")
@@ -313,11 +315,6 @@
                     await self._handle_battle_request(
                         battle, from_teampreview_request=True
                     )
-=======
-                    if battle.move_on_next_request:
-                        await self._handle_battle_request(battle)
-                        battle.move_on_next_request = False
->>>>>>> 942112b0
             elif split_message[1] == "win" or split_message[1] == "tie":
                 if split_message[1] == "win":
                     battle.won_by(split_message[2])
