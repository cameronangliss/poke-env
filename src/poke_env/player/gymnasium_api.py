--- conflicted
+++ resolved
@@ -5,7 +5,6 @@
 from __future__ import annotations
 
 import asyncio
-<<<<<<< HEAD
 import time
 from abc import abstractmethod
 from typing import Any, Awaitable, Dict, Generic, List, Optional, Tuple, TypeVar, Union
@@ -13,14 +12,6 @@
 
 import numpy as np
 from gymnasium.spaces import Discrete, MultiDiscrete, Space
-=======
-import copy
-import time
-from abc import abstractmethod
-from typing import Any, Awaitable, Callable, Dict, List, Optional, Tuple, Union
-
-from gymnasium.spaces import Discrete, Space
->>>>>>> 5eaeedfa
 from pettingzoo.utils.env import (  # type: ignore[import-untyped]
     ActionType,
     ObsType,
@@ -55,23 +46,16 @@
     async def async_get(self) -> ItemType:
         return await self.queue.get()
 
-<<<<<<< HEAD
     def get(
         self, timeout: Optional[float] = None, default: ItemType | None = None
     ) -> ItemType:
-=======
-    def get(self, timeout: Optional[float] = None, default: Any = None):
->>>>>>> 5eaeedfa
         try:
             res = asyncio.run_coroutine_threadsafe(
                 asyncio.wait_for(self.async_get(), timeout), POKE_LOOP
             )
             return res.result()
         except asyncio.TimeoutError:
-<<<<<<< HEAD
             assert default is not None
-=======
->>>>>>> 5eaeedfa
             return default
 
     async def async_put(self, item: ItemType):
@@ -92,41 +76,22 @@
         await self.queue.join()
 
 
-<<<<<<< HEAD
 class _EnvPlayer(Player):
     order_queue: _AsyncQueue[BattleOrder]
     battle_queue: _AsyncQueue[AbstractBattle]
 
     def __init__(
         self,
-=======
-class _AsyncPlayer(Player):
-    actions: _AsyncQueue
-    observations: _AsyncQueue
-
-    def __init__(
-        self,
-        user_funcs: GymnasiumEnv,
->>>>>>> 5eaeedfa
         username: str,
         **kwargs: Any,
     ):
         self.__class__.__name__ = username
         super().__init__(**kwargs)
-<<<<<<< HEAD
         self.__class__.__name__ = "_EnvPlayer"
         self.battle_queue = _AsyncQueue(create_in_poke_loop(asyncio.Queue, 1))
         self.order_queue = _AsyncQueue(create_in_poke_loop(asyncio.Queue, 1))
         self.battle: Optional[AbstractBattle] = None
         self.waiting = False
-=======
-        self.__class__.__name__ = "_AsyncPlayer"
-        self.observations = _AsyncQueue(create_in_poke_loop(asyncio.Queue, 1))
-        self.actions = _AsyncQueue(create_in_poke_loop(asyncio.Queue, 1))
-        self.current_battle: Optional[AbstractBattle] = None
-        self.waiting = False
-        self._user_funcs = user_funcs
->>>>>>> 5eaeedfa
 
     def choose_move(self, battle: AbstractBattle) -> Awaitable[BattleOrder]:
         return self._env_move(battle)
@@ -136,22 +101,11 @@
             self.battle = battle
         if not self.battle == battle:
             raise RuntimeError("Using different battles for queues")
-<<<<<<< HEAD
         await self.battle_queue.async_put(battle)
         self.waiting = True
         action = await self.order_queue.async_get()
         self.waiting = False
         return action
-=======
-        battle_to_send = self._user_funcs.embed_battle(battle)
-        await self.observations.async_put(battle_to_send)
-        self.waiting = True
-        action = await self.actions.async_get()
-        self.waiting = False
-        if action == -1:
-            return ForfeitBattleOrder()
-        return self._user_funcs.action_to_move(action, battle)
->>>>>>> 5eaeedfa
 
     def _battle_finished_callback(self, battle: AbstractBattle):
         asyncio.run_coroutine_threadsafe(self.battle_queue.async_put(battle), POKE_LOOP)
@@ -237,12 +191,7 @@
             leave it inactive.
         :type start_challenging: bool
         """
-<<<<<<< HEAD
         self.agent1 = _EnvPlayer(
-=======
-        self.agent1 = _AsyncPlayer(
-            self,
->>>>>>> 5eaeedfa
             username=self.__class__.__name__,  # type: ignore
             account_configuration=account_configuration1,
             avatar=avatar,
@@ -259,20 +208,11 @@
             ping_timeout=ping_timeout,
             team=team,
         )
-<<<<<<< HEAD
         self.agent2 = _EnvPlayer(
             username=self.__class__.__name__,  # type: ignore
             account_configuration=account_configuration2,
             avatar=avatar,
             battle_format=battle_format or self._DEFAULT_BATTLE_FORMAT,
-=======
-        self.agent2 = _AsyncPlayer(
-            self,
-            username=self.__class__.__name__,  # type: ignore
-            account_configuration=account_configuration2,
-            avatar=avatar,
-            battle_format=battle_format,
->>>>>>> 5eaeedfa
             log_level=log_level,
             max_concurrent_battles=1,
             save_replays=save_replays,
@@ -286,7 +226,6 @@
         )
         self.agents: List[str] = []
         self.possible_agents = [self.agent1.username, self.agent2.username]
-<<<<<<< HEAD
         if battle_format.startswith("gen6"):
             self._ACTION_SPACE = list(range(2 * 4 + 6))
         elif battle_format.startswith("gen7"):
@@ -312,22 +251,6 @@
         )
         self.battle1: Optional[AbstractBattle] = None
         self.battle2: Optional[AbstractBattle] = None
-=======
-        self.observation_spaces = {
-            name: self.describe_embedding() for name in self.possible_agents
-        }
-        self.action_spaces = {
-            name: Discrete(self.action_space_size()) for name in self.possible_agents
-        }
-        self._actions1 = self.agent1.actions
-        self._observations1 = self.agent1.observations
-        self._actions2 = self.agent2.actions
-        self._observations2 = self.agent2.observations
-        self.current_battle1: Optional[AbstractBattle] = None
-        self.current_battle2: Optional[AbstractBattle] = None
-        self.last_battle1: Optional[AbstractBattle] = None
-        self.last_battle2: Optional[AbstractBattle] = None
->>>>>>> 5eaeedfa
         self._keep_challenging: bool = False
         self._challenge_task = None
         self._seed_initialized: bool = False
@@ -502,7 +425,6 @@
         else:
             raise TypeError()
 
-<<<<<<< HEAD
     @staticmethod
     def singles_action_to_order(action: int, battle: Battle) -> BattleOrder:
         if action == -1:
@@ -662,45 +584,6 @@
         self._reward_buffer[battle] = current_value
 
         return to_return
-=======
-    def reset(
-        self,
-        seed: Optional[int] = None,
-        options: Optional[Dict[str, Any]] = None,
-    ) -> Tuple[Dict[str, ObsType], Dict[str, Dict[str, Any]]]:
-        self.agents = [self.agent1.username, self.agent2.username]
-        # TODO: use the seed
-        if not self.agent1.current_battle or not self.agent2.current_battle:
-            count = self._INIT_RETRIES
-            while not self.agent1.current_battle or not self.agent2.current_battle:
-                if count == 0:
-                    raise RuntimeError("Agent is not challenging")
-                count -= 1
-                time.sleep(self._TIME_BETWEEN_RETRIES)
-        if self.current_battle1 and not self.current_battle1.finished:
-            if self.current_battle1 == self.agent1.current_battle:
-                self._actions1.put(-1)
-                self._actions2.put(0)
-                self._observations1.get()
-                self._observations2.get()
-            else:
-                raise RuntimeError(
-                    "Environment and agent aren't synchronized. Try to restart"
-                )
-        while self.current_battle1 == self.agent1.current_battle:
-            time.sleep(0.01)
-        observations = {
-            self.agents[0]: self._observations1.get(),
-            self.agents[1]: self._observations2.get(),
-        }
-        self.current_battle1 = self.agent1.current_battle
-        self.current_battle1.logger = None
-        self.current_battle2 = self.agent2.current_battle
-        self.current_battle2.logger = None
-        self.last_battle1 = self.current_battle1
-        self.last_battle2 = self.current_battle2
-        return observations, self.get_additional_info()
->>>>>>> 5eaeedfa
 
     def get_additional_info(self) -> Dict[str, Dict[str, Any]]:
         """
@@ -712,51 +595,6 @@
         """
         return {self.possible_agents[0]: {}, self.possible_agents[1]: {}}
 
-<<<<<<< HEAD
-=======
-    def step(self, actions: Dict[str, ActionType]) -> Tuple[
-        Dict[str, ObsType],
-        Dict[str, float],
-        Dict[str, bool],
-        Dict[str, bool],
-        Dict[str, Dict[str, Any]],
-    ]:
-        assert self.current_battle1 is not None
-        assert self.current_battle2 is not None
-        if self.current_battle1.finished:
-            raise RuntimeError("Battle is already finished, call reset")
-        battle1 = copy.copy(self.current_battle1)
-        battle1.logger = None
-        battle2 = copy.copy(self.current_battle2)
-        battle2.logger = None
-        self.last_battle1 = battle1
-        self.last_battle2 = battle2
-        if self.agent1.waiting:
-            self._actions1.put(actions[self.agents[0]])
-        if self.agent2.waiting:
-            self._actions2.put(actions[self.agents[1]])
-        observations = {
-            self.agents[0]: self._observations1.get(
-                timeout=0.1, default=self.embed_battle(self.last_battle1)
-            ),
-            self.agents[1]: self._observations2.get(
-                timeout=0.1, default=self.embed_battle(self.last_battle2)
-            ),
-        }
-        assert self.current_battle1 == self.agent1.current_battle
-        reward = {
-            self.agents[0]: self.calc_reward(self.last_battle1, self.current_battle1),
-            self.agents[1]: self.calc_reward(self.last_battle2, self.current_battle2),
-        }
-        term1, trunc1 = self.calc_term_trunc(self.current_battle1)
-        term2, trunc2 = self.calc_term_trunc(self.current_battle2)
-        terminated = {self.agents[0]: term1, self.agents[1]: term2}
-        truncated = {self.agents[0]: trunc1, self.agents[1]: trunc2}
-        if self.current_battle1.finished:
-            self.agents = []
-        return observations, reward, terminated, truncated, self.get_additional_info()
-
->>>>>>> 5eaeedfa
     @staticmethod
     def calc_term_trunc(battle: AbstractBattle):
         terminated = False
@@ -775,7 +613,6 @@
                 truncated = True
         return terminated, truncated
 
-<<<<<<< HEAD
     def reset_env(self, restart: bool = True):
         """
         Resets the environment to an inactive state: it will forfeit all unfinished
@@ -794,54 +631,6 @@
         self.reset_battles()
         if restart:
             self.start_challenging()
-=======
-    def render(self, mode: str = "human"):
-        if self.current_battle1 is not None:
-            print(
-                "  Turn %4d. | [%s][%3d/%3dhp] %10.10s - %10.10s [%3d%%hp][%s]"
-                % (
-                    self.current_battle1.turn,
-                    "".join(
-                        [
-                            "⦻" if mon.fainted else "●"
-                            for mon in self.current_battle1.team.values()
-                        ]
-                    ),
-                    self.current_battle1.active_pokemon.current_hp or 0,
-                    self.current_battle1.active_pokemon.max_hp or 0,
-                    self.current_battle1.active_pokemon.species,
-                    self.current_battle1.opponent_active_pokemon.species,
-                    self.current_battle1.opponent_active_pokemon.current_hp or 0,
-                    "".join(
-                        [
-                            "⦻" if mon.fainted else "●"
-                            for mon in self.current_battle1.opponent_team.values()
-                        ]
-                    ),
-                ),
-                end="\n" if self.current_battle1.finished else "\r",
-            )
-
-    def close(self, purge: bool = True):
-        if self.current_battle1 is None or self.current_battle1.finished:
-            time.sleep(1)
-            if self.current_battle1 != self.agent1.current_battle:
-                self.current_battle1 = self.agent1.current_battle
-        if self.current_battle2 is None or self.current_battle2.finished:
-            time.sleep(1)
-            if self.current_battle2 != self.agent2.current_battle:
-                self.current_battle2 = self.agent2.current_battle
-        closing_task = asyncio.run_coroutine_threadsafe(
-            self._stop_challenge_loop(purge=purge), POKE_LOOP
-        )
-        closing_task.result()
->>>>>>> 5eaeedfa
-
-    def observation_space(self, agent: str) -> Space:
-        return self.observation_spaces[agent]
-
-    def action_space(self, agent: str):
-        return self.action_spaces[agent]
 
     def background_send_challenge(self, username: str):
         """
@@ -882,21 +671,10 @@
     async def _challenge_loop(self, n_challenges: Optional[int] = None):
         if not n_challenges:
             while self._keep_challenging:
-<<<<<<< HEAD
-                await self.agent1.battle_against(self.agent2, 1)
-        elif n_challenges > 0:
-            for _ in range(n_challenges):
-                await self.agent1.battle_against(self.agent2, 1)
-=======
                 await self.agent1.battle_against(self.agent2, n_battles=1)
-                if callback and self.current_battle1 is not None:
-                    callback(copy.deepcopy(self.current_battle1))
         elif n_challenges > 0:
             for _ in range(n_challenges):
                 await self.agent1.battle_against(self.agent2, n_battles=1)
-                if callback and self.current_battle1 is not None:
-                    callback(copy.deepcopy(self.current_battle1))
->>>>>>> 5eaeedfa
         else:
             raise ValueError(f"Number of challenges must be > 0. Got {n_challenges}")
 
@@ -932,19 +710,9 @@
                 )
             for _ in range(n_challenges):
                 await self.agent1.ladder(1)
-<<<<<<< HEAD
         else:
             while self._keep_challenging:
                 await self.agent1.ladder(1)
-=======
-                if callback and self.current_battle1 is not None:
-                    callback(self.current_battle1)
-        else:
-            while self._keep_challenging:
-                await self.agent1.ladder(1)
-                if callback and self.current_battle1 is not None:
-                    callback(self.current_battle1)
->>>>>>> 5eaeedfa
 
     def start_laddering(self, n_challenges: Optional[int] = None):
         """
@@ -976,7 +744,6 @@
         self._keep_challenging = False
 
         if force:
-<<<<<<< HEAD
             if self.battle1 and not self.battle1.finished:
                 if not (
                     self.agent1.order_queue.empty() and self.agent2.order_queue.empty()
@@ -986,32 +753,17 @@
                         self.agent1.order_queue.empty()
                         and self.agent2.order_queue.empty()
                     ):
-=======
-            if self.current_battle1 and not self.current_battle1.finished:
-                if not (self._actions1.empty() and self._actions2.empty()):
-                    await asyncio.sleep(2)
-                    if not (self._actions1.empty() and self._actions2.empty()):
->>>>>>> 5eaeedfa
                         raise RuntimeError(
                             "The agent is still sending actions. "
                             "Use this method only when training or "
                             "evaluation are over."
                         )
-<<<<<<< HEAD
                 if not self.agent1.battle_queue.empty():
                     await self.agent1.battle_queue.async_get()
                 if not self.agent2.battle_queue.empty():
                     await self.agent2.battle_queue.async_get()
                 await self.agent1.order_queue.async_put(ForfeitBattleOrder())
                 await self.agent2.order_queue.async_put(DefaultBattleOrder())
-=======
-                if not self._observations1.empty():
-                    await self._observations1.async_get()
-                if not self._observations2.empty():
-                    await self._observations2.async_get()
-                await self._actions1.async_put(-1)
-                await self._actions2.async_put(0)
->>>>>>> 5eaeedfa
 
         if wait and self._challenge_task:
             while not self._challenge_task.done():
@@ -1019,7 +771,6 @@
             self._challenge_task.result()
 
         self._challenge_task = None
-<<<<<<< HEAD
         self.battle1 = None
         self.battle2 = None
         self.agent1.battle = None
@@ -1032,20 +783,6 @@
             await self.agent1.battle_queue.async_get()
         while not self.agent2.battle_queue.empty():
             await self.agent2.battle_queue.async_get()
-=======
-        self.current_battle1 = None
-        self.current_battle2 = None
-        self.agent1.current_battle = None
-        self.agent2.current_battle = None
-        while not self._actions1.empty():
-            await self._actions1.async_get()
-        while not self._actions2.empty():
-            await self._actions2.async_get()
-        while not self._observations1.empty():
-            await self._observations1.async_get()
-        while not self._observations2.empty():
-            await self._observations2.async_get()
->>>>>>> 5eaeedfa
 
         if purge:
             self.reset_battles()
