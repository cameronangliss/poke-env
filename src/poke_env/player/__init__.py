--- conflicted
+++ resolved
@@ -21,11 +21,7 @@
     Gen8EnvSinglePlayer,
     Gen9EnvSinglePlayer,
 )
-<<<<<<< HEAD
-from poke_env.player.openai_api import OpenAIGymEnv
-=======
-from poke_env.player.gymnasium_api import ActType, GymnasiumEnv, ObsType
->>>>>>> 68e550ad
+from poke_env.player.gymnasium_api import GymnasiumEnv
 from poke_env.player.player import Player
 from poke_env.player.random_player import RandomPlayer
 from poke_env.player.utils import (
