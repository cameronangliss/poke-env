--- conflicted
+++ resolved
@@ -12,11 +12,6 @@
     DoubleBattleOrder,
     ForfeitBattleOrder,
 )
-<<<<<<< HEAD
-from poke_env.player.doubles_env import DoublesEnv
-from poke_env.player.env import PokeEnv
-=======
->>>>>>> 8043e2b6
 from poke_env.player.player import Player
 from poke_env.player.utils import (
     background_cross_evaluate,
@@ -29,13 +24,6 @@
 __all__ = [
     "ForfeitBattleOrder",
     "POKE_LOOP",
-<<<<<<< HEAD
-    "PokeEnv",
-    "SinglesEnv",
-    "DoublesEnv",
-    "SingleAgentWrapper",
-=======
->>>>>>> 8043e2b6
     "PSClient",
     "Player",
     "cross_evaluate",
