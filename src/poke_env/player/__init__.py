"""poke_env.player module init."""

from poke_env.concurrency import POKE_LOOP
from poke_env.player.baselines import (
    MaxBasePowerPlayer,
    RandomPlayer,
    SimpleHeuristicsPlayer,
)
from poke_env.player.battle_order import (
    BattleOrder,
    DefaultBattleOrder,
    DoubleBattleOrder,
    ForfeitBattleOrder,
    SingleBattleOrder,
)
<<<<<<< HEAD
from poke_env.player.doubles_env import DoublesEnv
from poke_env.player.env import PokeEnv
=======
>>>>>>> 471edd17
from poke_env.player.player import Player
from poke_env.player.utils import (
    background_cross_evaluate,
    background_evaluate_player,
    cross_evaluate,
    evaluate_player,
)
from poke_env.ps_client import PSClient

__all__ = [
<<<<<<< HEAD
    "env",
    "player",
    "utils",
    "ActionType",
    "ObsType",
    "POKE_LOOP",
    "PokeEnv",
    "SinglesEnv",
    "DoublesEnv",
    "SingleAgentWrapper",
=======
    "ForfeitBattleOrder",
    "POKE_LOOP",
>>>>>>> 471edd17
    "PSClient",
    "Player",
    "BattleOrder",
    "DefaultBattleOrder",
    "DoubleBattleOrder",
    "ForfeitBattleOrder",
    "SingleBattleOrder",
    "cross_evaluate",
    "background_cross_evaluate",
    "background_evaluate_player",
    "evaluate_player",
    "RandomPlayer",
    "MaxBasePowerPlayer",
    "SimpleHeuristicsPlayer",
]<|MERGE_RESOLUTION|>--- conflicted
+++ resolved
@@ -13,11 +13,6 @@
     ForfeitBattleOrder,
     SingleBattleOrder,
 )
-<<<<<<< HEAD
-from poke_env.player.doubles_env import DoublesEnv
-from poke_env.player.env import PokeEnv
-=======
->>>>>>> 471edd17
 from poke_env.player.player import Player
 from poke_env.player.utils import (
     background_cross_evaluate,
@@ -28,21 +23,8 @@
 from poke_env.ps_client import PSClient
 
 __all__ = [
-<<<<<<< HEAD
-    "env",
-    "player",
-    "utils",
-    "ActionType",
-    "ObsType",
-    "POKE_LOOP",
-    "PokeEnv",
-    "SinglesEnv",
-    "DoublesEnv",
-    "SingleAgentWrapper",
-=======
     "ForfeitBattleOrder",
     "POKE_LOOP",
->>>>>>> 471edd17
     "PSClient",
     "Player",
     "BattleOrder",
