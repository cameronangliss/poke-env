"""poke_env.player module init."""

from pettingzoo.utils.env import ActionType, ObsType  # type: ignore[import-untyped]

from poke_env.concurrency import POKE_LOOP
from poke_env.player import env, player, random_player, utils
from poke_env.player.baselines import MaxBasePowerPlayer, SimpleHeuristicsPlayer
from poke_env.player.battle_order import (
    BattleOrder,
    DefaultBattleOrder,
    DoubleBattleOrder,
    ForfeitBattleOrder,
)
from poke_env.player.doubles_env import DoublesEnv
from poke_env.player.env import PokeEnv
from poke_env.player.player import Player
from poke_env.player.random_player import RandomPlayer
from poke_env.player.single_agent_wrapper import SingleAgentWrapper
from poke_env.player.singles_env import SinglesEnv
from poke_env.player.utils import (
    background_cross_evaluate,
    background_evaluate_player,
    cross_evaluate,
    evaluate_player,
)
from poke_env.ps_client import PSClient

__all__ = [
    "env",
    "player",
    "random_player",
    "utils",
    "ActionType",
    "ObsType",
    "ForfeitBattleOrder",
    "POKE_LOOP",
    "PokeEnv",
    "SinglesEnv",
<<<<<<< HEAD
    "DoublesEnv",
=======
    "SingleAgentWrapper",
>>>>>>> eb71226f
    "PSClient",
    "Player",
    "RandomPlayer",
    "cross_evaluate",
    "background_cross_evaluate",
    "background_evaluate_player",
    "evaluate_player",
    "BattleOrder",
    "DefaultBattleOrder",
    "DoubleBattleOrder",
    "MaxBasePowerPlayer",
    "SimpleHeuristicsPlayer",
]<|MERGE_RESOLUTION|>--- conflicted
+++ resolved
@@ -36,11 +36,8 @@
     "POKE_LOOP",
     "PokeEnv",
     "SinglesEnv",
-<<<<<<< HEAD
     "DoublesEnv",
-=======
     "SingleAgentWrapper",
->>>>>>> eb71226f
     "PSClient",
     "Player",
     "RandomPlayer",
