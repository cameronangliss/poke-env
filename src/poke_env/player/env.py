"""This module defines a player class with the Gymnasium API on the main thread.
For a black-box implementation consider using the module env_player.
"""

import asyncio
import time
from abc import abstractmethod
<<<<<<< HEAD
from concurrent.futures import Future
=======
>>>>>>> 5b18a9f4
from threading import Thread
from typing import Any, Awaitable, Dict, Generic, List, Optional, Tuple, TypeVar, Union
from weakref import WeakKeyDictionary

from gymnasium.spaces import Space
from gymnasium.utils import seeding
from numpy.random import Generator
from pettingzoo.utils.env import ParallelEnv  # type: ignore[import-untyped]

from poke_env.concurrency import create_in_poke_loop
from poke_env.environment.abstract_battle import AbstractBattle
from poke_env.player.battle_order import (
    BattleOrder,
    DefaultBattleOrder,
    ForfeitBattleOrder,
)
from poke_env.player.player import Player
from poke_env.ps_client import AccountConfiguration
from poke_env.ps_client.server_configuration import (
    LocalhostServerConfiguration,
    ServerConfiguration,
)
from poke_env.teambuilder.teambuilder import Teambuilder

ItemType = TypeVar("ItemType")
ObsType = TypeVar("ObsType")
ActionType = TypeVar("ActionType")


class _AsyncQueue(Generic[ItemType]):
    def __init__(
        self,
        queue: asyncio.Queue[ItemType],
        loop: asyncio.AbstractEventLoop,
    ):
        self.queue = queue
<<<<<<< HEAD
        self.loop = loop
=======
        self._loop = loop
>>>>>>> 5b18a9f4

    async def async_get(self) -> ItemType:
        return await self.queue.get()

    def get(self) -> ItemType:
<<<<<<< HEAD
        res = asyncio.run_coroutine_threadsafe(self.async_get(), self.loop)
=======
        res = asyncio.run_coroutine_threadsafe(self.async_get(), self._loop)
>>>>>>> 5b18a9f4
        return res.result()

    def race_get(self, *events: asyncio.Event) -> Optional[ItemType]:
        async def _race_get() -> Optional[ItemType]:
            get_task = asyncio.create_task(self.async_get())
            wait_tasks = [asyncio.create_task(e.wait()) for e in events]
            done, pending = await asyncio.wait(
                {get_task, *wait_tasks},
                return_when=asyncio.FIRST_COMPLETED,
            )
            for p in pending:
                p.cancel()
            if get_task in done:
                return get_task.result()
            else:
                return None

<<<<<<< HEAD
        res = asyncio.run_coroutine_threadsafe(_race_get(), self.loop)
=======
        res = asyncio.run_coroutine_threadsafe(_race_get(), self._loop)
>>>>>>> 5b18a9f4
        return res.result()

    async def async_put(self, item: ItemType):
        await self.queue.put(item)

    def put(self, item: ItemType):
<<<<<<< HEAD
        task = asyncio.run_coroutine_threadsafe(self.queue.put(item), self.loop)
=======
        task = asyncio.run_coroutine_threadsafe(self.queue.put(item), self._loop)
>>>>>>> 5b18a9f4
        task.result()

    def empty(self):
        return self.queue.empty()

    def join(self):
<<<<<<< HEAD
        task = asyncio.run_coroutine_threadsafe(self.queue.join(), self.loop)
=======
        task = asyncio.run_coroutine_threadsafe(self.queue.join(), self._loop)
>>>>>>> 5b18a9f4
        task.result()

    async def async_join(self):
        await self.queue.join()


class _EnvPlayer(Player):
    battle_queue: _AsyncQueue[AbstractBattle]
    order_queue: _AsyncQueue[BattleOrder]

<<<<<<< HEAD
    def __init__(self, *args: Any, **kwargs: Any):
        super().__init__(*args, **kwargs)
=======
    def __init__(
        self,
        username: str,
        **kwargs: Any,
    ):
        self.__class__.__name__ = username
        super().__init__(**kwargs)
        self.__class__.__name__ = "_EnvPlayer"
>>>>>>> 5b18a9f4
        self.battle_queue = _AsyncQueue(
            create_in_poke_loop(asyncio.Queue, self.ps_client.loop, 1),
            self.ps_client.loop,
        )
        self.order_queue = _AsyncQueue(
            create_in_poke_loop(asyncio.Queue, self.ps_client.loop, 1),
            self.ps_client.loop,
        )
        self.battle: Optional[AbstractBattle] = None

    def choose_move(self, battle: AbstractBattle) -> Awaitable[BattleOrder]:
        return self._env_move(battle)

    async def _env_move(self, battle: AbstractBattle) -> BattleOrder:
        if not self.battle or self.battle.finished:
            self.battle = battle
        assert self.battle.battle_tag == battle.battle_tag
        await self.battle_queue.async_put(battle)
        order = await self.order_queue.async_get()
        return order

    def _battle_finished_callback(self, battle: AbstractBattle):
        asyncio.run_coroutine_threadsafe(
            self.battle_queue.async_put(battle), self.ps_client.loop
        )


class PokeEnv(ParallelEnv[str, ObsType, ActionType]):
    """
    Base class implementing the Gymnasium API on the main thread.
    """

    _INIT_RETRIES = 100
    _TIME_BETWEEN_RETRIES = 0.5
    _SWITCH_CHALLENGE_TASK_RETRIES = 30
    _TIME_BETWEEN_SWITCH_RETRIES = 1

    def __init__(
        self,
        *,
        account_configuration1: Optional[AccountConfiguration] = None,
        account_configuration2: Optional[AccountConfiguration] = None,
        avatar: Optional[int] = None,
        battle_format: str = "gen8randombattle",
        log_level: Optional[int] = None,
        save_replays: Union[bool, str] = False,
        server_configuration: Optional[
            ServerConfiguration
        ] = LocalhostServerConfiguration,
        accept_open_team_sheet: Optional[bool] = False,
        start_timer_on_battle_start: bool = False,
        start_listening: bool = True,
        open_timeout: Optional[float] = 10.0,
        ping_interval: Optional[float] = 20.0,
        ping_timeout: Optional[float] = 20.0,
        team: Optional[Union[str, Teambuilder]] = None,
        fake: bool = False,
        strict: bool = True,
    ):
        """
        :param account_configuration: Player configuration. If empty, defaults to an
            automatically generated username with no password. This option must be set
            if the server configuration requires authentication.
        :type account_configuration: AccountConfiguration, optional
        :param avatar: Player avatar id. Optional.
        :type avatar: int, optional
        :param battle_format: Name of the battle format this player plays. Defaults to
            gen8randombattle.
        :type battle_format: Optional, str. Default to randombattles, with specifics
            varying per class.
        :param log_level: The player's logger level.
        :type log_level: int. Defaults to logging's default level.
        :param save_replays: Whether to save battle replays. Can be a boolean, where
            True will lead to replays being saved in a potentially new /replay folder,
            or a string representing a folder where replays will be saved.
        :type save_replays: bool or str
        :param server_configuration: Server configuration. Defaults to Localhost Server
            Configuration.
        :type server_configuration: ServerConfiguration, optional
        :param start_listening: Whether to start listening to the server. Defaults to
            True.
        :type start_listening: bool
        :param accept_open_team_sheet: Whether to automatically start the battle with
            open team sheets on. Defaults to False.
        :param start_timer_on_battle_start: Whether to automatically start the battle
            timer on battle start. Defaults to False.
        :type start_timer_on_battle_start: bool
        :param open_timeout: How long to wait for a timeout when connecting the socket
            (important for backend websockets.
            Increase only if timeouts occur during runtime).
            If None connect will never time out.
        :type open_timeout: float, optional
        :param ping_interval: How long between keepalive pings (Important for backend
            websockets). If None, disables keepalive entirely.
        :type ping_interval: float, optional
        :param ping_timeout: How long to wait for a timeout of a specific ping
            (important for backend websockets.
            Increase only if timeouts occur during runtime).
            If None pings will never time out.
        :type ping_timeout: float, optional
        :param team: The team to use for formats requiring a team. Can be a showdown
            team string, a showdown packed team string, of a ShowdownTeam object.
            Defaults to None.
        :type team: str or Teambuilder, optional
        :param fake: If true, action-order converters will try to avoid returning a default
            output if at all possible, even if the output isn't a legal decision. Defaults
            to False.
        :type fake: bool
        :param strict: If true, action-order converters will throw an error if the move is
            illegal. Otherwise, it will return default. Defaults to True.
        :type: strict: bool
        """
<<<<<<< HEAD
        self._avatar = avatar
        self._battle_format = battle_format
        self._log_level = log_level
        self._save_replays = save_replays
        self._server_configuration = server_configuration
        self._accept_open_team_sheet = accept_open_team_sheet
        self._start_timer_on_battle_start = start_timer_on_battle_start
        self._start_listening = start_listening
        self._open_timeout = open_timeout
        self._ping_interval = ping_interval
        self._ping_timeout = ping_timeout
        self._team = team
        self._fake = fake
        self._strict = strict
        self.loop = asyncio.new_event_loop()
        Thread(target=self.loop.run_forever, daemon=True).start()
=======
        self._loop = asyncio.new_event_loop()
        Thread(target=self._loop.run_forever, daemon=True).start()
>>>>>>> 5b18a9f4
        self.agent1 = _EnvPlayer(
            account_configuration=account_configuration1
            or AccountConfiguration.countgen(self.__class__.__name__),
            avatar=avatar,
            battle_format=battle_format,
            log_level=log_level,
            max_concurrent_battles=1,
            save_replays=save_replays,
            server_configuration=server_configuration,
            accept_open_team_sheet=accept_open_team_sheet,
            start_timer_on_battle_start=start_timer_on_battle_start,
            start_listening=start_listening,
            open_timeout=open_timeout,
            ping_interval=ping_interval,
            ping_timeout=ping_timeout,
<<<<<<< HEAD
            loop=self.loop,
=======
            loop=self._loop,
>>>>>>> 5b18a9f4
            team=team,
        )
        self.agent2 = _EnvPlayer(
            account_configuration=account_configuration2
            or AccountConfiguration.countgen(self.__class__.__name__),
            avatar=avatar,
            battle_format=battle_format,
            log_level=log_level,
            max_concurrent_battles=1,
            save_replays=save_replays,
            server_configuration=server_configuration,
            accept_open_team_sheet=accept_open_team_sheet,
            start_timer_on_battle_start=start_timer_on_battle_start,
            start_listening=start_listening,
            open_timeout=open_timeout,
            ping_interval=ping_interval,
            ping_timeout=ping_timeout,
<<<<<<< HEAD
            loop=self.loop,
=======
            loop=self._loop,
>>>>>>> 5b18a9f4
            team=team,
        )
        self.agents: List[str] = []
        self.possible_agents = [self.agent1.username, self.agent2.username]
        self.battle1: Optional[AbstractBattle] = None
        self.battle2: Optional[AbstractBattle] = None
        self.agent1_to_move = False
        self.agent2_to_move = False
        self._np_random: Optional[Generator] = None
        self._reward_buffer: WeakKeyDictionary[AbstractBattle, float] = (
            WeakKeyDictionary()
        )
<<<<<<< HEAD
        self._challenge_task: Optional[Future[Any]] = None

    def __getstate__(self) -> Dict[str, Any]:
        state = self.__dict__.copy()
        state["loop"] = None
        state["agent1"] = None
        state["agent2"] = None
        state["_reward_buffer"] = None
        state["_challenge_task"] = None
        return state

    def __setstate__(self, state: Dict[str, Any]):
        self.__dict__.update(state)
        self.loop = asyncio.new_event_loop()
        Thread(target=self.loop.run_forever, daemon=True).start()
        self.agent1 = _EnvPlayer(
            account_configuration=AccountConfiguration.randgen(10),
            avatar=self._avatar,
            battle_format=self._battle_format,
            log_level=self._log_level,
            max_concurrent_battles=1,
            save_replays=self._save_replays,
            server_configuration=self._server_configuration,
            accept_open_team_sheet=self._accept_open_team_sheet,
            start_timer_on_battle_start=self._start_timer_on_battle_start,
            start_listening=self._start_listening,
            open_timeout=self._open_timeout,
            ping_interval=self._ping_interval,
            ping_timeout=self._ping_timeout,
            loop=self.loop,
            team=self._team,
        )
        self.agent2 = _EnvPlayer(
            account_configuration=AccountConfiguration.randgen(10),
            avatar=self._avatar,
            battle_format=self._battle_format,
            log_level=self._log_level,
            max_concurrent_battles=1,
            save_replays=self._save_replays,
            server_configuration=self._server_configuration,
            accept_open_team_sheet=self._accept_open_team_sheet,
            start_timer_on_battle_start=self._start_timer_on_battle_start,
            start_listening=self._start_listening,
            ping_interval=self._ping_interval,
            ping_timeout=self._ping_timeout,
            loop=self.loop,
            team=self._team,
        )
        self.agents = []
        old_names = self.possible_agents
        self.possible_agents = [self.agent1.username, self.agent2.username]
        for old, new in zip(old_names, self.possible_agents):
            self.observation_spaces[new] = self.observation_spaces.pop(old)
            self.action_spaces[new] = self.action_spaces.pop(old)
        self._reward_buffer = WeakKeyDictionary()
=======
        self._keep_challenging: bool = False
        self._challenge_task = None
        if start_challenging:
            self._keep_challenging = True
            self._challenge_task = asyncio.run_coroutine_threadsafe(
                self._challenge_loop(), self._loop
            )
>>>>>>> 5b18a9f4

    ###################################################################################
    # PettingZoo API
    # https://pettingzoo.farama.org/api/parallel/#parallelenv

    def step(self, actions: Dict[str, ActionType]) -> Tuple[
        Dict[str, ObsType],
        Dict[str, float],
        Dict[str, bool],
        Dict[str, bool],
        Dict[str, Dict[str, Any]],
    ]:
        assert self.battle1 is not None
        assert self.battle2 is not None
        assert not self.battle1.finished
        assert not self.battle2.finished
        if self.agent1_to_move:
            self.agent1_to_move = False
            order1 = self.action_to_order(
                actions[self.agents[0]],
                self.battle1,
                fake=self._fake,
                strict=self._strict,
            )
            self.agent1.order_queue.put(order1)
        if self.agent2_to_move:
            self.agent2_to_move = False
            order2 = self.action_to_order(
                actions[self.agents[1]],
                self.battle2,
                fake=self._fake,
                strict=self._strict,
            )
            self.agent2.order_queue.put(order2)
        battle1 = self.agent1.battle_queue.race_get(
            self.agent1._waiting, self.agent2._trying_again
        )
        battle2 = self.agent2.battle_queue.race_get(
            self.agent2._waiting, self.agent1._trying_again
        )
        self.agent1_to_move = battle1 is not None
        self.agent2_to_move = battle2 is not None
        self.agent1._waiting.clear()
        self.agent2._waiting.clear()
        if battle1 is None:
            self.agent2._trying_again.clear()
            battle1 = self.battle1
        if battle2 is None:
            self.agent1._trying_again.clear()
            battle2 = self.battle2
        observations = {
            self.agents[0]: self.embed_battle(battle1),
            self.agents[1]: self.embed_battle(battle2),
        }
        reward = {
            self.agents[0]: self.calc_reward(battle1),
            self.agents[1]: self.calc_reward(battle2),
        }
        term1, trunc1 = self.calc_term_trunc(battle1)
        term2, trunc2 = self.calc_term_trunc(battle2)
        terminated = {self.agents[0]: term1, self.agents[1]: term2}
        truncated = {self.agents[0]: trunc1, self.agents[1]: trunc2}
        if battle1.finished:
            self.agents = []
        return observations, reward, terminated, truncated, self.get_additional_info()

    def reset(
        self,
        seed: Optional[int] = None,
        options: Optional[Dict[str, Any]] = None,
    ) -> Tuple[Dict[str, ObsType], Dict[str, Dict[str, Any]]]:
        self.agents = [self.agent1.username, self.agent2.username]
        if seed is not None:
            self._np_random, seed = seeding.np_random(seed)
        if self.battle1 and not self.battle1.finished:
            assert self.battle2 is not None
            if self.battle1 == self.agent1.battle:
                if self.agent1_to_move:
                    self.agent1_to_move = False
                    self.agent1.order_queue.put(ForfeitBattleOrder())
                    if self.agent2_to_move:
                        self.agent2_to_move = False
                        self.agent2.order_queue.put(DefaultBattleOrder())
                else:
                    assert self.agent2_to_move
                    self.agent2_to_move = False
                    self.agent2.order_queue.put(ForfeitBattleOrder())
                self.agent1.battle_queue.get()
                self.agent2.battle_queue.get()
            else:
                raise RuntimeError(
                    "Environment and agent aren't synchronized. Try to restart"
                )
        self._challenge_task = asyncio.run_coroutine_threadsafe(
            self.agent1.battle_against(self.agent2, n_battles=1), self.loop
        )
        if not self.agent1.battle or not self.agent2.battle:
            count = self._INIT_RETRIES
            while not self.agent1.battle or not self.agent2.battle:
                if count == 0:
                    raise RuntimeError("Agent is not challenging")
                count -= 1
                time.sleep(self._TIME_BETWEEN_RETRIES)
        self.battle1 = self.agent1.battle_queue.get()
        self.battle2 = self.agent2.battle_queue.get()
        self.agent1_to_move = True
        self.agent2_to_move = True
        observations = {
            self.agents[0]: self.embed_battle(self.battle1),
            self.agents[1]: self.embed_battle(self.battle2),
        }
        return observations, self.get_additional_info()

    def render(self, mode: str = "human"):
        if self.battle1 is not None:
            print(
                "  Turn %4d. | [%s][%3d/%3dhp] %10.10s - %10.10s [%3d%%hp][%s]"
                % (
                    self.battle1.turn,
                    "".join(
                        [
                            "⦻" if mon.fainted else "●"
                            for mon in self.battle1.team.values()
                        ]
                    ),
                    self.battle1.active_pokemon.current_hp or 0,
                    self.battle1.active_pokemon.max_hp or 0,
                    self.battle1.active_pokemon.species,
                    self.battle1.opponent_active_pokemon.species,
                    self.battle1.opponent_active_pokemon.current_hp or 0,
                    "".join(
                        [
                            "⦻" if mon.fainted else "●"
                            for mon in self.battle1.opponent_team.values()
                        ]
                    ),
                ),
                end="\n" if self.battle1.finished else "\r",
            )

    def close(self, purge: bool = True):
        if self.battle1 is None or self.battle1.finished:
            time.sleep(1)
            if self.battle1 != self.agent1.battle:
                self.battle1 = self.agent1.battle
        if self.battle2 is None or self.battle2.finished:
            time.sleep(1)
            if self.battle2 != self.agent2.battle:
                self.battle2 = self.agent2.battle
        closing_task = asyncio.run_coroutine_threadsafe(
<<<<<<< HEAD
            self._stop_challenge_loop(purge=purge), self.loop
=======
            self._stop_challenge_loop(purge=purge), self._loop
>>>>>>> 5b18a9f4
        )
        closing_task.result()

    def observation_space(self, agent: str) -> Space[ObsType]:
        return self.observation_spaces[agent]

    def action_space(self, agent: str) -> Space[ActionType]:
        return self.action_spaces[agent]

    ###################################################################################
    # Abstract methods

    @abstractmethod
    def calc_reward(self, battle: AbstractBattle) -> float:
        """
        Returns the reward for the current battle state.

        :param battle: The current battle state.
        :type battle: AbstractBattle

        :return: The reward for battle.
        :rtype: float
        """
        pass

    @abstractmethod
    def embed_battle(self, battle: AbstractBattle) -> ObsType:
        """
        Returns the embedding of the current battle state in a format compatible with
        the Gymnasium API.

        :param battle: The current battle state.
        :type battle: AbstractBattle

        :return: The embedding of the current battle state.
        """
        pass

    @staticmethod
    @abstractmethod
    def action_to_order(
        action: ActionType, battle: Any, fake: bool = False, strict: bool = True
    ) -> BattleOrder:
        """
        Returns the BattleOrder relative to the given action.

        :param action: The action to take.
        :type action: ActionType
        :param battle: The current battle state
        :type battle: AbstractBattle
        :param fake: If true, action-order converters will try to avoid returning a default
            output if at all possible, even if the output isn't a legal decision. Defaults
            to False.
        :type fake: bool
        :param strict: If true, action-order converters will throw an error if the move is
            illegal. Otherwise, it will return default. Defaults to True.
        :type strict: bool

        :return: The battle order for the given action in context of the current battle.
        :rtype: BattleOrder
        """
        pass

    @staticmethod
    @abstractmethod
    def order_to_action(
        order: BattleOrder, battle: Any, fake: bool = False, strict: bool = True
    ) -> ActionType:
        """
        Returns the action relative to the given BattleOrder.

        :param order: The order to take.
        :type order: BattleOrder
        :param battle: The current battle state
        :type battle: AbstractBattle
        :param fake: If true, action-order converters will try to avoid returning a default
            output if at all possible, even if the output isn't a legal decision. Defaults
            to False.
        :type fake: bool
        :param strict: If true, action-order converters will throw an error if the move is
            illegal. Otherwise, it will return default. Defaults to True.
        :type strict: bool

        :return: The action for the given battle order in context of the current battle.
        :rtype: ActionType
        """
        pass

    ###################################################################################
    # Helper methods

    def reward_computing_helper(
        self,
        battle: AbstractBattle,
        *,
        fainted_value: float = 0.0,
        hp_value: float = 0.0,
        number_of_pokemons: int = 6,
        starting_value: float = 0.0,
        status_value: float = 0.0,
        victory_value: float = 1.0,
    ) -> float:
        """A helper function to compute rewards.

        The reward is computed by computing the value of a game state, and by comparing
        it to the last state.

        State values are computed by weighting different factor. Fainted pokemons,
        their remaining HP, inflicted statuses and winning are taken into account.

        For instance, if the last time this function was called for battle A it had
        a state value of 8 and this call leads to a value of 9, the returned reward will
        be 9 - 8 = 1.

        Consider a single battle where each player has 6 pokemons. No opponent pokemon
        has fainted, but our team has one fainted pokemon. Three opposing pokemons are
        burned. We have one pokemon missing half of its HP, and our fainted pokemon has
        no HP left.

        The value of this state will be:

        - With fainted value: 1, status value: 0.5, hp value: 1:
            = - 1 (fainted) + 3 * 0.5 (status) - 1.5 (our hp) = -1
        - With fainted value: 3, status value: 0, hp value: 1:
            = - 3 + 3 * 0 - 1.5 = -4.5

        :param battle: The battle for which to compute rewards.
        :type battle: AbstractBattle
        :param fainted_value: The reward weight for fainted pokemons. Defaults to 0.
        :type fainted_value: float
        :param hp_value: The reward weight for hp per pokemon. Defaults to 0.
        :type hp_value: float
        :param number_of_pokemons: The number of pokemons per team. Defaults to 6.
        :type number_of_pokemons: int
        :param starting_value: The default reference value evaluation. Defaults to 0.
        :type starting_value: float
        :param status_value: The reward value per non-fainted status. Defaults to 0.
        :type status_value: float
        :param victory_value: The reward value for winning. Defaults to 1.
        :type victory_value: float
        :return: The reward.
        :rtype: float
        """
        if battle not in self._reward_buffer:
            self._reward_buffer[battle] = starting_value
        current_value = 0.0

        for mon in battle.team.values():
            current_value += mon.current_hp_fraction * hp_value
            if mon.fainted:
                current_value -= fainted_value
            elif mon.status is not None:
                current_value -= status_value

        current_value += (number_of_pokemons - len(battle.team)) * hp_value

        for mon in battle.opponent_team.values():
            current_value -= mon.current_hp_fraction * hp_value
            if mon.fainted:
                current_value += fainted_value
            elif mon.status is not None:
                current_value += status_value

        current_value -= (number_of_pokemons - len(battle.opponent_team)) * hp_value

        if battle.won:
            current_value += victory_value
        elif battle.lost:
            current_value -= victory_value

        to_return = current_value - self._reward_buffer[battle]
        self._reward_buffer[battle] = current_value

        return to_return

    def reset_env(self):
        """
        Resets the environment to an inactive state: it will forfeit all unfinished
        battles, reset the internal battle tracker and optionally change the next
        opponent and restart the challenge loop.

        :param opponent: The opponent to use for the next battles. If empty it
            will not change opponent.
        :type opponent: Player or str, optional
        :param restart: If True the challenge loop will be restarted before returning,
            otherwise the challenge loop will be left inactive and can be
            started manually.
        :type restart: bool
        """
        self.close(purge=False)
        self.reset_battles()

    def get_additional_info(self) -> Dict[str, Dict[str, Any]]:
        """
        Returns additional info for the reset method.
        Override only if you really need it.

        :return: Additional information as a Dict
        :rtype: Dict
        """
        return {self.possible_agents[0]: {}, self.possible_agents[1]: {}}

    @staticmethod
    def calc_term_trunc(battle: AbstractBattle):
        terminated = False
        truncated = False
        if battle.finished:
            size = battle.team_size
            remaining_mons = size - len(
                [mon for mon in battle.team.values() if mon.fainted]
            )
            remaining_opponent_mons = size - len(
                [mon for mon in battle.opponent_team.values() if mon.fainted]
            )
            if (remaining_mons == 0) != (remaining_opponent_mons == 0):
                terminated = True
            else:
                truncated = True
        return terminated, truncated

    def background_send_challenge(self, username: str):
        """
        Sends a single challenge specified player. The function immediately returns
        to allow use of the Gymnasium API.

        :param username: The username of the player to challenge.
        :type username: str
        """
        if self._challenge_task and not self._challenge_task.done():
            raise RuntimeError(
                "Agent is already challenging opponents with the challenging loop. "
                "Try to call 'await agent.stop_challenge_loop()' to clear the task."
            )
        self._challenge_task = asyncio.run_coroutine_threadsafe(
<<<<<<< HEAD
            self.agent1.send_challenges(username, 1), self.loop
=======
            self.agent1.send_challenges(username, 1), self._loop
>>>>>>> 5b18a9f4
        )

    def background_accept_challenge(self, username: str):
        """
        Accepts a single challenge specified player. The function immediately returns
        to allow use of the Gymnasium API.

        :param username: The username of the player to challenge.
        :type username: str
        """
        if self._challenge_task and not self._challenge_task.done():
            raise RuntimeError(
                "Agent is already challenging opponents with the challenging loop. "
                "Try to call 'await agent.stop_challenge_loop()' to clear the task."
            )
        self._challenge_task = asyncio.run_coroutine_threadsafe(
            self.agent1.accept_challenges(username, 1, self.agent1.next_team),
<<<<<<< HEAD
            self.loop,
=======
            self._loop,
        )

    async def _challenge_loop(self, n_challenges: Optional[int] = None):
        if not n_challenges:
            while self._keep_challenging:
                await self.agent1.battle_against(self.agent2, n_battles=1)
        elif n_challenges > 0:
            for _ in range(n_challenges):
                await self.agent1.battle_against(self.agent2, n_battles=1)
        else:
            raise ValueError(f"Number of challenges must be > 0. Got {n_challenges}")

    def start_challenging(self, n_challenges: Optional[int] = None):
        """
        Starts the challenge loop.

        :param n_challenges: The number of challenges to send. If empty it will run until
            stopped.
        :type n_challenges: int, optional
        """
        if self._challenge_task and not self._challenge_task.done():
            count = self._SWITCH_CHALLENGE_TASK_RETRIES
            while not self._challenge_task.done():
                if count == 0:
                    raise RuntimeError("Agent is already challenging")
                count -= 1
                time.sleep(self._TIME_BETWEEN_SWITCH_RETRIES)
        if not n_challenges:
            self._keep_challenging = True
        self._challenge_task = asyncio.run_coroutine_threadsafe(
            self._challenge_loop(n_challenges), self._loop
>>>>>>> 5b18a9f4
        )

    async def _ladder_loop(self, n_challenges: Optional[int] = None):
        if n_challenges:
            if n_challenges <= 0:
                raise ValueError(
                    f"Number of challenges must be > 0. Got {n_challenges}"
                )
            for _ in range(n_challenges):
                await self.agent1.ladder(1)
        else:
            while self._keep_challenging:
                await self.agent1.ladder(1)

    def start_laddering(self, n_challenges: Optional[int] = None):
        """
        Starts the laddering loop.

        :param n_challenges: The number of ladder games to play. If empty it
            will run until stopped.
        :type n_challenges: int, optional
        """
        if self._challenge_task and not self._challenge_task.done():
            count = self._SWITCH_CHALLENGE_TASK_RETRIES
            while not self._challenge_task.done():
                if count == 0:
                    raise RuntimeError("Agent is already challenging")
                count -= 1
                time.sleep(self._TIME_BETWEEN_SWITCH_RETRIES)
        if not n_challenges:
            self._keep_challenging = True
        self._challenge_task = asyncio.run_coroutine_threadsafe(
<<<<<<< HEAD
            self._ladder_loop(n_challenges), self.loop
=======
            self._ladder_loop(n_challenges), self._loop
>>>>>>> 5b18a9f4
        )

    async def _stop_challenge_loop(
        self, force: bool = True, wait: bool = True, purge: bool = False
    ):
        self._keep_challenging = False

        if force:
            if self.battle1 and not self.battle1.finished:
                assert self.battle2 is not None
                if not (
                    self.agent1.order_queue.empty() and self.agent2.order_queue.empty()
                ):
                    await asyncio.sleep(2)
                    if not (
                        self.agent1.order_queue.empty()
                        and self.agent2.order_queue.empty()
                    ):
                        raise RuntimeError(
                            "The agent is still sending actions. "
                            "Use this method only when training or "
                            "evaluation are over."
                        )
                if not self.agent1.battle_queue.empty():
                    await self.agent1.battle_queue.async_get()
                if not self.agent2.battle_queue.empty():
                    await self.agent2.battle_queue.async_get()
                if self.agent1_to_move:
                    self.agent1_to_move = False
                    await self.agent1.order_queue.async_put(ForfeitBattleOrder())
                    if self.agent2_to_move:
                        self.agent2_to_move = False
                        await self.agent2.order_queue.async_put(DefaultBattleOrder())
                else:
                    assert self.agent2_to_move
                    self.agent_to_move = False
                    await self.agent2.order_queue.async_put(ForfeitBattleOrder())

        if wait and self._challenge_task:
            while not self._challenge_task.done():
                await asyncio.sleep(1)
            self._challenge_task.result()

        self._challenge_task = None
        self.battle1 = None
        self.battle2 = None
        self.agent1.battle = None
        self.agent2.battle = None
        while not self.agent1.order_queue.empty():
            await self.agent1.order_queue.async_get()
        while not self.agent2.order_queue.empty():
            await self.agent2.order_queue.async_get()
        while not self.agent1.battle_queue.empty():
            await self.agent1.battle_queue.async_get()
        while not self.agent2.battle_queue.empty():
            await self.agent2.battle_queue.async_get()

        if purge:
            self.reset_battles()

    def reset_battles(self):
        """Resets the player's inner battle tracker."""
        self.agent1.reset_battles()
        self.agent2.reset_battles()

    def done(self, timeout: Optional[int] = None) -> bool:
        """
        Returns True if the task is done or is done after the timeout, false otherwise.

        :param timeout: The amount of time to wait for if the task is not already done.
            If empty it will wait until the task is done.
        :type timeout: int, optional

        :return: True if the task is done or if the task gets completed after the
            timeout.
        :rtype: bool
        """
        if self._challenge_task is None:
            return True
        if timeout is None:
            self._challenge_task.result()
            return True
        if self._challenge_task.done():
            return True
        time.sleep(timeout)
        return self._challenge_task.done()<|MERGE_RESOLUTION|>--- conflicted
+++ resolved
@@ -5,10 +5,7 @@
 import asyncio
 import time
 from abc import abstractmethod
-<<<<<<< HEAD
 from concurrent.futures import Future
-=======
->>>>>>> 5b18a9f4
 from threading import Thread
 from typing import Any, Awaitable, Dict, Generic, List, Optional, Tuple, TypeVar, Union
 from weakref import WeakKeyDictionary
@@ -45,21 +42,13 @@
         loop: asyncio.AbstractEventLoop,
     ):
         self.queue = queue
-<<<<<<< HEAD
-        self.loop = loop
-=======
         self._loop = loop
->>>>>>> 5b18a9f4
 
     async def async_get(self) -> ItemType:
         return await self.queue.get()
 
     def get(self) -> ItemType:
-<<<<<<< HEAD
-        res = asyncio.run_coroutine_threadsafe(self.async_get(), self.loop)
-=======
         res = asyncio.run_coroutine_threadsafe(self.async_get(), self._loop)
->>>>>>> 5b18a9f4
         return res.result()
 
     def race_get(self, *events: asyncio.Event) -> Optional[ItemType]:
@@ -77,33 +66,21 @@
             else:
                 return None
 
-<<<<<<< HEAD
-        res = asyncio.run_coroutine_threadsafe(_race_get(), self.loop)
-=======
         res = asyncio.run_coroutine_threadsafe(_race_get(), self._loop)
->>>>>>> 5b18a9f4
         return res.result()
 
     async def async_put(self, item: ItemType):
         await self.queue.put(item)
 
     def put(self, item: ItemType):
-<<<<<<< HEAD
-        task = asyncio.run_coroutine_threadsafe(self.queue.put(item), self.loop)
-=======
         task = asyncio.run_coroutine_threadsafe(self.queue.put(item), self._loop)
->>>>>>> 5b18a9f4
         task.result()
 
     def empty(self):
         return self.queue.empty()
 
     def join(self):
-<<<<<<< HEAD
-        task = asyncio.run_coroutine_threadsafe(self.queue.join(), self.loop)
-=======
         task = asyncio.run_coroutine_threadsafe(self.queue.join(), self._loop)
->>>>>>> 5b18a9f4
         task.result()
 
     async def async_join(self):
@@ -114,19 +91,8 @@
     battle_queue: _AsyncQueue[AbstractBattle]
     order_queue: _AsyncQueue[BattleOrder]
 
-<<<<<<< HEAD
     def __init__(self, *args: Any, **kwargs: Any):
         super().__init__(*args, **kwargs)
-=======
-    def __init__(
-        self,
-        username: str,
-        **kwargs: Any,
-    ):
-        self.__class__.__name__ = username
-        super().__init__(**kwargs)
-        self.__class__.__name__ = "_EnvPlayer"
->>>>>>> 5b18a9f4
         self.battle_queue = _AsyncQueue(
             create_in_poke_loop(asyncio.Queue, self.ps_client.loop, 1),
             self.ps_client.loop,
@@ -239,7 +205,6 @@
             illegal. Otherwise, it will return default. Defaults to True.
         :type: strict: bool
         """
-<<<<<<< HEAD
         self._avatar = avatar
         self._battle_format = battle_format
         self._log_level = log_level
@@ -254,12 +219,8 @@
         self._team = team
         self._fake = fake
         self._strict = strict
-        self.loop = asyncio.new_event_loop()
-        Thread(target=self.loop.run_forever, daemon=True).start()
-=======
         self._loop = asyncio.new_event_loop()
         Thread(target=self._loop.run_forever, daemon=True).start()
->>>>>>> 5b18a9f4
         self.agent1 = _EnvPlayer(
             account_configuration=account_configuration1
             or AccountConfiguration.countgen(self.__class__.__name__),
@@ -275,11 +236,7 @@
             open_timeout=open_timeout,
             ping_interval=ping_interval,
             ping_timeout=ping_timeout,
-<<<<<<< HEAD
-            loop=self.loop,
-=======
             loop=self._loop,
->>>>>>> 5b18a9f4
             team=team,
         )
         self.agent2 = _EnvPlayer(
@@ -297,11 +254,7 @@
             open_timeout=open_timeout,
             ping_interval=ping_interval,
             ping_timeout=ping_timeout,
-<<<<<<< HEAD
-            loop=self.loop,
-=======
             loop=self._loop,
->>>>>>> 5b18a9f4
             team=team,
         )
         self.agents: List[str] = []
@@ -314,7 +267,6 @@
         self._reward_buffer: WeakKeyDictionary[AbstractBattle, float] = (
             WeakKeyDictionary()
         )
-<<<<<<< HEAD
         self._challenge_task: Optional[Future[Any]] = None
 
     def __getstate__(self) -> Dict[str, Any]:
@@ -328,8 +280,8 @@
 
     def __setstate__(self, state: Dict[str, Any]):
         self.__dict__.update(state)
-        self.loop = asyncio.new_event_loop()
-        Thread(target=self.loop.run_forever, daemon=True).start()
+        self._loop = asyncio.new_event_loop()
+        Thread(target=self._loop.run_forever, daemon=True).start()
         self.agent1 = _EnvPlayer(
             account_configuration=AccountConfiguration.randgen(10),
             avatar=self._avatar,
@@ -344,7 +296,7 @@
             open_timeout=self._open_timeout,
             ping_interval=self._ping_interval,
             ping_timeout=self._ping_timeout,
-            loop=self.loop,
+            loop=self._loop,
             team=self._team,
         )
         self.agent2 = _EnvPlayer(
@@ -360,7 +312,7 @@
             start_listening=self._start_listening,
             ping_interval=self._ping_interval,
             ping_timeout=self._ping_timeout,
-            loop=self.loop,
+            loop=self._loop,
             team=self._team,
         )
         self.agents = []
@@ -370,15 +322,6 @@
             self.observation_spaces[new] = self.observation_spaces.pop(old)
             self.action_spaces[new] = self.action_spaces.pop(old)
         self._reward_buffer = WeakKeyDictionary()
-=======
-        self._keep_challenging: bool = False
-        self._challenge_task = None
-        if start_challenging:
-            self._keep_challenging = True
-            self._challenge_task = asyncio.run_coroutine_threadsafe(
-                self._challenge_loop(), self._loop
-            )
->>>>>>> 5b18a9f4
 
     ###################################################################################
     # PettingZoo API
@@ -473,7 +416,7 @@
                     "Environment and agent aren't synchronized. Try to restart"
                 )
         self._challenge_task = asyncio.run_coroutine_threadsafe(
-            self.agent1.battle_against(self.agent2, n_battles=1), self.loop
+            self.agent1.battle_against(self.agent2, n_battles=1), self._loop
         )
         if not self.agent1.battle or not self.agent2.battle:
             count = self._INIT_RETRIES
@@ -529,11 +472,7 @@
             if self.battle2 != self.agent2.battle:
                 self.battle2 = self.agent2.battle
         closing_task = asyncio.run_coroutine_threadsafe(
-<<<<<<< HEAD
-            self._stop_challenge_loop(purge=purge), self.loop
-=======
             self._stop_challenge_loop(purge=purge), self._loop
->>>>>>> 5b18a9f4
         )
         closing_task.result()
 
@@ -768,11 +707,7 @@
                 "Try to call 'await agent.stop_challenge_loop()' to clear the task."
             )
         self._challenge_task = asyncio.run_coroutine_threadsafe(
-<<<<<<< HEAD
-            self.agent1.send_challenges(username, 1), self.loop
-=======
             self.agent1.send_challenges(username, 1), self._loop
->>>>>>> 5b18a9f4
         )
 
     def background_accept_challenge(self, username: str):
@@ -790,42 +725,7 @@
             )
         self._challenge_task = asyncio.run_coroutine_threadsafe(
             self.agent1.accept_challenges(username, 1, self.agent1.next_team),
-<<<<<<< HEAD
-            self.loop,
-=======
             self._loop,
-        )
-
-    async def _challenge_loop(self, n_challenges: Optional[int] = None):
-        if not n_challenges:
-            while self._keep_challenging:
-                await self.agent1.battle_against(self.agent2, n_battles=1)
-        elif n_challenges > 0:
-            for _ in range(n_challenges):
-                await self.agent1.battle_against(self.agent2, n_battles=1)
-        else:
-            raise ValueError(f"Number of challenges must be > 0. Got {n_challenges}")
-
-    def start_challenging(self, n_challenges: Optional[int] = None):
-        """
-        Starts the challenge loop.
-
-        :param n_challenges: The number of challenges to send. If empty it will run until
-            stopped.
-        :type n_challenges: int, optional
-        """
-        if self._challenge_task and not self._challenge_task.done():
-            count = self._SWITCH_CHALLENGE_TASK_RETRIES
-            while not self._challenge_task.done():
-                if count == 0:
-                    raise RuntimeError("Agent is already challenging")
-                count -= 1
-                time.sleep(self._TIME_BETWEEN_SWITCH_RETRIES)
-        if not n_challenges:
-            self._keep_challenging = True
-        self._challenge_task = asyncio.run_coroutine_threadsafe(
-            self._challenge_loop(n_challenges), self._loop
->>>>>>> 5b18a9f4
         )
 
     async def _ladder_loop(self, n_challenges: Optional[int] = None):
@@ -858,11 +758,7 @@
         if not n_challenges:
             self._keep_challenging = True
         self._challenge_task = asyncio.run_coroutine_threadsafe(
-<<<<<<< HEAD
-            self._ladder_loop(n_challenges), self.loop
-=======
             self._ladder_loop(n_challenges), self._loop
->>>>>>> 5b18a9f4
         )
 
     async def _stop_challenge_loop(
