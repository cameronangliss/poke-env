--- conflicted
+++ resolved
@@ -376,28 +376,13 @@
             loop=self._loop,
             team=self._team,
         )
-<<<<<<< HEAD
-        self.agent2.action_to_order = self.action_to_order  # type: ignore
-        self.agent2.order_to_action = self.order_to_action  # type: ignore
-        self.agents = [self.agent1.username, self.agent2.username]
-=======
         self.agents = []
         old_names = self.possible_agents
->>>>>>> 7ef8660a
         self.possible_agents = [self.agent1.username, self.agent2.username]
         for old, new in zip(old_names, self.possible_agents):
             self.observation_spaces[new] = self.observation_spaces.pop(old)
             self.action_spaces[new] = self.action_spaces.pop(old)
         self._reward_buffer = WeakKeyDictionary()
-<<<<<<< HEAD
-        self._challenge_task = None
-        if self._start_challenging:
-            self._keep_challenging = True
-            self._challenge_task = asyncio.run_coroutine_threadsafe(
-                self._challenge_loop(), self.loop
-            )
-=======
->>>>>>> 7ef8660a
 
     ###################################################################################
     # PettingZoo API
@@ -546,11 +531,7 @@
             if self.battle2 != self.agent2.battle:
                 self.battle2 = self.agent2.battle
         closing_task = asyncio.run_coroutine_threadsafe(
-<<<<<<< HEAD
-            self._stop_challenge_loop(wait=False, purge=purge), self.loop
-=======
             self._stop_challenge_loop(purge=purge), self._loop
->>>>>>> 7ef8660a
         )
         closing_task.result()
 
