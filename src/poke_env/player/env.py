--- conflicted
+++ resolved
@@ -316,30 +316,6 @@
         # TODO: use the seed
         if self.battle1 and not self.battle1.finished:
             assert self.battle2 is not None
-            if self.agent1.waiting and not self.battle1._wait:
-                self.agent1.order_queue.put(ForfeitBattleOrder())
-                if self.agent2.waiting:
-                    self.agent2.order_queue.put(DefaultBattleOrder())
-            elif self.agent2.waiting and not self.battle2._wait:
-                self.agent2.order_queue.put(ForfeitBattleOrder())
-                if self.agent1.waiting:
-                    self.agent1.order_queue.put(DefaultBattleOrder())
-            self.agent1.battle_queue.get()
-            self.agent2.battle_queue.get()
-        self._challenge_task = asyncio.run_coroutine_threadsafe(
-            self.agent1.battle_against(self.agent2, n_battles=1), POKE_LOOP
-        )
-        if not self.agent1.battle or not self.agent2.battle:
-            count = self._INIT_RETRIES
-            while not self.agent1.battle or not self.agent2.battle:
-                if count == 0:
-                    raise RuntimeError("Agent is not challenging")
-                count -= 1
-                time.sleep(self._TIME_BETWEEN_RETRIES)
-<<<<<<< HEAD
-=======
-        if self.battle1 and not self.battle1.finished:
-            assert self.battle2 is not None
             if self.battle1 == self.agent1.battle:
                 agent1_waiting = self.agent1._waiting.is_set()
                 agent2_waiting = self.agent2._waiting.is_set()
@@ -361,7 +337,17 @@
                 raise RuntimeError(
                     "Environment and agent aren't synchronized. Try to restart"
                 )
->>>>>>> e3e4872c
+        self._challenge_task = asyncio.run_coroutine_threadsafe(
+            self.agent1.battle_against(self.agent2, n_battles=1), POKE_LOOP
+        )
+        if not self.agent1.battle or not self.agent2.battle:
+            count = self._INIT_RETRIES
+            while not self.agent1.battle or not self.agent2.battle:
+                if count == 0:
+                    raise RuntimeError("Agent is not challenging")
+                count -= 1
+                time.sleep(self._TIME_BETWEEN_RETRIES)
+
         self.battle1 = self.agent1.battle_queue.get()
         self.battle2 = self.agent2.battle_queue.get()
         observations = {
@@ -706,16 +692,6 @@
                     await self.agent1.battle_queue.async_get()
                 if not self.agent2.battle_queue.empty():
                     await self.agent2.battle_queue.async_get()
-<<<<<<< HEAD
-                if self.agent1.waiting and not self.battle1._wait:
-                    await self.agent1.order_queue.async_put(ForfeitBattleOrder())
-                    if self.agent2.waiting:
-                        await self.agent2.order_queue.async_put(DefaultBattleOrder())
-                elif self.agent2.waiting and not self.battle2._wait:
-                    await self.agent2.order_queue.async_put(ForfeitBattleOrder())
-                    if self.agent1.waiting:
-                        await self.agent1.order_queue.async_put(DefaultBattleOrder())
-=======
                 agent1_waiting = self.agent1._waiting.is_set()
                 agent2_waiting = self.agent2._waiting.is_set()
                 agent1_trying_again = self.agent1._trying_again.is_set()
@@ -730,7 +706,6 @@
                         await self.agent2.order_queue.async_put(DefaultBattleOrder())
                 else:
                     await self.agent2.order_queue.async_put(ForfeitBattleOrder())
->>>>>>> e3e4872c
 
         if wait and self._challenge_task:
             while not self._challenge_task.done():
