--- conflicted
+++ resolved
@@ -200,6 +200,7 @@
         self._ping_timeout = ping_timeout
         self._team = team
         self._start_challenging = start_challenging
+        self._fake = fake
         self._strict = strict
         self.agent1 = _EnvPlayer(
             username=self.__class__.__name__,  # type: ignore
@@ -238,11 +239,6 @@
         self.possible_agents = [self.agent1.username, self.agent2.username]
         self.battle1: Optional[AbstractBattle] = None
         self.battle2: Optional[AbstractBattle] = None
-<<<<<<< HEAD
-=======
-        self.fake = fake
-        self.strict = strict
->>>>>>> 0cf131df
         self._reward_buffer: WeakKeyDictionary[AbstractBattle, float] = (
             WeakKeyDictionary()
         )
@@ -319,26 +315,18 @@
             raise RuntimeError("Battle is already finished, call reset")
         if self.agent1.waiting:
             order1 = self.action_to_order(
-<<<<<<< HEAD
-                actions[self.agents[0]], self.battle1, self._strict
-=======
                 actions[self.agents[0]],
                 self.battle1,
-                fake=self.fake,
-                strict=self.strict,
->>>>>>> 0cf131df
+                fake=self._fake,
+                strict=self._strict,
             )
             self.agent1.order_queue.put(order1)
         if self.agent2.waiting:
             order2 = self.action_to_order(
-<<<<<<< HEAD
-                actions[self.agents[1]], self.battle2, self._strict
-=======
                 actions[self.agents[1]],
                 self.battle2,
-                fake=self.fake,
-                strict=self.strict,
->>>>>>> 0cf131df
+                fake=self._fake,
+                strict=self._strict,
             )
             self.agent2.order_queue.put(order2)
         battle1 = self.agent1.battle_queue.get(timeout=0.1, default=self.battle1)
