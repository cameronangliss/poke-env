"""This module defines a player class with the Gymnasium API on the main thread.
For a black-box implementation consider using the module env_player.
"""

import asyncio
import copy
import time
from abc import abstractmethod
from concurrent.futures import Future
from threading import Thread
from typing import Any, Awaitable, Dict, Generic, Optional, Tuple, TypeVar, Union
from weakref import WeakKeyDictionary

from gymnasium.spaces import Space
from gymnasium.utils import seeding
from numpy.random import Generator
from pettingzoo.utils.env import ParallelEnv  # type: ignore[import-untyped]

from poke_env.concurrency import create_in_poke_loop
from poke_env.environment.abstract_battle import AbstractBattle
from poke_env.environment.battle import Battle
from poke_env.environment.double_battle import DoubleBattle
from poke_env.environment.pokemon import Pokemon
from poke_env.player.battle_order import (
    BattleOrder,
    DefaultBattleOrder,
    DoubleBattleOrder,
    ForfeitBattleOrder,
)
from poke_env.player.player import Player
from poke_env.ps_client import AccountConfiguration
from poke_env.ps_client.server_configuration import (
    LocalhostServerConfiguration,
    ServerConfiguration,
)
from poke_env.teambuilder.teambuilder import Teambuilder

ItemType = TypeVar("ItemType")
ObsType = TypeVar("ObsType")
ActionType = TypeVar("ActionType")


class _AsyncQueue(Generic[ItemType]):
    def __init__(
        self,
        queue: asyncio.Queue[ItemType],
        loop: asyncio.AbstractEventLoop,
    ):
        self.queue = queue
        self.loop = loop

    async def async_get(self) -> ItemType:
        return await self.queue.get()

    def get(self) -> ItemType:
        res = asyncio.run_coroutine_threadsafe(self.async_get(), self.loop)
        return res.result()

    def get_timeout(self, timeout_flag: asyncio.Event) -> Optional[ItemType]:
        tasks = [
            asyncio.ensure_future(self.async_get(), loop=self.loop),
            asyncio.ensure_future(asyncio.wait_for(timeout_flag.wait(), timeout=1), loop=self.loop),
        ]
<<<<<<< HEAD
        try:
            done, pending = asyncio.run_coroutine_threadsafe(
                asyncio.wait(
                    tasks,
                    return_when=asyncio.FIRST_COMPLETED,
                ),
                self.loop,
            ).result()
            for task in pending:
                task.cancel()
            result = list(done)[0].result()
            timeout_flag.clear()
            if result is True:
                return None
            else:
                return result
        except asyncio.exceptions.TimeoutError:
=======
        done, pending = asyncio.run_coroutine_threadsafe(
            asyncio.wait(
                tasks,
                return_when=asyncio.FIRST_COMPLETED,
            ),
            self.loop,
        ).result()
        for task in pending:
            task.cancel()
        result = list(done)[0].result()
        if result is True:
>>>>>>> aa712bd8
            return None

    async def async_put(self, item: ItemType):
        await self.queue.put(item)

    def put(self, item: ItemType):
        task = asyncio.run_coroutine_threadsafe(self.queue.put(item), self.loop)
        task.result()

    def empty(self):
        return self.queue.empty()

    def join(self):
        task = asyncio.run_coroutine_threadsafe(self.queue.join(), self.loop)
        task.result()

    async def async_join(self):
        await self.queue.join()


class _EnvPlayer(Player):
    battle_queue: _AsyncQueue[AbstractBattle]
    order_queue: _AsyncQueue[BattleOrder]

    def __init__(self, **kwargs: Any):
        super().__init__(**kwargs)
        self.battle_queue = _AsyncQueue(
            create_in_poke_loop(asyncio.Queue, self.ps_client.loop, 1),
            self.ps_client.loop,
        )
        self.order_queue = _AsyncQueue(
            create_in_poke_loop(asyncio.Queue, self.ps_client.loop, 1),
            self.ps_client.loop,
        )
        self.battle: Optional[AbstractBattle] = None
        self.waiting = False

    def choose_move(self, battle: AbstractBattle) -> Awaitable[BattleOrder]:
        return self._env_move(battle)

    def teampreview(self, battle: AbstractBattle) -> Awaitable[str]:
        return self._teampreview(battle)

    async def _teampreview(self, battle: AbstractBattle) -> str:
        self.battle = battle
        if isinstance(battle, Battle):
            return self.random_teampreview(battle)
        elif isinstance(battle, DoubleBattle):
            order1 = await self._env_move(battle)
            if not isinstance(order1, DoubleBattleOrder):
                return order1.message
            upd_battle = self._simulate_teampreview_switchin(order1, battle)
            order2 = await self._env_move(upd_battle)
            action1 = self.order_to_action(order1, battle)  # type: ignore
            action2 = self.order_to_action(order2, upd_battle)  # type: ignore
            assert all(1 <= action1) and all(action1 <= 6)
            assert all(1 <= action2) and all(action2 <= 6)
            return f"/team {action1[0]}{action1[1]}{action2[0]}{action2[1]}"
        else:
            raise TypeError()

    @staticmethod
    def _simulate_teampreview_switchin(order: BattleOrder, battle: DoubleBattle):
        assert isinstance(order, DoubleBattleOrder)
        assert order.first_order is not None
        assert order.second_order is not None
        pokemon1 = order.first_order.order
        pokemon2 = order.second_order.order
        assert isinstance(pokemon1, Pokemon)
        assert isinstance(pokemon2, Pokemon)
        upd_battle = copy.deepcopy(battle)
        upd_battle.switch(
            f"{upd_battle.player_role}a: {pokemon1.base_species.capitalize()}",
            pokemon1._last_details,
            f"{pokemon1.current_hp}/{pokemon1.max_hp}",
        )
        upd_battle.switch(
            f"{upd_battle.player_role}b: {pokemon2.base_species.capitalize()}",
            pokemon2._last_details,
            f"{pokemon2.current_hp}/{pokemon2.max_hp}",
        )
        upd_battle.available_switches[0] = [
            p
            for p in battle.available_switches[0]
            if p.base_species not in [pokemon1.base_species, pokemon2.base_species]
        ]
        upd_battle.available_switches[1] = [
            p
            for p in battle.available_switches[1]
            if p.base_species not in [pokemon1.base_species, pokemon2.base_species]
        ]
        return upd_battle

    async def _env_move(self, battle: AbstractBattle) -> BattleOrder:
        if not self.battle or self.battle.finished:
            self.battle = battle
        await self.battle_queue.async_put(battle)
        self.waiting = True
        action = await self.order_queue.async_get()
        self.waiting = False
        return action

    def _battle_finished_callback(self, battle: AbstractBattle):
        asyncio.run_coroutine_threadsafe(
            self.battle_queue.async_put(battle), self.ps_client.loop
        )


class PokeEnv(ParallelEnv[str, ObsType, ActionType]):
    """
    Base class implementing the Gymnasium API on the main thread.
    """

    _INIT_RETRIES = 100
    _TIME_BETWEEN_RETRIES = 0.5
    _SWITCH_CHALLENGE_TASK_RETRIES = 30
    _TIME_BETWEEN_SWITCH_RETRIES = 1

    def __init__(
        self,
        *,
        account_configuration1: Optional[AccountConfiguration] = None,
        account_configuration2: Optional[AccountConfiguration] = None,
        avatar: Optional[int] = None,
        battle_format: str = "gen8randombattle",
        log_level: Optional[int] = None,
        save_replays: Union[bool, str] = False,
        server_configuration: Optional[
            ServerConfiguration
        ] = LocalhostServerConfiguration,
        accept_open_team_sheet: Optional[bool] = False,
        start_timer_on_battle_start: bool = False,
        start_listening: bool = True,
        open_timeout: Optional[float] = 10.0,
        ping_interval: Optional[float] = 20.0,
        ping_timeout: Optional[float] = 20.0,
        team: Optional[Union[str, Teambuilder]] = None,
        fake: bool = False,
        strict: bool = True,
    ):
        """
        :param account_configuration: Player configuration. If empty, defaults to an
            automatically generated username with no password. This option must be set
            if the server configuration requires authentication.
        :type account_configuration: AccountConfiguration, optional
        :param avatar: Player avatar id. Optional.
        :type avatar: int, optional
        :param battle_format: Name of the battle format this player plays. Defaults to
            gen8randombattle.
        :type battle_format: Optional, str. Default to randombattles, with specifics
            varying per class.
        :param log_level: The player's logger level.
        :type log_level: int. Defaults to logging's default level.
        :param save_replays: Whether to save battle replays. Can be a boolean, where
            True will lead to replays being saved in a potentially new /replay folder,
            or a string representing a folder where replays will be saved.
        :type save_replays: bool or str
        :param server_configuration: Server configuration. Defaults to Localhost Server
            Configuration.
        :type server_configuration: ServerConfiguration, optional
        :param start_listening: Whether to start listening to the server. Defaults to
            True.
        :type start_listening: bool
        :param accept_open_team_sheet: Whether to automatically start the battle with
            open team sheets on. Defaults to False.
        :param start_timer_on_battle_start: Whether to automatically start the battle
            timer on battle start. Defaults to False.
        :type start_timer_on_battle_start: bool
        :param open_timeout: How long to wait for a timeout when connecting the socket
            (important for backend websockets.
            Increase only if timeouts occur during runtime).
            If None connect will never time out.
        :type open_timeout: float, optional
        :param ping_interval: How long between keepalive pings (Important for backend
            websockets). If None, disables keepalive entirely.
        :type ping_interval: float, optional
        :param ping_timeout: How long to wait for a timeout of a specific ping
            (important for backend websockets.
            Increase only if timeouts occur during runtime).
            If None pings will never time out.
        :type ping_timeout: float, optional
        :param team: The team to use for formats requiring a team. Can be a showdown
            team string, a showdown packed team string, of a ShowdownTeam object.
            Defaults to None.
        :type team: str or Teambuilder, optional
        :param fake: If true, action-order converters will try to avoid returning a default
            output if at all possible, even if the output isn't a legal decision. Defaults
            to False.
        :type fake: bool
        :param strict: If true, action-order converters will throw an error if the move is
            illegal. Otherwise, it will return default. Defaults to True.
        :type: strict: bool
        """
        self._account_configuration1 = account_configuration1
        self._account_configuration2 = account_configuration2
        self._avatar = avatar
        self._battle_format = battle_format
        self._log_level = log_level
        self._save_replays = save_replays
        self._server_configuration = server_configuration
        self._accept_open_team_sheet = accept_open_team_sheet
        self._start_timer_on_battle_start = start_timer_on_battle_start
        self._start_listening = start_listening
        self._open_timeout = open_timeout
        self._ping_interval = ping_interval
        self._ping_timeout = ping_timeout
        self._team = team
        self._fake = fake
        self._strict = strict
        self.loop = asyncio.new_event_loop()
        Thread(target=self.loop.run_forever, daemon=True).start()
        self.agent1 = _EnvPlayer(
            account_configuration=account_configuration1,
            avatar=avatar,
            battle_format=battle_format,
            log_level=log_level,
            max_concurrent_battles=1,
            save_replays=save_replays,
            server_configuration=server_configuration,
            accept_open_team_sheet=accept_open_team_sheet,
            start_timer_on_battle_start=start_timer_on_battle_start,
            start_listening=start_listening,
            open_timeout=open_timeout,
            ping_interval=ping_interval,
            ping_timeout=ping_timeout,
            loop=self.loop,
            team=team,
        )
        self.agent1.action_to_order = self.action_to_order  # type: ignore
        self.agent1.order_to_action = self.order_to_action  # type: ignore
        self.agent2 = _EnvPlayer(
            account_configuration=account_configuration2,
            avatar=avatar,
            battle_format=battle_format,
            log_level=log_level,
            max_concurrent_battles=1,
            save_replays=save_replays,
            server_configuration=server_configuration,
            accept_open_team_sheet=accept_open_team_sheet,
            start_timer_on_battle_start=start_timer_on_battle_start,
            start_listening=start_listening,
            open_timeout=open_timeout,
            ping_interval=ping_interval,
            ping_timeout=ping_timeout,
            loop=self.loop,
            team=team,
        )
        self.agent2.action_to_order = self.action_to_order  # type: ignore
        self.agent2.order_to_action = self.order_to_action  # type: ignore
        self.agents = [self.agent1.username, self.agent2.username]
        self.possible_agents = [self.agent1.username, self.agent2.username]
        self.battle1: Optional[AbstractBattle] = None
        self.battle2: Optional[AbstractBattle] = None
        self._np_random: Optional[Generator] = None
        self._reward_buffer: WeakKeyDictionary[AbstractBattle, float] = (
            WeakKeyDictionary()
        )
        self._challenge_task: Optional[Future[Any]] = None

    def __getstate__(self) -> Dict[str, Any]:
        state = self.__dict__.copy()
        state["loop"] = None
        state["agent1"] = None
        state["agent2"] = None
        state["_reward_buffer"] = None
        state["_challenge_task"] = None
        return state

    def __setstate__(self, state: Dict[str, Any]):
        self.__dict__.update(state)
        self.loop = asyncio.new_event_loop()
        Thread(target=self.loop.run_forever, daemon=True).start()
        self.agent1 = _EnvPlayer(
            account_configuration=self._account_configuration1,
            avatar=self._avatar,
            battle_format=self._battle_format,
            log_level=self._log_level,
            max_concurrent_battles=1,
            save_replays=self._save_replays,
            server_configuration=self._server_configuration,
            accept_open_team_sheet=self._accept_open_team_sheet,
            start_timer_on_battle_start=self._start_timer_on_battle_start,
            start_listening=self._start_listening,
            open_timeout=self._open_timeout,
            ping_interval=self._ping_interval,
            ping_timeout=self._ping_timeout,
            loop=self.loop,
            team=self._team,
        )
        self.agent1.action_to_order = self.action_to_order  # type: ignore
        self.agent1.order_to_action = self.order_to_action  # type: ignore
        self.agent2 = _EnvPlayer(
            account_configuration=self._account_configuration2,
            avatar=self._avatar,
            battle_format=self._battle_format,
            log_level=self._log_level,
            max_concurrent_battles=1,
            save_replays=self._save_replays,
            server_configuration=self._server_configuration,
            accept_open_team_sheet=self._accept_open_team_sheet,
            start_timer_on_battle_start=self._start_timer_on_battle_start,
            start_listening=self._start_listening,
            ping_interval=self._ping_interval,
            ping_timeout=self._ping_timeout,
            loop=self.loop,
            team=self._team,
        )
        self.agent2.action_to_order = self.action_to_order  # type: ignore
        self.agent2.order_to_action = self.order_to_action  # type: ignore
        self.agents = [self.agent1.username, self.agent2.username]
        self.possible_agents = [self.agent1.username, self.agent2.username]
        self.observation_spaces: Dict[str, Space[ObsType]] = {
            self.possible_agents[i]: list(self.observation_spaces.values())[i]
            for i in range(len(self.possible_agents))
        }
        self.action_spaces: Dict[str, Space[ActionType]] = {
            self.possible_agents[i]: list(self.action_spaces.values())[i]
            for i in range(len(self.possible_agents))
        }
        self._reward_buffer = WeakKeyDictionary()

    ###################################################################################
    # PettingZoo API
    # https://pettingzoo.farama.org/api/parallel/#parallelenv

    def step(self, actions: Dict[str, ActionType]) -> Tuple[
        Dict[str, ObsType],
        Dict[str, float],
        Dict[str, bool],
        Dict[str, bool],
        Dict[str, Dict[str, Any]],
    ]:
        assert self.battle1 is not None
        assert self.battle2 is not None
        if self.battle1.finished:
            raise RuntimeError("Battle is already finished, call reset")
        if self.agent1.waiting:
            order1 = self.action_to_order(
                actions[self.agents[0]],
                self.battle1,
                fake=self._fake,
                strict=self._strict,
            )
            self.agent1.order_queue.put(order1)
        if self.agent2.waiting:
            order2 = self.action_to_order(
                actions[self.agents[1]],
                self.battle2,
                fake=self._fake,
                strict=self._strict,
            )
            self.agent2.order_queue.put(order2)
        battle1 = (
            self.agent1.battle_queue.get_timeout(self.agent2.trying_again)
            or self.battle1
        )
        battle2 = (
            self.agent2.battle_queue.get_timeout(self.agent1.trying_again)
            or self.battle2
        )
        observations = {
            self.agents[0]: self.embed_battle(battle1),
            self.agents[1]: self.embed_battle(battle2),
        }
        reward = {
            self.agents[0]: self.calc_reward(battle1),
            self.agents[1]: self.calc_reward(battle2),
        }
        term1, trunc1 = self.calc_term_trunc(battle1)
        term2, trunc2 = self.calc_term_trunc(battle2)
        terminated = {self.agents[0]: term1, self.agents[1]: term2}
        truncated = {self.agents[0]: trunc1, self.agents[1]: trunc2}
        return observations, reward, terminated, truncated, self.get_additional_info()

    def reset(
        self,
        seed: Optional[int] = None,
        options: Optional[Dict[str, Any]] = None,
    ) -> Tuple[Dict[str, ObsType], Dict[str, Dict[str, Any]]]:
        self.agents = [self.agent1.username, self.agent2.username]
        if seed is not None:
            self._np_random, seed = seeding.np_random(seed)
        if self.battle1 and not self.battle1.finished:
            assert self.battle2 is not None
            if self.agent1.waiting and not self.battle1._wait:
                self.agent1.order_queue.put(ForfeitBattleOrder())
                if self.agent2.waiting:
                    self.agent2.order_queue.put(DefaultBattleOrder())
            elif self.agent2.waiting and not self.battle2._wait:
                self.agent2.order_queue.put(ForfeitBattleOrder())
                if self.agent1.waiting:
                    self.agent1.order_queue.put(DefaultBattleOrder())
            self.agent1.battle_queue.get()
            self.agent2.battle_queue.get()
        self._challenge_task = asyncio.run_coroutine_threadsafe(
            self.agent1.battle_against(self.agent2, n_battles=1), self.loop
        )
        if not self.agent1.battle or not self.agent2.battle:
            count = self._INIT_RETRIES
            while not self.agent1.battle or not self.agent2.battle:
                if count == 0:
                    raise RuntimeError("Agent is not challenging")
                count -= 1
                time.sleep(self._TIME_BETWEEN_RETRIES)
        self.battle1 = self.agent1.battle_queue.get()
        self.battle2 = self.agent2.battle_queue.get()
        observations = {
            self.agents[0]: self.embed_battle(self.battle1),
            self.agents[1]: self.embed_battle(self.battle2),
        }
        return observations, self.get_additional_info()

    def render(self, mode: str = "human"):
        if self.battle1 is not None:
            print(
                "  Turn %4d. | [%s][%3d/%3dhp] %10.10s - %10.10s [%3d%%hp][%s]"
                % (
                    self.battle1.turn,
                    "".join(
                        [
                            "⦻" if mon.fainted else "●"
                            for mon in self.battle1.team.values()
                        ]
                    ),
                    self.battle1.active_pokemon.current_hp or 0,
                    self.battle1.active_pokemon.max_hp or 0,
                    self.battle1.active_pokemon.species,
                    self.battle1.opponent_active_pokemon.species,
                    self.battle1.opponent_active_pokemon.current_hp or 0,
                    "".join(
                        [
                            "⦻" if mon.fainted else "●"
                            for mon in self.battle1.opponent_team.values()
                        ]
                    ),
                ),
                end="\n" if self.battle1.finished else "\r",
            )

    def close(self, purge: bool = True):
        if self.battle1 is None or self.battle1.finished:
            time.sleep(1)
            if self.battle1 != self.agent1.battle:
                self.battle1 = self.agent1.battle
        if self.battle2 is None or self.battle2.finished:
            time.sleep(1)
            if self.battle2 != self.agent2.battle:
                self.battle2 = self.agent2.battle
        closing_task = asyncio.run_coroutine_threadsafe(
            self._stop_challenge_loop(wait=False, purge=purge), self.loop
        )
        closing_task.result()

    def observation_space(self, agent: str) -> Space[ObsType]:
        return self.observation_spaces[agent]

    def action_space(self, agent: str) -> Space[ActionType]:
        return self.action_spaces[agent]

    ###################################################################################
    # Abstract methods

    @abstractmethod
    def calc_reward(self, battle: AbstractBattle) -> float:
        """
        Returns the reward for the current battle state.

        :param battle: The current battle state.
        :type battle: AbstractBattle

        :return: The reward for battle.
        :rtype: float
        """
        pass

    @abstractmethod
    def embed_battle(self, battle: AbstractBattle) -> ObsType:
        """
        Returns the embedding of the current battle state in a format compatible with
        the Gymnasium API.

        :param battle: The current battle state.
        :type battle: AbstractBattle

        :return: The embedding of the current battle state.
        """
        pass

    @staticmethod
    @abstractmethod
    def action_to_order(
        action: ActionType, battle: Any, fake: bool = False, strict: bool = True
    ) -> BattleOrder:
        """
        Returns the BattleOrder relative to the given action.

        :param action: The action to take.
        :type action: ActionType
        :param battle: The current battle state
        :type battle: AbstractBattle

        :return: The battle order for the given action in context of the current battle.
        :rtype: BattleOrder
        """
        pass

    @staticmethod
    @abstractmethod
    def order_to_action(
        order: BattleOrder, battle: Any, fake: bool = False, strict: bool = True
    ) -> ActionType:
        """
        Returns the action relative to the given BattleOrder.

        :param order: The order to take.
        :type order: BattleOrder
        :param battle: The current battle state
        :type battle: AbstractBattle

        :return: The action for the given battle order in context of the current battle.
        :rtype: ActionType
        """
        pass

    ###################################################################################
    # Helper methods

    def reward_computing_helper(
        self,
        battle: AbstractBattle,
        *,
        fainted_value: float = 0.0,
        hp_value: float = 0.0,
        number_of_pokemons: int = 6,
        starting_value: float = 0.0,
        status_value: float = 0.0,
        victory_value: float = 1.0,
    ) -> float:
        """A helper function to compute rewards.

        The reward is computed by computing the value of a game state, and by comparing
        it to the last state.

        State values are computed by weighting different factor. Fainted pokemons,
        their remaining HP, inflicted statuses and winning are taken into account.

        For instance, if the last time this function was called for battle A it had
        a state value of 8 and this call leads to a value of 9, the returned reward will
        be 9 - 8 = 1.

        Consider a single battle where each player has 6 pokemons. No opponent pokemon
        has fainted, but our team has one fainted pokemon. Three opposing pokemons are
        burned. We have one pokemon missing half of its HP, and our fainted pokemon has
        no HP left.

        The value of this state will be:

        - With fainted value: 1, status value: 0.5, hp value: 1:
            = - 1 (fainted) + 3 * 0.5 (status) - 1.5 (our hp) = -1
        - With fainted value: 3, status value: 0, hp value: 1:
            = - 3 + 3 * 0 - 1.5 = -4.5

        :param battle: The battle for which to compute rewards.
        :type battle: AbstractBattle
        :param fainted_value: The reward weight for fainted pokemons. Defaults to 0.
        :type fainted_value: float
        :param hp_value: The reward weight for hp per pokemon. Defaults to 0.
        :type hp_value: float
        :param number_of_pokemons: The number of pokemons per team. Defaults to 6.
        :type number_of_pokemons: int
        :param starting_value: The default reference value evaluation. Defaults to 0.
        :type starting_value: float
        :param status_value: The reward value per non-fainted status. Defaults to 0.
        :type status_value: float
        :param victory_value: The reward value for winning. Defaults to 1.
        :type victory_value: float
        :return: The reward.
        :rtype: float
        """
        if battle not in self._reward_buffer:
            self._reward_buffer[battle] = starting_value
        current_value = 0.0

        for mon in battle.team.values():
            current_value += mon.current_hp_fraction * hp_value
            if mon.fainted:
                current_value -= fainted_value
            elif mon.status is not None:
                current_value -= status_value

        current_value += (number_of_pokemons - len(battle.team)) * hp_value

        for mon in battle.opponent_team.values():
            current_value -= mon.current_hp_fraction * hp_value
            if mon.fainted:
                current_value += fainted_value
            elif mon.status is not None:
                current_value += status_value

        current_value -= (number_of_pokemons - len(battle.opponent_team)) * hp_value

        if battle.won:
            current_value += victory_value
        elif battle.lost:
            current_value -= victory_value

        to_return = current_value - self._reward_buffer[battle]
        self._reward_buffer[battle] = current_value

        return to_return

    def reset_env(self):
        """
        Resets the environment to an inactive state: it will forfeit all unfinished
        battles, reset the internal battle tracker and optionally change the next
        opponent and restart the challenge loop.

        :param opponent: The opponent to use for the next battles. If empty it
            will not change opponent.
        :type opponent: Player or str, optional
        :param restart: If True the challenge loop will be restarted before returning,
            otherwise the challenge loop will be left inactive and can be
            started manually.
        :type restart: bool
        """
        self.close(purge=False)
        self.reset_battles()

    def get_additional_info(self) -> Dict[str, Dict[str, Any]]:
        """
        Returns additional info for the reset method.
        Override only if you really need it.

        :return: Additional information as a Dict
        :rtype: Dict
        """
        return {self.possible_agents[0]: {}, self.possible_agents[1]: {}}

    @staticmethod
    def calc_term_trunc(battle: AbstractBattle):
        terminated = False
        truncated = False
        if battle.finished:
            size = battle.team_size
            remaining_mons = size - len(
                [mon for mon in battle.team.values() if mon.fainted]
            )
            remaining_opponent_mons = size - len(
                [mon for mon in battle.opponent_team.values() if mon.fainted]
            )
            if (remaining_mons == 0) != (remaining_opponent_mons == 0):
                terminated = True
            else:
                truncated = True
        return terminated, truncated

    def background_send_challenge(self, username: str):
        """
        Sends a single challenge specified player. The function immediately returns
        to allow use of the Gymnasium API.

        :param username: The username of the player to challenge.
        :type username: str
        """
        if self._challenge_task and not self._challenge_task.done():
            raise RuntimeError(
                "Agent is already challenging opponents with the challenging loop. "
                "Try to call 'await agent.stop_challenge_loop()' to clear the task."
            )
        self._challenge_task = asyncio.run_coroutine_threadsafe(
            self.agent1.send_challenges(username, 1), self.loop
        )

    def background_accept_challenge(self, username: str):
        """
        Accepts a single challenge specified player. The function immediately returns
        to allow use of the Gymnasium API.

        :param username: The username of the player to challenge.
        :type username: str
        """
        if self._challenge_task and not self._challenge_task.done():
            raise RuntimeError(
                "Agent is already challenging opponents with the challenging loop. "
                "Try to call 'await agent.stop_challenge_loop()' to clear the task."
            )
        self._challenge_task = asyncio.run_coroutine_threadsafe(
            self.agent1.accept_challenges(username, 1, self.agent1.next_team),
            self.loop,
        )

    async def _ladder_loop(self, n_challenges: Optional[int] = None):
        if n_challenges:
            if n_challenges <= 0:
                raise ValueError(
                    f"Number of challenges must be > 0. Got {n_challenges}"
                )
            for _ in range(n_challenges):
                await self.agent1.ladder(1)
        else:
            while self._keep_challenging:
                await self.agent1.ladder(1)

    def start_laddering(self, n_challenges: Optional[int] = None):
        """
        Starts the laddering loop.

        :param n_challenges: The number of ladder games to play. If empty it
            will run until stopped.
        :type n_challenges: int, optional
        """
        if self._challenge_task and not self._challenge_task.done():
            count = self._SWITCH_CHALLENGE_TASK_RETRIES
            while not self._challenge_task.done():
                if count == 0:
                    raise RuntimeError("Agent is already challenging")
                count -= 1
                time.sleep(self._TIME_BETWEEN_SWITCH_RETRIES)
        if not n_challenges:
            self._keep_challenging = True
        self._challenge_task = asyncio.run_coroutine_threadsafe(
            self._ladder_loop(n_challenges), self.loop
        )

    async def _stop_challenge_loop(
        self, force: bool = True, wait: bool = True, purge: bool = False
    ):
        self._keep_challenging = False

        if force:
            if self.battle1 and not self.battle1.finished:
                assert self.battle2 is not None
                if not (
                    self.agent1.order_queue.empty() and self.agent2.order_queue.empty()
                ):
                    await asyncio.sleep(2)
                    if not (
                        self.agent1.order_queue.empty()
                        and self.agent2.order_queue.empty()
                    ):
                        raise RuntimeError(
                            "The agent is still sending actions. "
                            "Use this method only when training or "
                            "evaluation are over."
                        )
                if not self.agent1.battle_queue.empty():
                    await self.agent1.battle_queue.async_get()
                if not self.agent2.battle_queue.empty():
                    await self.agent2.battle_queue.async_get()
                if self.agent1.waiting and not self.battle1._wait:
                    await self.agent1.order_queue.async_put(ForfeitBattleOrder())
                    if self.agent2.waiting:
                        await self.agent2.order_queue.async_put(DefaultBattleOrder())
                elif self.agent2.waiting and not self.battle2._wait:
                    await self.agent2.order_queue.async_put(ForfeitBattleOrder())
                    if self.agent1.waiting:
                        await self.agent1.order_queue.async_put(DefaultBattleOrder())

        if wait and self._challenge_task:
            while not self._challenge_task.done():
                await asyncio.sleep(1)
            self._challenge_task.result()

        self._challenge_task = None
        self.battle1 = None
        self.battle2 = None
        self.agent1.battle = None
        self.agent2.battle = None
        while not self.agent1.order_queue.empty():
            await self.agent1.order_queue.async_get()
        while not self.agent2.order_queue.empty():
            await self.agent2.order_queue.async_get()
        while not self.agent1.battle_queue.empty():
            await self.agent1.battle_queue.async_get()
        while not self.agent2.battle_queue.empty():
            await self.agent2.battle_queue.async_get()

        if purge:
            self.reset_battles()

    def reset_battles(self):
        """Resets the player's inner battle tracker."""
        self.agent1.reset_battles()
        self.agent2.reset_battles()

    def done(self, timeout: Optional[int] = None) -> bool:
        """
        Returns True if the task is done or is done after the timeout, false otherwise.

        :param timeout: The amount of time to wait for if the task is not already done.
            If empty it will wait until the task is done.
        :type timeout: int, optional

        :return: True if the task is done or if the task gets completed after the
            timeout.
        :rtype: bool
        """
        if self._challenge_task is None:
            return True
        if timeout is None:
            self._challenge_task.result()
            return True
        if self._challenge_task.done():
            return True
        time.sleep(timeout)
        return self._challenge_task.done()<|MERGE_RESOLUTION|>--- conflicted
+++ resolved
@@ -61,7 +61,6 @@
             asyncio.ensure_future(self.async_get(), loop=self.loop),
             asyncio.ensure_future(asyncio.wait_for(timeout_flag.wait(), timeout=1), loop=self.loop),
         ]
-<<<<<<< HEAD
         try:
             done, pending = asyncio.run_coroutine_threadsafe(
                 asyncio.wait(
@@ -73,25 +72,11 @@
             for task in pending:
                 task.cancel()
             result = list(done)[0].result()
-            timeout_flag.clear()
             if result is True:
                 return None
             else:
                 return result
         except asyncio.exceptions.TimeoutError:
-=======
-        done, pending = asyncio.run_coroutine_threadsafe(
-            asyncio.wait(
-                tasks,
-                return_when=asyncio.FIRST_COMPLETED,
-            ),
-            self.loop,
-        ).result()
-        for task in pending:
-            task.cancel()
-        result = list(done)[0].result()
-        if result is True:
->>>>>>> aa712bd8
             return None
 
     async def async_put(self, item: ItemType):
