--- conflicted
+++ resolved
@@ -209,11 +209,7 @@
             team=team,
         )
         self.agent2 = _EnvPlayer(
-<<<<<<< HEAD
-            account_configuration=account_configuration1
-=======
             account_configuration=account_configuration2
->>>>>>> 3895674a
             or AccountConfiguration.generate(self.__class__.__name__),
             avatar=avatar,
             battle_format=battle_format,
