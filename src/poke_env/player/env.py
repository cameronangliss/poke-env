--- conflicted
+++ resolved
@@ -333,16 +333,6 @@
         if self.battle1 and not self.battle1.finished:
             assert self.battle2 is not None
             if self.battle1 == self.agent1.battle:
-<<<<<<< HEAD
-                if self.agent1.waiting and not self.battle1._wait:
-                    self.agent1.order_queue.put(ForfeitBattleOrder())
-                    if self.agent2.waiting:
-                        self.agent2.order_queue.put(DefaultBattleOrder())
-                elif self.agent2.waiting and not self.battle2._wait:
-                    self.agent2.order_queue.put(ForfeitBattleOrder())
-                    if self.agent1.waiting:
-                        self.agent1.order_queue.put(DefaultBattleOrder())
-=======
                 agent1_waiting = self.agent1._waiting.is_set()
                 agent2_waiting = self.agent2._waiting.is_set()
                 agent1_trying_again = self.agent1._trying_again.is_set()
@@ -357,7 +347,6 @@
                         self.agent2.order_queue.put(DefaultBattleOrder())
                 else:
                     self.agent2.order_queue.put(ForfeitBattleOrder())
->>>>>>> e3e4872c
                 self.agent1.battle_queue.get()
                 self.agent2.battle_queue.get()
             else:
@@ -743,16 +732,6 @@
                     await self.agent1.battle_queue.async_get()
                 if not self.agent2.battle_queue.empty():
                     await self.agent2.battle_queue.async_get()
-<<<<<<< HEAD
-                if self.agent1.waiting and not self.battle1._wait:
-                    await self.agent1.order_queue.async_put(ForfeitBattleOrder())
-                    if self.agent2.waiting:
-                        await self.agent2.order_queue.async_put(DefaultBattleOrder())
-                elif self.agent2.waiting and not self.battle2._wait:
-                    await self.agent2.order_queue.async_put(ForfeitBattleOrder())
-                    if self.agent1.waiting:
-                        await self.agent1.order_queue.async_put(DefaultBattleOrder())
-=======
                 agent1_waiting = self.agent1._waiting.is_set()
                 agent2_waiting = self.agent2._waiting.is_set()
                 agent1_trying_again = self.agent1._trying_again.is_set()
@@ -767,7 +746,6 @@
                         await self.agent2.order_queue.async_put(DefaultBattleOrder())
                 else:
                     await self.agent2.order_queue.async_put(ForfeitBattleOrder())
->>>>>>> e3e4872c
 
         if wait and self._challenge_task:
             while not self._challenge_task.done():
