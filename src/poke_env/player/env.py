"""This module defines a player class with the Gymnasium API on the main thread.
For a black-box implementation consider using the module env_player.
"""

import asyncio
import time
from abc import abstractmethod
from concurrent.futures import Future
from typing import Any, Awaitable, Dict, Generic, List, Optional, Tuple, TypeVar, Union
from weakref import WeakKeyDictionary

from gymnasium.spaces import Space
from gymnasium.utils import seeding
from numpy.random import Generator
from pettingzoo.utils.env import ParallelEnv  # type: ignore[import-untyped]

from poke_env.concurrency import POKE_LOOP, create_in_poke_loop
from poke_env.environment.abstract_battle import AbstractBattle
from poke_env.player.battle_order import (
    BattleOrder,
    DefaultBattleOrder,
    ForfeitBattleOrder,
)
from poke_env.player.player import Player
from poke_env.ps_client import AccountConfiguration
from poke_env.ps_client.server_configuration import (
    LocalhostServerConfiguration,
    ServerConfiguration,
)
from poke_env.teambuilder.teambuilder import Teambuilder

ItemType = TypeVar("ItemType")
ObsType = TypeVar("ObsType")
ActionType = TypeVar("ActionType")


class _AsyncQueue(Generic[ItemType]):
    def __init__(self, queue: asyncio.Queue[ItemType]):
        self.queue = queue

    async def async_get(self) -> ItemType:
        return await self.queue.get()

    def get(self) -> ItemType:
        res = asyncio.run_coroutine_threadsafe(self.async_get(), POKE_LOOP)
        return res.result()

    def race_get(self, *events: asyncio.Event) -> Optional[ItemType]:
        async def _race_get() -> Optional[ItemType]:
            get_task = asyncio.create_task(self.async_get())
            wait_tasks = [asyncio.create_task(e.wait()) for e in events]
            done, pending = await asyncio.wait(
                {get_task, *wait_tasks},
                return_when=asyncio.FIRST_COMPLETED,
            )
            for p in pending:
                p.cancel()
            if get_task in done:
                return get_task.result()
            else:
                return None

        res = asyncio.run_coroutine_threadsafe(_race_get(), POKE_LOOP)
        return res.result()

    async def async_put(self, item: ItemType):
        await self.queue.put(item)

    def put(self, item: ItemType):
        task = asyncio.run_coroutine_threadsafe(self.queue.put(item), POKE_LOOP)
        task.result()

    def empty(self):
        return self.queue.empty()

    def join(self):
        task = asyncio.run_coroutine_threadsafe(self.queue.join(), POKE_LOOP)
        task.result()

    async def async_join(self):
        await self.queue.join()


class _EnvPlayer(Player):
    battle_queue: _AsyncQueue[AbstractBattle]
    order_queue: _AsyncQueue[BattleOrder]

    def __init__(self, *args: Any, **kwargs: Any):
        super().__init__(*args, **kwargs)
        self.battle_queue = _AsyncQueue(create_in_poke_loop(asyncio.Queue, 1))
        self.order_queue = _AsyncQueue(create_in_poke_loop(asyncio.Queue, 1))
        self.battle: Optional[AbstractBattle] = None

    def choose_move(self, battle: AbstractBattle) -> Awaitable[BattleOrder]:
        return self._env_move(battle)

    async def _env_move(self, battle: AbstractBattle) -> BattleOrder:
        if not self.battle or self.battle.finished:
            self.battle = battle
        assert self.battle.battle_tag == battle.battle_tag
        await self.battle_queue.async_put(battle)
        order = await self.order_queue.async_get()
        return order

    def _battle_finished_callback(self, battle: AbstractBattle):
        asyncio.run_coroutine_threadsafe(self.battle_queue.async_put(battle), POKE_LOOP)


class PokeEnv(ParallelEnv[str, ObsType, ActionType]):
    """
    Base class implementing the Gymnasium API on the main thread.
    """

    _INIT_RETRIES = 100
    _TIME_BETWEEN_RETRIES = 0.5
    _SWITCH_CHALLENGE_TASK_RETRIES = 30
    _TIME_BETWEEN_SWITCH_RETRIES = 1

    def __init__(
        self,
        *,
        account_configuration1: Optional[AccountConfiguration] = None,
        account_configuration2: Optional[AccountConfiguration] = None,
        avatar: Optional[int] = None,
        battle_format: str = "gen8randombattle",
        log_level: Optional[int] = None,
        save_replays: Union[bool, str] = False,
        server_configuration: Optional[
            ServerConfiguration
        ] = LocalhostServerConfiguration,
        accept_open_team_sheet: Optional[bool] = False,
        start_timer_on_battle_start: bool = False,
        start_listening: bool = True,
        open_timeout: Optional[float] = 10.0,
        ping_interval: Optional[float] = 20.0,
        ping_timeout: Optional[float] = 20.0,
        team: Optional[Union[str, Teambuilder]] = None,
        fake: bool = False,
        strict: bool = True,
    ):
        """
        :param account_configuration: Player configuration. If empty, defaults to an
            automatically generated username with no password. This option must be set
            if the server configuration requires authentication.
        :type account_configuration: AccountConfiguration, optional
        :param avatar: Player avatar id. Optional.
        :type avatar: int, optional
        :param battle_format: Name of the battle format this player plays. Defaults to
            gen8randombattle.
        :type battle_format: Optional, str. Default to randombattles, with specifics
            varying per class.
        :param log_level: The player's logger level.
        :type log_level: int. Defaults to logging's default level.
        :param save_replays: Whether to save battle replays. Can be a boolean, where
            True will lead to replays being saved in a potentially new /replay folder,
            or a string representing a folder where replays will be saved.
        :type save_replays: bool or str
        :param server_configuration: Server configuration. Defaults to Localhost Server
            Configuration.
        :type server_configuration: ServerConfiguration, optional
        :param start_listening: Whether to start listening to the server. Defaults to
            True.
        :type start_listening: bool
        :param accept_open_team_sheet: Whether to automatically start the battle with
            open team sheets on. Defaults to False.
        :param start_timer_on_battle_start: Whether to automatically start the battle
            timer on battle start. Defaults to False.
        :type start_timer_on_battle_start: bool
        :param open_timeout: How long to wait for a timeout when connecting the socket
            (important for backend websockets.
            Increase only if timeouts occur during runtime).
            If None connect will never time out.
        :type open_timeout: float, optional
        :param ping_interval: How long between keepalive pings (Important for backend
            websockets). If None, disables keepalive entirely.
        :type ping_interval: float, optional
        :param ping_timeout: How long to wait for a timeout of a specific ping
            (important for backend websockets.
            Increase only if timeouts occur during runtime).
            If None pings will never time out.
        :type ping_timeout: float, optional
        :param team: The team to use for formats requiring a team. Can be a showdown
            team string, a showdown packed team string, of a ShowdownTeam object.
            Defaults to None.
        :type team: str or Teambuilder, optional
        :param fake: If true, action-order converters will try to avoid returning a default
            output if at all possible, even if the output isn't a legal decision. Defaults
            to False.
        :type fake: bool
        :param strict: If true, action-order converters will throw an error if the move is
            illegal. Otherwise, it will return default. Defaults to True.
        :type: strict: bool
        """
        self.agent1 = _EnvPlayer(
            account_configuration=account_configuration1
<<<<<<< HEAD
            or AccountConfiguration.generate(self.__class__.__name__),
=======
            or AccountConfiguration.generate(self.__class__.__name__, rand=True),
>>>>>>> 3a9bbeeb
            avatar=avatar,
            battle_format=battle_format,
            log_level=log_level,
            max_concurrent_battles=1,
            save_replays=save_replays,
            server_configuration=server_configuration,
            accept_open_team_sheet=accept_open_team_sheet,
            start_timer_on_battle_start=start_timer_on_battle_start,
            start_listening=start_listening,
            open_timeout=open_timeout,
            ping_interval=ping_interval,
            ping_timeout=ping_timeout,
            team=team,
        )
        self.agent2 = _EnvPlayer(
<<<<<<< HEAD
            account_configuration=account_configuration1
            or AccountConfiguration.generate(self.__class__.__name__),
=======
            account_configuration=account_configuration2
            or AccountConfiguration.generate(self.__class__.__name__, rand=True),
>>>>>>> 3a9bbeeb
            avatar=avatar,
            battle_format=battle_format,
            log_level=log_level,
            max_concurrent_battles=1,
            save_replays=save_replays,
            server_configuration=server_configuration,
            accept_open_team_sheet=accept_open_team_sheet,
            start_timer_on_battle_start=start_timer_on_battle_start,
            start_listening=start_listening,
            open_timeout=open_timeout,
            ping_interval=ping_interval,
            ping_timeout=ping_timeout,
            team=team,
        )
        self.agents: List[str] = []
        self.possible_agents = [self.agent1.username, self.agent2.username]
        self.battle1: Optional[AbstractBattle] = None
        self.battle2: Optional[AbstractBattle] = None
        self.agent1_to_move = False
        self.agent2_to_move = False
        self.fake = fake
        self.strict = strict
        self._np_random: Optional[Generator] = None
        self._reward_buffer: WeakKeyDictionary[AbstractBattle, float] = (
            WeakKeyDictionary()
        )
        self._challenge_task: Optional[Future[Any]] = None

    ###################################################################################
    # PettingZoo API
    # https://pettingzoo.farama.org/api/parallel/#parallelenv

    def step(self, actions: Dict[str, ActionType]) -> Tuple[
        Dict[str, ObsType],
        Dict[str, float],
        Dict[str, bool],
        Dict[str, bool],
        Dict[str, Dict[str, Any]],
    ]:
        assert self.battle1 is not None
        assert self.battle2 is not None
        assert not self.battle1.finished
        assert not self.battle2.finished
        if self.agent1_to_move:
            self.agent1_to_move = False
            order1 = self.action_to_order(
                actions[self.agents[0]],
                self.battle1,
                fake=self.fake,
                strict=self.strict,
            )
            self.agent1.order_queue.put(order1)
        if self.agent2_to_move:
            self.agent2_to_move = False
            order2 = self.action_to_order(
                actions[self.agents[1]],
                self.battle2,
                fake=self.fake,
                strict=self.strict,
            )
            self.agent2.order_queue.put(order2)
        battle1 = self.agent1.battle_queue.race_get(
            self.agent1._waiting, self.agent2._trying_again
        )
        battle2 = self.agent2.battle_queue.race_get(
            self.agent2._waiting, self.agent1._trying_again
        )
        self.agent1_to_move = battle1 is not None
        self.agent2_to_move = battle2 is not None
        self.agent1._waiting.clear()
        self.agent2._waiting.clear()
        if battle1 is None:
            self.agent2._trying_again.clear()
            battle1 = self.battle1
        if battle2 is None:
            self.agent1._trying_again.clear()
            battle2 = self.battle2
        observations = {
            self.agents[0]: self.embed_battle(battle1),
            self.agents[1]: self.embed_battle(battle2),
        }
        reward = {
            self.agents[0]: self.calc_reward(battle1),
            self.agents[1]: self.calc_reward(battle2),
        }
        term1, trunc1 = self.calc_term_trunc(battle1)
        term2, trunc2 = self.calc_term_trunc(battle2)
        terminated = {self.agents[0]: term1, self.agents[1]: term2}
        truncated = {self.agents[0]: trunc1, self.agents[1]: trunc2}
        if battle1.finished:
            self.agents = []
        return observations, reward, terminated, truncated, self.get_additional_info()

    def reset(
        self,
        seed: Optional[int] = None,
        options: Optional[Dict[str, Any]] = None,
    ) -> Tuple[Dict[str, ObsType], Dict[str, Dict[str, Any]]]:
        self.agents = [self.agent1.username, self.agent2.username]
        if seed is not None:
            self._np_random, seed = seeding.np_random(seed)
        if self.battle1 and not self.battle1.finished:
            assert self.battle2 is not None
            if self.battle1 == self.agent1.battle:
                if self.agent1_to_move:
                    self.agent1_to_move = False
                    self.agent1.order_queue.put(ForfeitBattleOrder())
                    if self.agent2_to_move:
                        self.agent2_to_move = False
                        self.agent2.order_queue.put(DefaultBattleOrder())
                else:
                    assert self.agent2_to_move
                    self.agent2_to_move = False
                    self.agent2.order_queue.put(ForfeitBattleOrder())
                self.agent1.battle_queue.get()
                self.agent2.battle_queue.get()
            else:
                raise RuntimeError(
                    "Environment and agent aren't synchronized. Try to restart"
                )
        self._challenge_task = asyncio.run_coroutine_threadsafe(
            self.agent1.battle_against(self.agent2, n_battles=1), POKE_LOOP
        )
        if not self.agent1.battle or not self.agent2.battle:
            count = self._INIT_RETRIES
            while not self.agent1.battle or not self.agent2.battle:
                if count == 0:
                    raise RuntimeError("Agent is not challenging")
                count -= 1
                time.sleep(self._TIME_BETWEEN_RETRIES)

        self.battle1 = self.agent1.battle_queue.get()
        self.battle2 = self.agent2.battle_queue.get()
        self.agent1_to_move = True
        self.agent2_to_move = True
        observations = {
            self.agents[0]: self.embed_battle(self.battle1),
            self.agents[1]: self.embed_battle(self.battle2),
        }
        return observations, self.get_additional_info()

    def render(self, mode: str = "human"):
        if self.battle1 is not None:
            print(
                "  Turn %4d. | [%s][%3d/%3dhp] %10.10s - %10.10s [%3d%%hp][%s]"
                % (
                    self.battle1.turn,
                    "".join(
                        [
                            "⦻" if mon.fainted else "●"
                            for mon in self.battle1.team.values()
                        ]
                    ),
                    self.battle1.active_pokemon.current_hp or 0,
                    self.battle1.active_pokemon.max_hp or 0,
                    self.battle1.active_pokemon.species,
                    self.battle1.opponent_active_pokemon.species,
                    self.battle1.opponent_active_pokemon.current_hp or 0,
                    "".join(
                        [
                            "⦻" if mon.fainted else "●"
                            for mon in self.battle1.opponent_team.values()
                        ]
                    ),
                ),
                end="\n" if self.battle1.finished else "\r",
            )

    def close(self, purge: bool = True):
        if self.battle1 is None or self.battle1.finished:
            time.sleep(1)
            if self.battle1 != self.agent1.battle:
                self.battle1 = self.agent1.battle
        if self.battle2 is None or self.battle2.finished:
            time.sleep(1)
            if self.battle2 != self.agent2.battle:
                self.battle2 = self.agent2.battle
        closing_task = asyncio.run_coroutine_threadsafe(
            self._stop_challenge_loop(purge=purge), POKE_LOOP
        )
        closing_task.result()

    def observation_space(self, agent: str) -> Space[ObsType]:
        return self.observation_spaces[agent]

    def action_space(self, agent: str) -> Space[ActionType]:
        return self.action_spaces[agent]

    ###################################################################################
    # Abstract methods

    @abstractmethod
    def calc_reward(self, battle: AbstractBattle) -> float:
        """
        Returns the reward for the current battle state.

        :param battle: The current battle state.
        :type battle: AbstractBattle

        :return: The reward for battle.
        :rtype: float
        """
        pass

    @abstractmethod
    def embed_battle(self, battle: AbstractBattle) -> ObsType:
        """
        Returns the embedding of the current battle state in a format compatible with
        the Gymnasium API.

        :param battle: The current battle state.
        :type battle: AbstractBattle

        :return: The embedding of the current battle state.
        """
        pass

    @staticmethod
    @abstractmethod
    def action_to_order(
        action: ActionType, battle: Any, fake: bool = False, strict: bool = True
    ) -> BattleOrder:
        """
        Returns the BattleOrder relative to the given action.

        :param action: The action to take.
        :type action: ActionType
        :param battle: The current battle state
        :type battle: AbstractBattle
        :param fake: If true, action-order converters will try to avoid returning a default
            output if at all possible, even if the output isn't a legal decision. Defaults
            to False.
        :type fake: bool
        :param strict: If true, action-order converters will throw an error if the move is
            illegal. Otherwise, it will return default. Defaults to True.
        :type strict: bool

        :return: The battle order for the given action in context of the current battle.
        :rtype: BattleOrder
        """
        pass

    @staticmethod
    @abstractmethod
    def order_to_action(
        order: BattleOrder, battle: Any, fake: bool = False, strict: bool = True
    ) -> ActionType:
        """
        Returns the action relative to the given BattleOrder.

        :param order: The order to take.
        :type order: BattleOrder
        :param battle: The current battle state
        :type battle: AbstractBattle
        :param fake: If true, action-order converters will try to avoid returning a default
            output if at all possible, even if the output isn't a legal decision. Defaults
            to False.
        :type fake: bool
        :param strict: If true, action-order converters will throw an error if the move is
            illegal. Otherwise, it will return default. Defaults to True.
        :type strict: bool

        :return: The action for the given battle order in context of the current battle.
        :rtype: ActionType
        """
        pass

    ###################################################################################
    # Helper methods

    def reward_computing_helper(
        self,
        battle: AbstractBattle,
        *,
        fainted_value: float = 0.0,
        hp_value: float = 0.0,
        number_of_pokemons: int = 6,
        starting_value: float = 0.0,
        status_value: float = 0.0,
        victory_value: float = 1.0,
    ) -> float:
        """A helper function to compute rewards.

        The reward is computed by computing the value of a game state, and by comparing
        it to the last state.

        State values are computed by weighting different factor. Fainted pokemons,
        their remaining HP, inflicted statuses and winning are taken into account.

        For instance, if the last time this function was called for battle A it had
        a state value of 8 and this call leads to a value of 9, the returned reward will
        be 9 - 8 = 1.

        Consider a single battle where each player has 6 pokemons. No opponent pokemon
        has fainted, but our team has one fainted pokemon. Three opposing pokemons are
        burned. We have one pokemon missing half of its HP, and our fainted pokemon has
        no HP left.

        The value of this state will be:

        - With fainted value: 1, status value: 0.5, hp value: 1:
            = - 1 (fainted) + 3 * 0.5 (status) - 1.5 (our hp) = -1
        - With fainted value: 3, status value: 0, hp value: 1:
            = - 3 + 3 * 0 - 1.5 = -4.5

        :param battle: The battle for which to compute rewards.
        :type battle: AbstractBattle
        :param fainted_value: The reward weight for fainted pokemons. Defaults to 0.
        :type fainted_value: float
        :param hp_value: The reward weight for hp per pokemon. Defaults to 0.
        :type hp_value: float
        :param number_of_pokemons: The number of pokemons per team. Defaults to 6.
        :type number_of_pokemons: int
        :param starting_value: The default reference value evaluation. Defaults to 0.
        :type starting_value: float
        :param status_value: The reward value per non-fainted status. Defaults to 0.
        :type status_value: float
        :param victory_value: The reward value for winning. Defaults to 1.
        :type victory_value: float
        :return: The reward.
        :rtype: float
        """
        if battle not in self._reward_buffer:
            self._reward_buffer[battle] = starting_value
        current_value = 0.0

        for mon in battle.team.values():
            current_value += mon.current_hp_fraction * hp_value
            if mon.fainted:
                current_value -= fainted_value
            elif mon.status is not None:
                current_value -= status_value

        current_value += (number_of_pokemons - len(battle.team)) * hp_value

        for mon in battle.opponent_team.values():
            current_value -= mon.current_hp_fraction * hp_value
            if mon.fainted:
                current_value += fainted_value
            elif mon.status is not None:
                current_value += status_value

        current_value -= (number_of_pokemons - len(battle.opponent_team)) * hp_value

        if battle.won:
            current_value += victory_value
        elif battle.lost:
            current_value -= victory_value

        to_return = current_value - self._reward_buffer[battle]
        self._reward_buffer[battle] = current_value

        return to_return

    def reset_env(self):
        """
        Resets the environment to an inactive state: it will forfeit all unfinished
        battles, reset the internal battle tracker and optionally change the next
        opponent and restart the challenge loop.

        :param opponent: The opponent to use for the next battles. If empty it
            will not change opponent.
        :type opponent: Player or str, optional
        :param restart: If True the challenge loop will be restarted before returning,
            otherwise the challenge loop will be left inactive and can be
            started manually.
        :type restart: bool
        """
        self.close(purge=False)
        self.reset_battles()

    def get_additional_info(self) -> Dict[str, Dict[str, Any]]:
        """
        Returns additional info for the reset method.
        Override only if you really need it.

        :return: Additional information as a Dict
        :rtype: Dict
        """
        return {self.possible_agents[0]: {}, self.possible_agents[1]: {}}

    @staticmethod
    def calc_term_trunc(battle: AbstractBattle):
        terminated = False
        truncated = False
        if battle.finished:
            size = battle.team_size
            remaining_mons = size - len(
                [mon for mon in battle.team.values() if mon.fainted]
            )
            remaining_opponent_mons = size - len(
                [mon for mon in battle.opponent_team.values() if mon.fainted]
            )
            if (remaining_mons == 0) != (remaining_opponent_mons == 0):
                terminated = True
            else:
                truncated = True
        return terminated, truncated

    def background_send_challenge(self, username: str):
        """
        Sends a single challenge specified player. The function immediately returns
        to allow use of the Gymnasium API.

        :param username: The username of the player to challenge.
        :type username: str
        """
        if self._challenge_task and not self._challenge_task.done():
            raise RuntimeError(
                "Agent is already challenging opponents with the challenging loop. "
                "Try to call 'await agent.stop_challenge_loop()' to clear the task."
            )
        self._challenge_task = asyncio.run_coroutine_threadsafe(
            self.agent1.send_challenges(username, 1), POKE_LOOP
        )

    def background_accept_challenge(self, username: str):
        """
        Accepts a single challenge specified player. The function immediately returns
        to allow use of the Gymnasium API.

        :param username: The username of the player to challenge.
        :type username: str
        """
        if self._challenge_task and not self._challenge_task.done():
            raise RuntimeError(
                "Agent is already challenging opponents with the challenging loop. "
                "Try to call 'await agent.stop_challenge_loop()' to clear the task."
            )
        self._challenge_task = asyncio.run_coroutine_threadsafe(
            self.agent1.accept_challenges(username, 1, self.agent1.next_team), POKE_LOOP
        )

    async def _ladder_loop(self, n_challenges: Optional[int] = None):
        if n_challenges:
            if n_challenges <= 0:
                raise ValueError(
                    f"Number of challenges must be > 0. Got {n_challenges}"
                )
            for _ in range(n_challenges):
                await self.agent1.ladder(1)
        else:
            while self._keep_challenging:
                await self.agent1.ladder(1)

    def start_laddering(self, n_challenges: Optional[int] = None):
        """
        Starts the laddering loop.

        :param n_challenges: The number of ladder games to play. If empty it
            will run until stopped.
        :type n_challenges: int, optional
        """
        if self._challenge_task and not self._challenge_task.done():
            count = self._SWITCH_CHALLENGE_TASK_RETRIES
            while not self._challenge_task.done():
                if count == 0:
                    raise RuntimeError("Agent is already challenging")
                count -= 1
                time.sleep(self._TIME_BETWEEN_SWITCH_RETRIES)
        if not n_challenges:
            self._keep_challenging = True
        self._challenge_task = asyncio.run_coroutine_threadsafe(
            self._ladder_loop(n_challenges), POKE_LOOP
        )

    async def _stop_challenge_loop(
        self, force: bool = True, wait: bool = True, purge: bool = False
    ):
        self._keep_challenging = False

        if force:
            if self.battle1 and not self.battle1.finished:
                assert self.battle2 is not None
                if not (
                    self.agent1.order_queue.empty() and self.agent2.order_queue.empty()
                ):
                    await asyncio.sleep(2)
                    if not (
                        self.agent1.order_queue.empty()
                        and self.agent2.order_queue.empty()
                    ):
                        raise RuntimeError(
                            "The agent is still sending actions. "
                            "Use this method only when training or "
                            "evaluation are over."
                        )
                if not self.agent1.battle_queue.empty():
                    await self.agent1.battle_queue.async_get()
                if not self.agent2.battle_queue.empty():
                    await self.agent2.battle_queue.async_get()
                if self.agent1_to_move:
                    self.agent1_to_move = False
                    await self.agent1.order_queue.async_put(ForfeitBattleOrder())
                    if self.agent2_to_move:
                        self.agent2_to_move = False
                        await self.agent2.order_queue.async_put(DefaultBattleOrder())
                else:
                    assert self.agent2_to_move
                    self.agent_to_move = False
                    await self.agent2.order_queue.async_put(ForfeitBattleOrder())

        if wait and self._challenge_task:
            while not self._challenge_task.done():
                await asyncio.sleep(1)
            self._challenge_task.result()

        self._challenge_task = None
        self.battle1 = None
        self.battle2 = None
        self.agent1.battle = None
        self.agent2.battle = None
        while not self.agent1.order_queue.empty():
            await self.agent1.order_queue.async_get()
        while not self.agent2.order_queue.empty():
            await self.agent2.order_queue.async_get()
        while not self.agent1.battle_queue.empty():
            await self.agent1.battle_queue.async_get()
        while not self.agent2.battle_queue.empty():
            await self.agent2.battle_queue.async_get()

        if purge:
            self.reset_battles()

    def reset_battles(self):
        """Resets the player's inner battle tracker."""
        self.agent1.reset_battles()
        self.agent2.reset_battles()

    def done(self, timeout: Optional[int] = None) -> bool:
        """
        Returns True if the task is done or is done after the timeout, false otherwise.

        :param timeout: The amount of time to wait for if the task is not already done.
            If empty it will wait until the task is done.
        :type timeout: int, optional

        :return: True if the task is done or if the task gets completed after the
            timeout.
        :rtype: bool
        """
        if self._challenge_task is None:
            return True
        if timeout is None:
            self._challenge_task.result()
            return True
        if self._challenge_task.done():
            return True
        time.sleep(timeout)
        return self._challenge_task.done()<|MERGE_RESOLUTION|>--- conflicted
+++ resolved
@@ -193,11 +193,7 @@
         """
         self.agent1 = _EnvPlayer(
             account_configuration=account_configuration1
-<<<<<<< HEAD
-            or AccountConfiguration.generate(self.__class__.__name__),
-=======
             or AccountConfiguration.generate(self.__class__.__name__, rand=True),
->>>>>>> 3a9bbeeb
             avatar=avatar,
             battle_format=battle_format,
             log_level=log_level,
@@ -213,13 +209,8 @@
             team=team,
         )
         self.agent2 = _EnvPlayer(
-<<<<<<< HEAD
-            account_configuration=account_configuration1
-            or AccountConfiguration.generate(self.__class__.__name__),
-=======
             account_configuration=account_configuration2
             or AccountConfiguration.generate(self.__class__.__name__, rand=True),
->>>>>>> 3a9bbeeb
             avatar=avatar,
             battle_format=battle_format,
             log_level=log_level,
