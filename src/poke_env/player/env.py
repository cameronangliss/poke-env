--- conflicted
+++ resolved
@@ -265,17 +265,9 @@
         self.possible_agents = [self.agent1.username, self.agent2.username]
         self.battle1: Optional[AbstractBattle] = None
         self.battle2: Optional[AbstractBattle] = None
-<<<<<<< HEAD
-        self._np_random: Optional[Generator] = None
         self.agent1_to_move = False
         self.agent2_to_move = False
-=======
-        self.agent1_to_move = False
-        self.agent2_to_move = False
-        self.fake = fake
-        self.strict = strict
         self._np_random: Optional[Generator] = None
->>>>>>> 9daac90e
         self._reward_buffer: WeakKeyDictionary[AbstractBattle, float] = (
             WeakKeyDictionary()
         )
