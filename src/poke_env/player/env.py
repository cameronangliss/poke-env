--- conflicted
+++ resolved
@@ -320,14 +320,9 @@
         self.possible_agents = [self.agent1.username, self.agent2.username]
         self.battle1: Optional[AbstractBattle] = None
         self.battle2: Optional[AbstractBattle] = None
-<<<<<<< HEAD
         self._np_random: Optional[Generator] = None
-=======
         self.agent1_to_move = False
         self.agent2_to_move = False
-        self.fake = fake
-        self.strict = strict
->>>>>>> 71675aed
         self._reward_buffer: WeakKeyDictionary[AbstractBattle, float] = (
             WeakKeyDictionary()
         )
