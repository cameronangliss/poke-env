"""This module defines a player class with the Gymnasium API on the main thread.
For a black-box implementation consider using the module env_player.
"""

import asyncio
import time
from abc import abstractmethod
from concurrent.futures import Future
from threading import Thread
from typing import Any, Awaitable, Dict, Generic, List, Optional, Tuple, TypeVar, Union
from weakref import WeakKeyDictionary

from gymnasium.spaces import Space
from gymnasium.utils import seeding
from numpy.random import Generator
from pettingzoo.utils.env import ParallelEnv  # type: ignore[import-untyped]

from poke_env.concurrency import create_in_poke_loop
from poke_env.environment.abstract_battle import AbstractBattle
from poke_env.player.battle_order import (
    BattleOrder,
    DefaultBattleOrder,
    ForfeitBattleOrder,
)
from poke_env.player.player import Player
from poke_env.ps_client import AccountConfiguration
from poke_env.ps_client.server_configuration import (
    LocalhostServerConfiguration,
    ServerConfiguration,
)
from poke_env.teambuilder.teambuilder import Teambuilder

ItemType = TypeVar("ItemType")
ObsType = TypeVar("ObsType")
ActionType = TypeVar("ActionType")


class _AsyncQueue(Generic[ItemType]):
    def __init__(
        self,
        queue: asyncio.Queue[ItemType],
        loop: asyncio.AbstractEventLoop,
    ):
        self.queue = queue
        self.loop = loop

    async def async_get(self) -> ItemType:
        return await self.queue.get()

    def get(self) -> ItemType:
        res = asyncio.run_coroutine_threadsafe(self.async_get(), self.loop)
        return res.result()

    def race_get(self, *events: asyncio.Event) -> Optional[ItemType]:
        async def _race_get() -> Optional[ItemType]:
            get_task = asyncio.create_task(self.async_get())
            wait_tasks = [asyncio.create_task(e.wait()) for e in events]
            done, _ = await asyncio.wait(
                {get_task, *wait_tasks},
                return_when=asyncio.FIRST_COMPLETED,
            )
            for t in wait_tasks:
                t.cancel()
            if get_task in done:
                return get_task.result()
            else:
                get_task.cancel()
                return None

        res = asyncio.run_coroutine_threadsafe(_race_get(), self.loop)
        return res.result()

    async def async_put(self, item: ItemType):
        await self.queue.put(item)

    def put(self, item: ItemType):
        task = asyncio.run_coroutine_threadsafe(self.queue.put(item), self.loop)
        task.result()

    def empty(self):
        return self.queue.empty()

    def join(self):
        task = asyncio.run_coroutine_threadsafe(self.queue.join(), self.loop)
        task.result()

    async def async_join(self):
        await self.queue.join()


class _EnvPlayer(Player):
    battle_queue: _AsyncQueue[AbstractBattle]
    order_queue: _AsyncQueue[BattleOrder]

    def __init__(self, **kwargs: Any):
        super().__init__(**kwargs)
        self.battle_queue = _AsyncQueue(
            create_in_poke_loop(asyncio.Queue, self.ps_client.loop, 1),
            self.ps_client.loop,
        )
        self.order_queue = _AsyncQueue(
            create_in_poke_loop(asyncio.Queue, self.ps_client.loop, 1),
            self.ps_client.loop,
        )
        self.battle: Optional[AbstractBattle] = None

    def choose_move(self, battle: AbstractBattle) -> Awaitable[BattleOrder]:
        return self._env_move(battle)

    async def _env_move(self, battle: AbstractBattle) -> BattleOrder:
        if not self.battle or self.battle.finished:
            self.battle = battle
        if self.battle.battle_tag != battle.battle_tag:
            self.logger.warning(f"Zombie battle {battle.battle_tag}")
            return DefaultBattleOrder()
        await self.battle_queue.async_put(battle)
        order = await self.order_queue.async_get()
        return order

    def _battle_finished_callback(self, battle: AbstractBattle):
        asyncio.run_coroutine_threadsafe(
            self.battle_queue.async_put(battle), self.ps_client.loop
        )


class PokeEnv(ParallelEnv[str, ObsType, ActionType]):
    """
    Base class implementing the Gymnasium API on the main thread.
    """

    _INIT_RETRIES = 100
    _TIME_BETWEEN_RETRIES = 0.5
    _SWITCH_CHALLENGE_TASK_RETRIES = 30
    _TIME_BETWEEN_SWITCH_RETRIES = 1

    def __init__(
        self,
        *,
        account_configuration1: Optional[AccountConfiguration] = None,
        account_configuration2: Optional[AccountConfiguration] = None,
        avatar: Optional[int] = None,
        battle_format: str = "gen8randombattle",
        log_level: Optional[int] = None,
        save_replays: Union[bool, str] = False,
        server_configuration: Optional[
            ServerConfiguration
        ] = LocalhostServerConfiguration,
        accept_open_team_sheet: Optional[bool] = False,
        start_timer_on_battle_start: bool = False,
        start_listening: bool = True,
        open_timeout: Optional[float] = 10.0,
        ping_interval: Optional[float] = 20.0,
        ping_timeout: Optional[float] = 20.0,
        team: Optional[Union[str, Teambuilder]] = None,
        fake: bool = False,
        strict: bool = True,
    ):
        """
        :param account_configuration: Player configuration. If empty, defaults to an
            automatically generated username with no password. This option must be set
            if the server configuration requires authentication.
        :type account_configuration: AccountConfiguration, optional
        :param avatar: Player avatar id. Optional.
        :type avatar: int, optional
        :param battle_format: Name of the battle format this player plays. Defaults to
            gen8randombattle.
        :type battle_format: Optional, str. Default to randombattles, with specifics
            varying per class.
        :param log_level: The player's logger level.
        :type log_level: int. Defaults to logging's default level.
        :param save_replays: Whether to save battle replays. Can be a boolean, where
            True will lead to replays being saved in a potentially new /replay folder,
            or a string representing a folder where replays will be saved.
        :type save_replays: bool or str
        :param server_configuration: Server configuration. Defaults to Localhost Server
            Configuration.
        :type server_configuration: ServerConfiguration, optional
        :param start_listening: Whether to start listening to the server. Defaults to
            True.
        :type start_listening: bool
        :param accept_open_team_sheet: Whether to automatically start the battle with
            open team sheets on. Defaults to False.
        :param start_timer_on_battle_start: Whether to automatically start the battle
            timer on battle start. Defaults to False.
        :type start_timer_on_battle_start: bool
        :param open_timeout: How long to wait for a timeout when connecting the socket
            (important for backend websockets.
            Increase only if timeouts occur during runtime).
            If None connect will never time out.
        :type open_timeout: float, optional
        :param ping_interval: How long between keepalive pings (Important for backend
            websockets). If None, disables keepalive entirely.
        :type ping_interval: float, optional
        :param ping_timeout: How long to wait for a timeout of a specific ping
            (important for backend websockets.
            Increase only if timeouts occur during runtime).
            If None pings will never time out.
        :type ping_timeout: float, optional
        :param team: The team to use for formats requiring a team. Can be a showdown
            team string, a showdown packed team string, of a ShowdownTeam object.
            Defaults to None.
        :type team: str or Teambuilder, optional
        :param fake: If true, action-order converters will try to avoid returning a default
            output if at all possible, even if the output isn't a legal decision. Defaults
            to False.
        :type fake: bool
        :param strict: If true, action-order converters will throw an error if the move is
            illegal. Otherwise, it will return default. Defaults to True.
        :type: strict: bool
        """
        self._account_configuration1 = account_configuration1
        self._account_configuration2 = account_configuration2
        self._avatar = avatar
        self._battle_format = battle_format
        self._log_level = log_level
        self._save_replays = save_replays
        self._server_configuration = server_configuration
        self._accept_open_team_sheet = accept_open_team_sheet
        self._start_timer_on_battle_start = start_timer_on_battle_start
        self._start_listening = start_listening
        self._open_timeout = open_timeout
        self._ping_interval = ping_interval
        self._ping_timeout = ping_timeout
        self._team = team
        self._fake = fake
        self._strict = strict
        self.loop = asyncio.new_event_loop()
        Thread(target=self.loop.run_forever, daemon=True).start()
        self.agent1 = _EnvPlayer(
            account_configuration=account_configuration1,
            avatar=avatar,
            battle_format=battle_format,
            log_level=log_level,
            max_concurrent_battles=1,
            save_replays=save_replays,
            server_configuration=server_configuration,
            accept_open_team_sheet=accept_open_team_sheet,
            start_timer_on_battle_start=start_timer_on_battle_start,
            start_listening=start_listening,
            open_timeout=open_timeout,
            ping_interval=ping_interval,
            ping_timeout=ping_timeout,
            loop=self.loop,
            team=team,
        )
        self.agent2 = _EnvPlayer(
            account_configuration=account_configuration2,
            avatar=avatar,
            battle_format=battle_format,
            log_level=log_level,
            max_concurrent_battles=1,
            save_replays=save_replays,
            server_configuration=server_configuration,
            accept_open_team_sheet=accept_open_team_sheet,
            start_timer_on_battle_start=start_timer_on_battle_start,
            start_listening=start_listening,
            open_timeout=open_timeout,
            ping_interval=ping_interval,
            ping_timeout=ping_timeout,
            loop=self.loop,
            team=team,
        )
        self.agents: List[str] = []
        self.possible_agents = [self.agent1.username, self.agent2.username]
        self.battle1: Optional[AbstractBattle] = None
        self.battle2: Optional[AbstractBattle] = None
<<<<<<< HEAD
=======
        self.fake = fake
        self.strict = strict
>>>>>>> cb5b200f
        self._np_random: Optional[Generator] = None
        self._reward_buffer: WeakKeyDictionary[AbstractBattle, float] = (
            WeakKeyDictionary()
        )
        self._challenge_task: Optional[Future[Any]] = None

    def __getstate__(self) -> Dict[str, Any]:
        state = self.__dict__.copy()
        state["loop"] = None
        state["agent1"] = None
        state["agent2"] = None
        state["_reward_buffer"] = None
        state["_challenge_task"] = None
        return state

    def __setstate__(self, state: Dict[str, Any]):
        self.__dict__.update(state)
        self.loop = asyncio.new_event_loop()
        Thread(target=self.loop.run_forever, daemon=True).start()
        self.agent1 = _EnvPlayer(
            account_configuration=self._account_configuration1,
            avatar=self._avatar,
            battle_format=self._battle_format,
            log_level=self._log_level,
            max_concurrent_battles=1,
            save_replays=self._save_replays,
            server_configuration=self._server_configuration,
            accept_open_team_sheet=self._accept_open_team_sheet,
            start_timer_on_battle_start=self._start_timer_on_battle_start,
            start_listening=self._start_listening,
            open_timeout=self._open_timeout,
            ping_interval=self._ping_interval,
            ping_timeout=self._ping_timeout,
            loop=self.loop,
            team=self._team,
        )
        self.agent2 = _EnvPlayer(
            account_configuration=self._account_configuration2,
            avatar=self._avatar,
            battle_format=self._battle_format,
            log_level=self._log_level,
            max_concurrent_battles=1,
            save_replays=self._save_replays,
            server_configuration=self._server_configuration,
            accept_open_team_sheet=self._accept_open_team_sheet,
            start_timer_on_battle_start=self._start_timer_on_battle_start,
            start_listening=self._start_listening,
            ping_interval=self._ping_interval,
            ping_timeout=self._ping_timeout,
            loop=self.loop,
            team=self._team,
        )
        self.agents = [self.agent1.username, self.agent2.username]
        self.possible_agents = [self.agent1.username, self.agent2.username]
        self.observation_spaces: Dict[str, Space[ObsType]] = {
            self.possible_agents[i]: list(self.observation_spaces.values())[i]
            for i in range(len(self.possible_agents))
        }
        self.action_spaces: Dict[str, Space[ActionType]] = {
            self.possible_agents[i]: list(self.action_spaces.values())[i]
            for i in range(len(self.possible_agents))
        }
        self._reward_buffer = WeakKeyDictionary()

    ###################################################################################
    # PettingZoo API
    # https://pettingzoo.farama.org/api/parallel/#parallelenv

    def step(self, actions: Dict[str, ActionType]) -> Tuple[
        Dict[str, ObsType],
        Dict[str, float],
        Dict[str, bool],
        Dict[str, bool],
        Dict[str, Dict[str, Any]],
    ]:
        assert self.battle1 is not None
        assert not self.battle1.finished
        assert self.battle2 is not None
        assert not self.battle2.finished
        agent1_trying_again = self.agent1._trying_again.is_set()
        agent2_trying_again = self.agent2._trying_again.is_set()
        if not (self.agent1._waiting.is_set() or agent2_trying_again):
            order1 = self.action_to_order(
                actions[self.agents[0]],
                self.battle1,
                fake=self._fake,
                strict=self._strict,
            )
            self.agent1.order_queue.put(order1)
        self.agent1._waiting.clear()
        if not (self.agent2._waiting.is_set() or agent1_trying_again):
            order2 = self.action_to_order(
                actions[self.agents[1]],
                self.battle2,
                fake=self._fake,
                strict=self._strict,
            )
            self.agent2.order_queue.put(order2)
        self.agent2._waiting.clear()
        battle1 = (
            self.agent1.battle_queue.race_get(
                self.agent1._waiting, self.agent2._trying_again
            )
            or self.battle1
        )
        battle2 = (
            self.agent2.battle_queue.race_get(
                self.agent2._waiting, self.agent1._trying_again
            )
            or self.battle2
        )
        observations = {
            self.agents[0]: self.embed_battle(battle1),
            self.agents[1]: self.embed_battle(battle2),
        }
        reward = {
            self.agents[0]: self.calc_reward(battle1),
            self.agents[1]: self.calc_reward(battle2),
        }
        term1, trunc1 = self.calc_term_trunc(battle1)
        term2, trunc2 = self.calc_term_trunc(battle2)
        terminated = {self.agents[0]: term1, self.agents[1]: term2}
        truncated = {self.agents[0]: trunc1, self.agents[1]: trunc2}
        if battle1.finished:
            self.agents = []
        return observations, reward, terminated, truncated, self.get_additional_info()

    def reset(
        self,
        seed: Optional[int] = None,
        options: Optional[Dict[str, Any]] = None,
    ) -> Tuple[Dict[str, ObsType], Dict[str, Dict[str, Any]]]:
        self.agents = [self.agent1.username, self.agent2.username]
        if seed is not None:
            self._np_random, seed = seeding.np_random(seed)
<<<<<<< HEAD
=======
        if not self.agent1.battle or not self.agent2.battle:
            count = self._INIT_RETRIES
            while not self.agent1.battle or not self.agent2.battle:
                if count == 0:
                    raise RuntimeError("Agent is not challenging")
                count -= 1
                time.sleep(self._TIME_BETWEEN_RETRIES)
>>>>>>> cb5b200f
        if self.battle1 and not self.battle1.finished:
            assert self.battle2 is not None
            agent1_waiting = self.agent1._waiting.is_set()
            agent2_waiting = self.agent2._waiting.is_set()
            agent1_trying_again = self.agent1._trying_again.is_set()
            agent2_trying_again = self.agent2._trying_again.is_set()
            if self.battle1 == self.agent1.battle:
                if not (agent1_waiting or agent2_trying_again):
                    self.agent1.order_queue.put(ForfeitBattleOrder())
                    if not (agent2_waiting or agent1_trying_again):
                        self.agent2.order_queue.put(DefaultBattleOrder())
                elif not (agent2_waiting or agent1_trying_again):
                    self.agent2.order_queue.put(ForfeitBattleOrder())
                    if not (agent1_waiting or agent2_trying_again):
                        self.agent1.order_queue.put(DefaultBattleOrder())
                self.agent1.battle_queue.get()
                self.agent2.battle_queue.get()
            else:
                raise RuntimeError(
                    "Environment and agent aren't synchronized. Try to restart"
                )
        self._challenge_task = asyncio.run_coroutine_threadsafe(
            self.agent1.battle_against(self.agent2, n_battles=1), self.loop
        )
        if not self.agent1.battle or not self.agent2.battle:
            count = self._INIT_RETRIES
            while not self.agent1.battle or not self.agent2.battle:
                if count == 0:
                    raise RuntimeError("Agent is not challenging")
                count -= 1
                time.sleep(self._TIME_BETWEEN_RETRIES)
        self.battle1 = self.agent1.battle_queue.get()
        self.battle2 = self.agent2.battle_queue.get()
        observations = {
            self.agents[0]: self.embed_battle(self.battle1),
            self.agents[1]: self.embed_battle(self.battle2),
        }
        return observations, self.get_additional_info()

    def render(self, mode: str = "human"):
        if self.battle1 is not None:
            print(
                "  Turn %4d. | [%s][%3d/%3dhp] %10.10s - %10.10s [%3d%%hp][%s]"
                % (
                    self.battle1.turn,
                    "".join(
                        [
                            "⦻" if mon.fainted else "●"
                            for mon in self.battle1.team.values()
                        ]
                    ),
                    self.battle1.active_pokemon.current_hp or 0,
                    self.battle1.active_pokemon.max_hp or 0,
                    self.battle1.active_pokemon.species,
                    self.battle1.opponent_active_pokemon.species,
                    self.battle1.opponent_active_pokemon.current_hp or 0,
                    "".join(
                        [
                            "⦻" if mon.fainted else "●"
                            for mon in self.battle1.opponent_team.values()
                        ]
                    ),
                ),
                end="\n" if self.battle1.finished else "\r",
            )

    def close(self, purge: bool = True):
        if self.battle1 is None or self.battle1.finished:
            time.sleep(1)
            if self.battle1 != self.agent1.battle:
                self.battle1 = self.agent1.battle
        if self.battle2 is None or self.battle2.finished:
            time.sleep(1)
            if self.battle2 != self.agent2.battle:
                self.battle2 = self.agent2.battle
        closing_task = asyncio.run_coroutine_threadsafe(
            self._stop_challenge_loop(purge=purge), self.loop
        )
        closing_task.result()

    def observation_space(self, agent: str) -> Space[ObsType]:
        return self.observation_spaces[agent]

    def action_space(self, agent: str) -> Space[ActionType]:
        return self.action_spaces[agent]

    ###################################################################################
    # Abstract methods

    @abstractmethod
    def calc_reward(self, battle: AbstractBattle) -> float:
        """
        Returns the reward for the current battle state.

        :param battle: The current battle state.
        :type battle: AbstractBattle

        :return: The reward for battle.
        :rtype: float
        """
        pass

    @abstractmethod
    def embed_battle(self, battle: AbstractBattle) -> ObsType:
        """
        Returns the embedding of the current battle state in a format compatible with
        the Gymnasium API.

        :param battle: The current battle state.
        :type battle: AbstractBattle

        :return: The embedding of the current battle state.
        """
        pass

    @staticmethod
    @abstractmethod
    def action_to_order(
        action: ActionType, battle: Any, fake: bool = False, strict: bool = True
    ) -> BattleOrder:
        """
        Returns the BattleOrder relative to the given action.

        :param action: The action to take.
        :type action: ActionType
        :param battle: The current battle state
        :type battle: AbstractBattle

        :return: The battle order for the given action in context of the current battle.
        :rtype: BattleOrder
        """
        pass

    @staticmethod
    @abstractmethod
    def order_to_action(
        order: BattleOrder, battle: Any, fake: bool = False, strict: bool = True
    ) -> ActionType:
        """
        Returns the action relative to the given BattleOrder.

        :param order: The order to take.
        :type order: BattleOrder
        :param battle: The current battle state
        :type battle: AbstractBattle

        :return: The action for the given battle order in context of the current battle.
        :rtype: ActionType
        """
        pass

    ###################################################################################
    # Helper methods

    def reward_computing_helper(
        self,
        battle: AbstractBattle,
        *,
        fainted_value: float = 0.0,
        hp_value: float = 0.0,
        number_of_pokemons: int = 6,
        starting_value: float = 0.0,
        status_value: float = 0.0,
        victory_value: float = 1.0,
    ) -> float:
        """A helper function to compute rewards.

        The reward is computed by computing the value of a game state, and by comparing
        it to the last state.

        State values are computed by weighting different factor. Fainted pokemons,
        their remaining HP, inflicted statuses and winning are taken into account.

        For instance, if the last time this function was called for battle A it had
        a state value of 8 and this call leads to a value of 9, the returned reward will
        be 9 - 8 = 1.

        Consider a single battle where each player has 6 pokemons. No opponent pokemon
        has fainted, but our team has one fainted pokemon. Three opposing pokemons are
        burned. We have one pokemon missing half of its HP, and our fainted pokemon has
        no HP left.

        The value of this state will be:

        - With fainted value: 1, status value: 0.5, hp value: 1:
            = - 1 (fainted) + 3 * 0.5 (status) - 1.5 (our hp) = -1
        - With fainted value: 3, status value: 0, hp value: 1:
            = - 3 + 3 * 0 - 1.5 = -4.5

        :param battle: The battle for which to compute rewards.
        :type battle: AbstractBattle
        :param fainted_value: The reward weight for fainted pokemons. Defaults to 0.
        :type fainted_value: float
        :param hp_value: The reward weight for hp per pokemon. Defaults to 0.
        :type hp_value: float
        :param number_of_pokemons: The number of pokemons per team. Defaults to 6.
        :type number_of_pokemons: int
        :param starting_value: The default reference value evaluation. Defaults to 0.
        :type starting_value: float
        :param status_value: The reward value per non-fainted status. Defaults to 0.
        :type status_value: float
        :param victory_value: The reward value for winning. Defaults to 1.
        :type victory_value: float
        :return: The reward.
        :rtype: float
        """
        if battle not in self._reward_buffer:
            self._reward_buffer[battle] = starting_value
        current_value = 0.0

        for mon in battle.team.values():
            current_value += mon.current_hp_fraction * hp_value
            if mon.fainted:
                current_value -= fainted_value
            elif mon.status is not None:
                current_value -= status_value

        current_value += (number_of_pokemons - len(battle.team)) * hp_value

        for mon in battle.opponent_team.values():
            current_value -= mon.current_hp_fraction * hp_value
            if mon.fainted:
                current_value += fainted_value
            elif mon.status is not None:
                current_value += status_value

        current_value -= (number_of_pokemons - len(battle.opponent_team)) * hp_value

        if battle.won:
            current_value += victory_value
        elif battle.lost:
            current_value -= victory_value

        to_return = current_value - self._reward_buffer[battle]
        self._reward_buffer[battle] = current_value

        return to_return

    def reset_env(self):
        """
        Resets the environment to an inactive state: it will forfeit all unfinished
        battles, reset the internal battle tracker and optionally change the next
        opponent and restart the challenge loop.

        :param opponent: The opponent to use for the next battles. If empty it
            will not change opponent.
        :type opponent: Player or str, optional
        :param restart: If True the challenge loop will be restarted before returning,
            otherwise the challenge loop will be left inactive and can be
            started manually.
        :type restart: bool
        """
        self.close(purge=False)
        self.reset_battles()

    def get_additional_info(self) -> Dict[str, Dict[str, Any]]:
        """
        Returns additional info for the reset method.
        Override only if you really need it.

        :return: Additional information as a Dict
        :rtype: Dict
        """
        return {self.possible_agents[0]: {}, self.possible_agents[1]: {}}

    @staticmethod
    def calc_term_trunc(battle: AbstractBattle):
        terminated = False
        truncated = False
        if battle.finished:
            size = battle.team_size
            remaining_mons = size - len(
                [mon for mon in battle.team.values() if mon.fainted]
            )
            remaining_opponent_mons = size - len(
                [mon for mon in battle.opponent_team.values() if mon.fainted]
            )
            if (remaining_mons == 0) != (remaining_opponent_mons == 0):
                terminated = True
            else:
                truncated = True
        return terminated, truncated

    def background_send_challenge(self, username: str):
        """
        Sends a single challenge specified player. The function immediately returns
        to allow use of the Gymnasium API.

        :param username: The username of the player to challenge.
        :type username: str
        """
        if self._challenge_task and not self._challenge_task.done():
            raise RuntimeError(
                "Agent is already challenging opponents with the challenging loop. "
                "Try to call 'await agent.stop_challenge_loop()' to clear the task."
            )
        self._challenge_task = asyncio.run_coroutine_threadsafe(
            self.agent1.send_challenges(username, 1), self.loop
        )

    def background_accept_challenge(self, username: str):
        """
        Accepts a single challenge specified player. The function immediately returns
        to allow use of the Gymnasium API.

        :param username: The username of the player to challenge.
        :type username: str
        """
        if self._challenge_task and not self._challenge_task.done():
            raise RuntimeError(
                "Agent is already challenging opponents with the challenging loop. "
                "Try to call 'await agent.stop_challenge_loop()' to clear the task."
            )
        self._challenge_task = asyncio.run_coroutine_threadsafe(
            self.agent1.accept_challenges(username, 1, self.agent1.next_team),
            self.loop,
        )

    async def _ladder_loop(self, n_challenges: Optional[int] = None):
        if n_challenges:
            if n_challenges <= 0:
                raise ValueError(
                    f"Number of challenges must be > 0. Got {n_challenges}"
                )
            for _ in range(n_challenges):
                await self.agent1.ladder(1)
        else:
            while self._keep_challenging:
                await self.agent1.ladder(1)

    def start_laddering(self, n_challenges: Optional[int] = None):
        """
        Starts the laddering loop.

        :param n_challenges: The number of ladder games to play. If empty it
            will run until stopped.
        :type n_challenges: int, optional
        """
        if self._challenge_task and not self._challenge_task.done():
            count = self._SWITCH_CHALLENGE_TASK_RETRIES
            while not self._challenge_task.done():
                if count == 0:
                    raise RuntimeError("Agent is already challenging")
                count -= 1
                time.sleep(self._TIME_BETWEEN_SWITCH_RETRIES)
        if not n_challenges:
            self._keep_challenging = True
        self._challenge_task = asyncio.run_coroutine_threadsafe(
            self._ladder_loop(n_challenges), self.loop
        )

    async def _stop_challenge_loop(
        self, force: bool = True, wait: bool = True, purge: bool = False
    ):
        self._keep_challenging = False

        if force:
            if self.battle1 and not self.battle1.finished:
                assert self.battle2 is not None
                if not (
                    self.agent1.order_queue.empty() and self.agent2.order_queue.empty()
                ):
                    await asyncio.sleep(2)
                    if not (
                        self.agent1.order_queue.empty()
                        and self.agent2.order_queue.empty()
                    ):
                        raise RuntimeError(
                            "The agent is still sending actions. "
                            "Use this method only when training or "
                            "evaluation are over."
                        )
                if not self.agent1.battle_queue.empty():
                    await self.agent1.battle_queue.async_get()
                if not self.agent2.battle_queue.empty():
                    await self.agent2.battle_queue.async_get()
                agent1_waiting = self.agent1._waiting.is_set()
                agent2_waiting = self.agent2._waiting.is_set()
                agent1_trying_again = self.agent1._trying_again.is_set()
                agent2_trying_again = self.agent2._trying_again.is_set()
                if not (agent1_waiting or agent2_trying_again):
                    await self.agent1.order_queue.async_put(ForfeitBattleOrder())
                    if not (agent2_waiting or agent1_trying_again):
                        await self.agent2.order_queue.async_put(DefaultBattleOrder())
                elif not (agent2_waiting or agent1_trying_again):
                    await self.agent2.order_queue.async_put(ForfeitBattleOrder())
                    if not (agent1_waiting or agent2_trying_again):
                        await self.agent1.order_queue.async_put(DefaultBattleOrder())

        if wait and self._challenge_task:
            while not self._challenge_task.done():
                await asyncio.sleep(1)
            self._challenge_task.result()

        self._challenge_task = None
        self.battle1 = None
        self.battle2 = None
        self.agent1.battle = None
        self.agent2.battle = None
        while not self.agent1.order_queue.empty():
            await self.agent1.order_queue.async_get()
        while not self.agent2.order_queue.empty():
            await self.agent2.order_queue.async_get()
        while not self.agent1.battle_queue.empty():
            await self.agent1.battle_queue.async_get()
        while not self.agent2.battle_queue.empty():
            await self.agent2.battle_queue.async_get()

        if purge:
            self.reset_battles()

    def reset_battles(self):
        """Resets the player's inner battle tracker."""
        self.agent1.reset_battles()
        self.agent2.reset_battles()

    def done(self, timeout: Optional[int] = None) -> bool:
        """
        Returns True if the task is done or is done after the timeout, false otherwise.

        :param timeout: The amount of time to wait for if the task is not already done.
            If empty it will wait until the task is done.
        :type timeout: int, optional

        :return: True if the task is done or if the task gets completed after the
            timeout.
        :rtype: bool
        """
        if self._challenge_task is None:
            return True
        if timeout is None:
            self._challenge_task.result()
            return True
        if self._challenge_task.done():
            return True
        time.sleep(timeout)
        return self._challenge_task.done()<|MERGE_RESOLUTION|>--- conflicted
+++ resolved
@@ -264,11 +264,6 @@
         self.possible_agents = [self.agent1.username, self.agent2.username]
         self.battle1: Optional[AbstractBattle] = None
         self.battle2: Optional[AbstractBattle] = None
-<<<<<<< HEAD
-=======
-        self.fake = fake
-        self.strict = strict
->>>>>>> cb5b200f
         self._np_random: Optional[Generator] = None
         self._reward_buffer: WeakKeyDictionary[AbstractBattle, float] = (
             WeakKeyDictionary()
@@ -404,16 +399,6 @@
         self.agents = [self.agent1.username, self.agent2.username]
         if seed is not None:
             self._np_random, seed = seeding.np_random(seed)
-<<<<<<< HEAD
-=======
-        if not self.agent1.battle or not self.agent2.battle:
-            count = self._INIT_RETRIES
-            while not self.agent1.battle or not self.agent2.battle:
-                if count == 0:
-                    raise RuntimeError("Agent is not challenging")
-                count -= 1
-                time.sleep(self._TIME_BETWEEN_RETRIES)
->>>>>>> cb5b200f
         if self.battle1 and not self.battle1.finished:
             assert self.battle2 is not None
             agent1_waiting = self.agent1._waiting.is_set()
