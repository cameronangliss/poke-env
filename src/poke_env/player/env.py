"""This module defines a player class with the Gymnasium API on the main thread.
For a black-box implementation consider using the module env_player.
"""

import asyncio
import time
from abc import abstractmethod
from concurrent.futures import Future
from threading import Thread
from typing import Any, Awaitable, Dict, Generic, List, Optional, Tuple, TypeVar, Union
from weakref import WeakKeyDictionary

from gymnasium.spaces import Space
from gymnasium.utils import seeding
from numpy.random import Generator
from pettingzoo.utils.env import ParallelEnv  # type: ignore[import-untyped]

from poke_env.concurrency import create_in_poke_loop
from poke_env.environment.abstract_battle import AbstractBattle
from poke_env.player.battle_order import (
    BattleOrder,
    DefaultBattleOrder,
    ForfeitBattleOrder,
)
from poke_env.player.player import Player
from poke_env.ps_client import AccountConfiguration
from poke_env.ps_client.server_configuration import (
    LocalhostServerConfiguration,
    ServerConfiguration,
)
from poke_env.teambuilder.teambuilder import Teambuilder

ItemType = TypeVar("ItemType")
ObsType = TypeVar("ObsType")
ActionType = TypeVar("ActionType")


class _AsyncQueue(Generic[ItemType]):
    def __init__(
        self,
        queue: asyncio.Queue[ItemType],
        loop: asyncio.AbstractEventLoop,
    ):
        self.queue = queue
        self.loop = loop

    async def async_get(self) -> ItemType:
        return await self.queue.get()

    def get(self) -> ItemType:
        res = asyncio.run_coroutine_threadsafe(self.async_get(), self.loop)
        return res.result()

<<<<<<< HEAD
    def get_timeout(self, timeout_flag: asyncio.Event) -> Optional[ItemType]:
        tasks = [
            asyncio.ensure_future(self.async_get(), loop=self.loop),
            asyncio.ensure_future(timeout_flag.wait(), loop=self.loop),
        ]
        done, pending = asyncio.run_coroutine_threadsafe(
            asyncio.wait(
                tasks,
                return_when=asyncio.FIRST_COMPLETED,
            ),
            self.loop,
        ).result()
        for task in pending:
            task.cancel()
        result = list(done)[0].result()
        if result is True:
            return None
        else:
            return result

=======
>>>>>>> ad62c340
    async def async_put(self, item: ItemType):
        await self.queue.put(item)

    def put(self, item: ItemType):
        task = asyncio.run_coroutine_threadsafe(self.queue.put(item), self.loop)
        task.result()

    def empty(self):
        return self.queue.empty()

    def join(self):
        task = asyncio.run_coroutine_threadsafe(self.queue.join(), self.loop)
        task.result()

    async def async_join(self):
        await self.queue.join()


class _EnvPlayer(Player):
    battle_queue: _AsyncQueue[AbstractBattle]
    order_queue: _AsyncQueue[BattleOrder]

    def __init__(self, **kwargs: Any):
        super().__init__(**kwargs)
        self.battle_queue = _AsyncQueue(
            create_in_poke_loop(asyncio.Queue, self.ps_client.loop, 1000),
            self.ps_client.loop,
        )
        self.order_queue = _AsyncQueue(
            create_in_poke_loop(asyncio.Queue, self.ps_client.loop, 1000),
            self.ps_client.loop,
        )
        self.battle: Optional[AbstractBattle] = None

    def choose_move(self, battle: AbstractBattle) -> Awaitable[BattleOrder]:
        return self._env_move(battle)

    async def _env_move(self, battle: AbstractBattle) -> BattleOrder:
        if not self.battle or self.battle.finished:
            self.battle = battle
        if self.battle.battle_tag != battle.battle_tag:
            self.logger.warning(f"Zombie battle {battle.battle_tag}")
            return DefaultBattleOrder()
        await self.battle_queue.async_put(battle)
        order = await self.order_queue.async_get()
        return order

    def _battle_finished_callback(self, battle: AbstractBattle):
        asyncio.run_coroutine_threadsafe(
            self.battle_queue.async_put(battle), self.ps_client.loop
        )


class PokeEnv(ParallelEnv[str, ObsType, ActionType]):
    """
    Base class implementing the Gymnasium API on the main thread.
    """

    _INIT_RETRIES = 100
    _TIME_BETWEEN_RETRIES = 0.5
    _SWITCH_CHALLENGE_TASK_RETRIES = 30
    _TIME_BETWEEN_SWITCH_RETRIES = 1

    def __init__(
        self,
        *,
        account_configuration1: Optional[AccountConfiguration] = None,
        account_configuration2: Optional[AccountConfiguration] = None,
        avatar: Optional[int] = None,
        battle_format: str = "gen8randombattle",
        log_level: Optional[int] = None,
        save_replays: Union[bool, str] = False,
        server_configuration: Optional[
            ServerConfiguration
        ] = LocalhostServerConfiguration,
        accept_open_team_sheet: Optional[bool] = False,
        start_timer_on_battle_start: bool = False,
        start_listening: bool = True,
        open_timeout: Optional[float] = 10.0,
        ping_interval: Optional[float] = 20.0,
        ping_timeout: Optional[float] = 20.0,
        team: Optional[Union[str, Teambuilder]] = None,
        fake: bool = False,
        strict: bool = True,
    ):
        """
        :param account_configuration: Player configuration. If empty, defaults to an
            automatically generated username with no password. This option must be set
            if the server configuration requires authentication.
        :type account_configuration: AccountConfiguration, optional
        :param avatar: Player avatar id. Optional.
        :type avatar: int, optional
        :param battle_format: Name of the battle format this player plays. Defaults to
            gen8randombattle.
        :type battle_format: Optional, str. Default to randombattles, with specifics
            varying per class.
        :param log_level: The player's logger level.
        :type log_level: int. Defaults to logging's default level.
        :param save_replays: Whether to save battle replays. Can be a boolean, where
            True will lead to replays being saved in a potentially new /replay folder,
            or a string representing a folder where replays will be saved.
        :type save_replays: bool or str
        :param server_configuration: Server configuration. Defaults to Localhost Server
            Configuration.
        :type server_configuration: ServerConfiguration, optional
        :param start_listening: Whether to start listening to the server. Defaults to
            True.
        :type start_listening: bool
        :param accept_open_team_sheet: Whether to automatically start the battle with
            open team sheets on. Defaults to False.
        :param start_timer_on_battle_start: Whether to automatically start the battle
            timer on battle start. Defaults to False.
        :type start_timer_on_battle_start: bool
        :param open_timeout: How long to wait for a timeout when connecting the socket
            (important for backend websockets.
            Increase only if timeouts occur during runtime).
            If None connect will never time out.
        :type open_timeout: float, optional
        :param ping_interval: How long between keepalive pings (Important for backend
            websockets). If None, disables keepalive entirely.
        :type ping_interval: float, optional
        :param ping_timeout: How long to wait for a timeout of a specific ping
            (important for backend websockets.
            Increase only if timeouts occur during runtime).
            If None pings will never time out.
        :type ping_timeout: float, optional
        :param team: The team to use for formats requiring a team. Can be a showdown
            team string, a showdown packed team string, of a ShowdownTeam object.
            Defaults to None.
        :type team: str or Teambuilder, optional
        :param fake: If true, action-order converters will try to avoid returning a default
            output if at all possible, even if the output isn't a legal decision. Defaults
            to False.
        :type fake: bool
        :param strict: If true, action-order converters will throw an error if the move is
            illegal. Otherwise, it will return default. Defaults to True.
        :type: strict: bool
        """
        self._account_configuration1 = account_configuration1
        self._account_configuration2 = account_configuration2
        self._avatar = avatar
        self._battle_format = battle_format
        self._log_level = log_level
        self._save_replays = save_replays
        self._server_configuration = server_configuration
        self._accept_open_team_sheet = accept_open_team_sheet
        self._start_timer_on_battle_start = start_timer_on_battle_start
        self._start_listening = start_listening
        self._open_timeout = open_timeout
        self._ping_interval = ping_interval
        self._ping_timeout = ping_timeout
        self._team = team
        self._fake = fake
        self._strict = strict
        self.loop = asyncio.new_event_loop()
        Thread(target=self.loop.run_forever, daemon=True).start()
        self.agent1 = _EnvPlayer(
            account_configuration=account_configuration1,
            avatar=avatar,
            battle_format=battle_format,
            log_level=log_level,
            max_concurrent_battles=1,
            save_replays=save_replays,
            server_configuration=server_configuration,
            accept_open_team_sheet=accept_open_team_sheet,
            start_timer_on_battle_start=start_timer_on_battle_start,
            start_listening=start_listening,
            open_timeout=open_timeout,
            ping_interval=ping_interval,
            ping_timeout=ping_timeout,
            loop=self.loop,
            team=team,
        )
        self.agent2 = _EnvPlayer(
            account_configuration=account_configuration2,
            avatar=avatar,
            battle_format=battle_format,
            log_level=log_level,
            max_concurrent_battles=1,
            save_replays=save_replays,
            server_configuration=server_configuration,
            accept_open_team_sheet=accept_open_team_sheet,
            start_timer_on_battle_start=start_timer_on_battle_start,
            start_listening=start_listening,
            open_timeout=open_timeout,
            ping_interval=ping_interval,
            ping_timeout=ping_timeout,
            loop=self.loop,
            team=team,
        )
        self.agents: List[str] = []
        self.possible_agents = [self.agent1.username, self.agent2.username]
        self.battle1: Optional[AbstractBattle] = None
        self.battle2: Optional[AbstractBattle] = None
        self._np_random: Optional[Generator] = None
        self._reward_buffer: WeakKeyDictionary[AbstractBattle, float] = (
            WeakKeyDictionary()
        )
        self._challenge_task: Optional[Future[Any]] = None

    def __getstate__(self) -> Dict[str, Any]:
        state = self.__dict__.copy()
        state["loop"] = None
        state["agent1"] = None
        state["agent2"] = None
        state["_reward_buffer"] = None
        state["_challenge_task"] = None
        return state

    def __setstate__(self, state: Dict[str, Any]):
        self.__dict__.update(state)
        self.loop = asyncio.new_event_loop()
        Thread(target=self.loop.run_forever, daemon=True).start()
        self.agent1 = _EnvPlayer(
            account_configuration=self._account_configuration1,
            avatar=self._avatar,
            battle_format=self._battle_format,
            log_level=self._log_level,
            max_concurrent_battles=1,
            save_replays=self._save_replays,
            server_configuration=self._server_configuration,
            accept_open_team_sheet=self._accept_open_team_sheet,
            start_timer_on_battle_start=self._start_timer_on_battle_start,
            start_listening=self._start_listening,
            open_timeout=self._open_timeout,
            ping_interval=self._ping_interval,
            ping_timeout=self._ping_timeout,
            loop=self.loop,
            team=self._team,
        )
        self.agent2 = _EnvPlayer(
            account_configuration=self._account_configuration2,
            avatar=self._avatar,
            battle_format=self._battle_format,
            log_level=self._log_level,
            max_concurrent_battles=1,
            save_replays=self._save_replays,
            server_configuration=self._server_configuration,
            accept_open_team_sheet=self._accept_open_team_sheet,
            start_timer_on_battle_start=self._start_timer_on_battle_start,
            start_listening=self._start_listening,
            ping_interval=self._ping_interval,
            ping_timeout=self._ping_timeout,
            loop=self.loop,
            team=self._team,
        )
        self.agents = [self.agent1.username, self.agent2.username]
        self.possible_agents = [self.agent1.username, self.agent2.username]
        self.observation_spaces: Dict[str, Space[ObsType]] = {
            self.possible_agents[i]: list(self.observation_spaces.values())[i]
            for i in range(len(self.possible_agents))
        }
        self.action_spaces: Dict[str, Space[ActionType]] = {
            self.possible_agents[i]: list(self.action_spaces.values())[i]
            for i in range(len(self.possible_agents))
        }
        self._reward_buffer = WeakKeyDictionary()

    ###################################################################################
    # PettingZoo API
    # https://pettingzoo.farama.org/api/parallel/#parallelenv

    def step(self, actions: Dict[str, ActionType]) -> Tuple[
        Dict[str, ObsType],
        Dict[str, float],
        Dict[str, bool],
        Dict[str, bool],
        Dict[str, Dict[str, Any]],
    ]:
        assert self.battle1 is not None
        assert not self.battle1.finished
        assert self.battle2 is not None
        assert not self.battle2.finished
<<<<<<< HEAD
        if self.agent1.waiting:
            order1 = self.action_to_order(
                actions[self.agents[0]],
                self.battle1,
                fake=self._fake,
                strict=self._strict,
            )
            self.agent1.order_queue.put(order1)
        if self.agent2.waiting:
            order2 = self.action_to_order(
                actions[self.agents[1]],
                self.battle2,
                fake=self._fake,
                strict=self._strict,
            )
            self.agent2.order_queue.put(order2)
        battle1 = (
            self.agent1.battle_queue.get_timeout(self.agent2.trying_again)
            or self.battle1
=======
        order1 = self.action_to_order(
            actions[self.agents[0]],
            self.battle1,
            fake=self.fake,
            strict=self.strict,
>>>>>>> ad62c340
        )
        order2 = self.action_to_order(
            actions[self.agents[1]],
            self.battle2,
            fake=self.fake,
            strict=self.strict,
        )
        self.agent1.order_queue.put(order1)
        self.agent2.order_queue.put(order2)
        battle1 = self.agent1.battle_queue.get()
        battle2 = self.agent2.battle_queue.get()
        observations = {
            self.agents[0]: self.embed_battle(battle1),
            self.agents[1]: self.embed_battle(battle2),
        }
        reward = {
            self.agents[0]: self.calc_reward(battle1),
            self.agents[1]: self.calc_reward(battle2),
        }
        term1, trunc1 = self.calc_term_trunc(battle1)
        term2, trunc2 = self.calc_term_trunc(battle2)
        terminated = {self.agents[0]: term1, self.agents[1]: term2}
        truncated = {self.agents[0]: trunc1, self.agents[1]: trunc2}
        if battle1.finished:
            self.agents = []
        return observations, reward, terminated, truncated, self.get_additional_info()

    def reset(
        self,
        seed: Optional[int] = None,
        options: Optional[Dict[str, Any]] = None,
    ) -> Tuple[Dict[str, ObsType], Dict[str, Dict[str, Any]]]:
        self.agents = [self.agent1.username, self.agent2.username]
        if seed is not None:
            self._np_random, seed = seeding.np_random(seed)
        if self.battle1 and not self.battle1.finished:
            assert self.battle2 is not None
            if self.battle1 == self.agent1.battle:
                if not self.battle1._wait:
                    self.agent1.order_queue.put(ForfeitBattleOrder())
                    self.agent2.order_queue.put(DefaultBattleOrder())
                elif not self.battle2._wait:
                    self.agent2.order_queue.put(ForfeitBattleOrder())
                    self.agent1.order_queue.put(DefaultBattleOrder())
                self.agent1.battle_queue.get()
                self.agent2.battle_queue.get()
            else:
                raise RuntimeError(
                    "Environment and agent aren't synchronized. Try to restart"
                )
        self._challenge_task = asyncio.run_coroutine_threadsafe(
            self.agent1.battle_against(self.agent2, n_battles=1), self.loop
        )
        if not self.agent1.battle or not self.agent2.battle:
            count = self._INIT_RETRIES
            while not self.agent1.battle or not self.agent2.battle:
                if count == 0:
                    raise RuntimeError("Agent is not challenging")
                count -= 1
                time.sleep(self._TIME_BETWEEN_RETRIES)
        while self.battle1 == self.agent1.battle or self.battle2 == self.agent2.battle:
            time.sleep(0.01)
        self.battle1 = self.agent1.battle_queue.get()
        self.battle2 = self.agent2.battle_queue.get()
        while self.battle1 != self.agent1.battle:
            self.agent1.order_queue.put(DefaultBattleOrder())
            self.battle1 = self.agent1.battle_queue.get()
        while self.battle2 != self.agent2.battle:
            self.agent2.order_queue.put(DefaultBattleOrder())
            self.battle2 = self.agent2.battle_queue.get()
        observations = {
            self.agents[0]: self.embed_battle(self.battle1),
            self.agents[1]: self.embed_battle(self.battle2),
        }
        return observations, self.get_additional_info()

    def render(self, mode: str = "human"):
        if self.battle1 is not None:
            print(
                "  Turn %4d. | [%s][%3d/%3dhp] %10.10s - %10.10s [%3d%%hp][%s]"
                % (
                    self.battle1.turn,
                    "".join(
                        [
                            "⦻" if mon.fainted else "●"
                            for mon in self.battle1.team.values()
                        ]
                    ),
                    self.battle1.active_pokemon.current_hp or 0,
                    self.battle1.active_pokemon.max_hp or 0,
                    self.battle1.active_pokemon.species,
                    self.battle1.opponent_active_pokemon.species,
                    self.battle1.opponent_active_pokemon.current_hp or 0,
                    "".join(
                        [
                            "⦻" if mon.fainted else "●"
                            for mon in self.battle1.opponent_team.values()
                        ]
                    ),
                ),
                end="\n" if self.battle1.finished else "\r",
            )

    def close(self, purge: bool = True):
        if self.battle1 is None or self.battle1.finished:
            time.sleep(1)
            if self.battle1 != self.agent1.battle:
                self.battle1 = self.agent1.battle
        if self.battle2 is None or self.battle2.finished:
            time.sleep(1)
            if self.battle2 != self.agent2.battle:
                self.battle2 = self.agent2.battle
        closing_task = asyncio.run_coroutine_threadsafe(
            self._stop_challenge_loop(purge=purge), self.loop
        )
        closing_task.result()

    def observation_space(self, agent: str) -> Space[ObsType]:
        return self.observation_spaces[agent]

    def action_space(self, agent: str) -> Space[ActionType]:
        return self.action_spaces[agent]

    ###################################################################################
    # Abstract methods

    @abstractmethod
    def calc_reward(self, battle: AbstractBattle) -> float:
        """
        Returns the reward for the current battle state.

        :param battle: The current battle state.
        :type battle: AbstractBattle

        :return: The reward for battle.
        :rtype: float
        """
        pass

    @abstractmethod
    def embed_battle(self, battle: AbstractBattle) -> ObsType:
        """
        Returns the embedding of the current battle state in a format compatible with
        the Gymnasium API.

        :param battle: The current battle state.
        :type battle: AbstractBattle

        :return: The embedding of the current battle state.
        """
        pass

    @staticmethod
    @abstractmethod
    def action_to_order(
        action: ActionType, battle: Any, fake: bool = False, strict: bool = True
    ) -> BattleOrder:
        """
        Returns the BattleOrder relative to the given action.

        :param action: The action to take.
        :type action: ActionType
        :param battle: The current battle state
        :type battle: AbstractBattle

        :return: The battle order for the given action in context of the current battle.
        :rtype: BattleOrder
        """
        pass

    @staticmethod
    @abstractmethod
    def order_to_action(
        order: BattleOrder, battle: Any, fake: bool = False, strict: bool = True
    ) -> ActionType:
        """
        Returns the action relative to the given BattleOrder.

        :param order: The order to take.
        :type order: BattleOrder
        :param battle: The current battle state
        :type battle: AbstractBattle

        :return: The action for the given battle order in context of the current battle.
        :rtype: ActionType
        """
        pass

    ###################################################################################
    # Helper methods

    def reward_computing_helper(
        self,
        battle: AbstractBattle,
        *,
        fainted_value: float = 0.0,
        hp_value: float = 0.0,
        number_of_pokemons: int = 6,
        starting_value: float = 0.0,
        status_value: float = 0.0,
        victory_value: float = 1.0,
    ) -> float:
        """A helper function to compute rewards.

        The reward is computed by computing the value of a game state, and by comparing
        it to the last state.

        State values are computed by weighting different factor. Fainted pokemons,
        their remaining HP, inflicted statuses and winning are taken into account.

        For instance, if the last time this function was called for battle A it had
        a state value of 8 and this call leads to a value of 9, the returned reward will
        be 9 - 8 = 1.

        Consider a single battle where each player has 6 pokemons. No opponent pokemon
        has fainted, but our team has one fainted pokemon. Three opposing pokemons are
        burned. We have one pokemon missing half of its HP, and our fainted pokemon has
        no HP left.

        The value of this state will be:

        - With fainted value: 1, status value: 0.5, hp value: 1:
            = - 1 (fainted) + 3 * 0.5 (status) - 1.5 (our hp) = -1
        - With fainted value: 3, status value: 0, hp value: 1:
            = - 3 + 3 * 0 - 1.5 = -4.5

        :param battle: The battle for which to compute rewards.
        :type battle: AbstractBattle
        :param fainted_value: The reward weight for fainted pokemons. Defaults to 0.
        :type fainted_value: float
        :param hp_value: The reward weight for hp per pokemon. Defaults to 0.
        :type hp_value: float
        :param number_of_pokemons: The number of pokemons per team. Defaults to 6.
        :type number_of_pokemons: int
        :param starting_value: The default reference value evaluation. Defaults to 0.
        :type starting_value: float
        :param status_value: The reward value per non-fainted status. Defaults to 0.
        :type status_value: float
        :param victory_value: The reward value for winning. Defaults to 1.
        :type victory_value: float
        :return: The reward.
        :rtype: float
        """
        if battle not in self._reward_buffer:
            self._reward_buffer[battle] = starting_value
        current_value = 0.0

        for mon in battle.team.values():
            current_value += mon.current_hp_fraction * hp_value
            if mon.fainted:
                current_value -= fainted_value
            elif mon.status is not None:
                current_value -= status_value

        current_value += (number_of_pokemons - len(battle.team)) * hp_value

        for mon in battle.opponent_team.values():
            current_value -= mon.current_hp_fraction * hp_value
            if mon.fainted:
                current_value += fainted_value
            elif mon.status is not None:
                current_value += status_value

        current_value -= (number_of_pokemons - len(battle.opponent_team)) * hp_value

        if battle.won:
            current_value += victory_value
        elif battle.lost:
            current_value -= victory_value

        to_return = current_value - self._reward_buffer[battle]
        self._reward_buffer[battle] = current_value

        return to_return

    def reset_env(self):
        """
        Resets the environment to an inactive state: it will forfeit all unfinished
        battles, reset the internal battle tracker and optionally change the next
        opponent and restart the challenge loop.

        :param opponent: The opponent to use for the next battles. If empty it
            will not change opponent.
        :type opponent: Player or str, optional
        :param restart: If True the challenge loop will be restarted before returning,
            otherwise the challenge loop will be left inactive and can be
            started manually.
        :type restart: bool
        """
        self.close(purge=False)
        self.reset_battles()

    def get_additional_info(self) -> Dict[str, Dict[str, Any]]:
        """
        Returns additional info for the reset method.
        Override only if you really need it.

        :return: Additional information as a Dict
        :rtype: Dict
        """
        return {self.possible_agents[0]: {}, self.possible_agents[1]: {}}

    @staticmethod
    def calc_term_trunc(battle: AbstractBattle):
        terminated = False
        truncated = False
        if battle.finished:
            size = battle.team_size
            remaining_mons = size - len(
                [mon for mon in battle.team.values() if mon.fainted]
            )
            remaining_opponent_mons = size - len(
                [mon for mon in battle.opponent_team.values() if mon.fainted]
            )
            if (remaining_mons == 0) != (remaining_opponent_mons == 0):
                terminated = True
            else:
                truncated = True
        return terminated, truncated

    def background_send_challenge(self, username: str):
        """
        Sends a single challenge specified player. The function immediately returns
        to allow use of the Gymnasium API.

        :param username: The username of the player to challenge.
        :type username: str
        """
        if self._challenge_task and not self._challenge_task.done():
            raise RuntimeError(
                "Agent is already challenging opponents with the challenging loop. "
                "Try to call 'await agent.stop_challenge_loop()' to clear the task."
            )
        self._challenge_task = asyncio.run_coroutine_threadsafe(
            self.agent1.send_challenges(username, 1), self.loop
        )

    def background_accept_challenge(self, username: str):
        """
        Accepts a single challenge specified player. The function immediately returns
        to allow use of the Gymnasium API.

        :param username: The username of the player to challenge.
        :type username: str
        """
        if self._challenge_task and not self._challenge_task.done():
            raise RuntimeError(
                "Agent is already challenging opponents with the challenging loop. "
                "Try to call 'await agent.stop_challenge_loop()' to clear the task."
            )
        self._challenge_task = asyncio.run_coroutine_threadsafe(
            self.agent1.accept_challenges(username, 1, self.agent1.next_team),
            self.loop,
        )

    async def _ladder_loop(self, n_challenges: Optional[int] = None):
        if n_challenges:
            if n_challenges <= 0:
                raise ValueError(
                    f"Number of challenges must be > 0. Got {n_challenges}"
                )
            for _ in range(n_challenges):
                await self.agent1.ladder(1)
        else:
            while self._keep_challenging:
                await self.agent1.ladder(1)

    def start_laddering(self, n_challenges: Optional[int] = None):
        """
        Starts the laddering loop.

        :param n_challenges: The number of ladder games to play. If empty it
            will run until stopped.
        :type n_challenges: int, optional
        """
        if self._challenge_task and not self._challenge_task.done():
            count = self._SWITCH_CHALLENGE_TASK_RETRIES
            while not self._challenge_task.done():
                if count == 0:
                    raise RuntimeError("Agent is already challenging")
                count -= 1
                time.sleep(self._TIME_BETWEEN_SWITCH_RETRIES)
        if not n_challenges:
            self._keep_challenging = True
        self._challenge_task = asyncio.run_coroutine_threadsafe(
            self._ladder_loop(n_challenges), self.loop
        )

    async def _stop_challenge_loop(
        self, force: bool = True, wait: bool = True, purge: bool = False
    ):
        self._keep_challenging = False

        if force:
            if self.battle1 and not self.battle1.finished:
                assert self.battle2 is not None
                if not (
                    self.agent1.order_queue.empty() and self.agent2.order_queue.empty()
                ):
                    await asyncio.sleep(2)
                    if not (
                        self.agent1.order_queue.empty()
                        and self.agent2.order_queue.empty()
                    ):
                        raise RuntimeError(
                            "The agent is still sending actions. "
                            "Use this method only when training or "
                            "evaluation are over."
                        )
                if not self.agent1.battle_queue.empty():
                    await self.agent1.battle_queue.async_get()
                if not self.agent2.battle_queue.empty():
                    await self.agent2.battle_queue.async_get()
                if not self.battle1._wait:
                    await self.agent1.order_queue.async_put(ForfeitBattleOrder())
                    await self.agent2.order_queue.async_put(DefaultBattleOrder())
                elif not self.battle2._wait:
                    await self.agent2.order_queue.async_put(ForfeitBattleOrder())
                    await self.agent1.order_queue.async_put(DefaultBattleOrder())

        if wait and self._challenge_task:
            while not self._challenge_task.done():
                await asyncio.sleep(1)
            self._challenge_task.result()

        self._challenge_task = None
        self.battle1 = None
        self.battle2 = None
        self.agent1.battle = None
        self.agent2.battle = None
        while not self.agent1.order_queue.empty():
            await self.agent1.order_queue.async_get()
        while not self.agent2.order_queue.empty():
            await self.agent2.order_queue.async_get()
        while not self.agent1.battle_queue.empty():
            await self.agent1.battle_queue.async_get()
        while not self.agent2.battle_queue.empty():
            await self.agent2.battle_queue.async_get()

        if purge:
            self.reset_battles()

    def reset_battles(self):
        """Resets the player's inner battle tracker."""
        self.agent1.reset_battles()
        self.agent2.reset_battles()

    def done(self, timeout: Optional[int] = None) -> bool:
        """
        Returns True if the task is done or is done after the timeout, false otherwise.

        :param timeout: The amount of time to wait for if the task is not already done.
            If empty it will wait until the task is done.
        :type timeout: int, optional

        :return: True if the task is done or if the task gets completed after the
            timeout.
        :rtype: bool
        """
        if self._challenge_task is None:
            return True
        if timeout is None:
            self._challenge_task.result()
            return True
        if self._challenge_task.done():
            return True
        time.sleep(timeout)
        return self._challenge_task.done()<|MERGE_RESOLUTION|>--- conflicted
+++ resolved
@@ -51,29 +51,6 @@
         res = asyncio.run_coroutine_threadsafe(self.async_get(), self.loop)
         return res.result()
 
-<<<<<<< HEAD
-    def get_timeout(self, timeout_flag: asyncio.Event) -> Optional[ItemType]:
-        tasks = [
-            asyncio.ensure_future(self.async_get(), loop=self.loop),
-            asyncio.ensure_future(timeout_flag.wait(), loop=self.loop),
-        ]
-        done, pending = asyncio.run_coroutine_threadsafe(
-            asyncio.wait(
-                tasks,
-                return_when=asyncio.FIRST_COMPLETED,
-            ),
-            self.loop,
-        ).result()
-        for task in pending:
-            task.cancel()
-        result = list(done)[0].result()
-        if result is True:
-            return None
-        else:
-            return result
-
-=======
->>>>>>> ad62c340
     async def async_put(self, item: ItemType):
         await self.queue.put(item)
 
@@ -347,39 +324,17 @@
         assert not self.battle1.finished
         assert self.battle2 is not None
         assert not self.battle2.finished
-<<<<<<< HEAD
-        if self.agent1.waiting:
-            order1 = self.action_to_order(
-                actions[self.agents[0]],
-                self.battle1,
-                fake=self._fake,
-                strict=self._strict,
-            )
-            self.agent1.order_queue.put(order1)
-        if self.agent2.waiting:
-            order2 = self.action_to_order(
-                actions[self.agents[1]],
-                self.battle2,
-                fake=self._fake,
-                strict=self._strict,
-            )
-            self.agent2.order_queue.put(order2)
-        battle1 = (
-            self.agent1.battle_queue.get_timeout(self.agent2.trying_again)
-            or self.battle1
-=======
         order1 = self.action_to_order(
             actions[self.agents[0]],
             self.battle1,
-            fake=self.fake,
-            strict=self.strict,
->>>>>>> ad62c340
+            fake=self._fake,
+            strict=self._strict,
         )
         order2 = self.action_to_order(
             actions[self.agents[1]],
             self.battle2,
-            fake=self.fake,
-            strict=self.strict,
+            fake=self._fake,
+            strict=self._strict,
         )
         self.agent1.order_queue.put(order1)
         self.agent2.order_queue.put(order2)
