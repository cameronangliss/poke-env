--- conflicted
+++ resolved
@@ -7,11 +7,7 @@
 import time
 from abc import abstractmethod
 from concurrent.futures import Future
-<<<<<<< HEAD
 from typing import Any, Awaitable, Dict, Generic, Optional, Tuple, TypeVar, Union
-=======
-from typing import Any, Awaitable, Dict, Generic, List, Optional, Tuple, TypeVar, Union
->>>>>>> 8e042fbe
 from weakref import WeakKeyDictionary
 
 from gymnasium.spaces import Space
