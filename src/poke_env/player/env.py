--- conflicted
+++ resolved
@@ -90,9 +90,8 @@
     battle_queue: _AsyncQueue[AbstractBattle]
     order_queue: _AsyncQueue[BattleOrder]
 
-<<<<<<< HEAD
-    def __init__(self, **kwargs: Any):
-        super().__init__(**kwargs)
+    def __init__(self, *args: Any, **kwargs: Any):
+        super().__init__(*args, **kwargs)
         self.battle_queue = _AsyncQueue(
             create_in_poke_loop(asyncio.Queue, self.ps_client.loop, 1),
             self.ps_client.loop,
@@ -101,12 +100,6 @@
             create_in_poke_loop(asyncio.Queue, self.ps_client.loop, 1),
             self.ps_client.loop,
         )
-=======
-    def __init__(self, *args: Any, **kwargs: Any):
-        super().__init__(*args, **kwargs)
-        self.battle_queue = _AsyncQueue(create_in_poke_loop(asyncio.Queue, 1))
-        self.order_queue = _AsyncQueue(create_in_poke_loop(asyncio.Queue, 1))
->>>>>>> 2173d91d
         self.battle: Optional[AbstractBattle] = None
 
     def choose_move(self, battle: AbstractBattle) -> Awaitable[BattleOrder]:
@@ -215,11 +208,6 @@
             illegal. Otherwise, it will return default. Defaults to True.
         :type: strict: bool
         """
-<<<<<<< HEAD
-        self._account_configuration1 = account_configuration1
-        self._account_configuration2 = account_configuration2
-=======
->>>>>>> 2173d91d
         self._avatar = avatar
         self._battle_format = battle_format
         self._log_level = log_level
@@ -235,16 +223,11 @@
         self._start_challenging = start_challenging
         self._fake = fake
         self._strict = strict
-<<<<<<< HEAD
         self.loop = asyncio.new_event_loop()
         Thread(target=self.loop.run_forever, daemon=True).start()
         self.agent1 = _EnvPlayer(
-            account_configuration=account_configuration1,
-=======
-        self.agent1 = _EnvPlayer(
             account_configuration=account_configuration1
             or AccountConfiguration.countgen(self.__class__.__name__),
->>>>>>> 2173d91d
             avatar=avatar,
             battle_format=battle_format,
             log_level=log_level,
@@ -261,12 +244,8 @@
             team=team,
         )
         self.agent2 = _EnvPlayer(
-<<<<<<< HEAD
-            account_configuration=account_configuration2,
-=======
             account_configuration=account_configuration2
             or AccountConfiguration.countgen(self.__class__.__name__),
->>>>>>> 2173d91d
             avatar=avatar,
             battle_format=battle_format,
             log_level=log_level,
@@ -302,10 +281,7 @@
 
     def __getstate__(self) -> Dict[str, Any]:
         state = self.__dict__.copy()
-<<<<<<< HEAD
         state["loop"] = None
-=======
->>>>>>> 2173d91d
         state["agent1"] = None
         state["agent2"] = None
         state["_reward_buffer"] = None
@@ -314,15 +290,10 @@
 
     def __setstate__(self, state: Dict[str, Any]):
         self.__dict__.update(state)
-<<<<<<< HEAD
         self.loop = asyncio.new_event_loop()
         Thread(target=self.loop.run_forever, daemon=True).start()
         self.agent1 = _EnvPlayer(
-            account_configuration=self._account_configuration1,
-=======
-        self.agent1 = _EnvPlayer(
             account_configuration=AccountConfiguration.randgen(10),
->>>>>>> 2173d91d
             avatar=self._avatar,
             battle_format=self._battle_format,
             log_level=self._log_level,
@@ -335,18 +306,11 @@
             open_timeout=self._open_timeout,
             ping_interval=self._ping_interval,
             ping_timeout=self._ping_timeout,
-<<<<<<< HEAD
             loop=self.loop,
             team=self._team,
         )
         self.agent2 = _EnvPlayer(
-            account_configuration=self._account_configuration2,
-=======
-            team=self._team,
-        )
-        self.agent2 = _EnvPlayer(
             account_configuration=AccountConfiguration.randgen(10),
->>>>>>> 2173d91d
             avatar=self._avatar,
             battle_format=self._battle_format,
             log_level=self._log_level,
@@ -358,25 +322,7 @@
             start_listening=self._start_listening,
             ping_interval=self._ping_interval,
             ping_timeout=self._ping_timeout,
-<<<<<<< HEAD
             loop=self.loop,
-            team=self._team,
-        )
-        self.agents = [self.agent1.username, self.agent2.username]
-        self.possible_agents = [self.agent1.username, self.agent2.username]
-        self.observation_spaces: Dict[str, Space[ObsType]] = {
-            self.possible_agents[i]: list(self.observation_spaces.values())[i]
-            for i in range(len(self.possible_agents))
-        }
-        self.action_spaces: Dict[str, Space[ActionType]] = {
-            self.possible_agents[i]: list(self.action_spaces.values())[i]
-            for i in range(len(self.possible_agents))
-        }
-        self._reward_buffer = WeakKeyDictionary()
-        self._challenge_task = asyncio.run_coroutine_threadsafe(
-            self._challenge_loop(), self.loop
-        )
-=======
             team=self._team,
         )
         self.agents = []
@@ -389,9 +335,8 @@
         if self._start_challenging:
             self._keep_challenging = True
             self._challenge_task = asyncio.run_coroutine_threadsafe(
-                self._challenge_loop(), POKE_LOOP
-            )
->>>>>>> 2173d91d
+                self._challenge_loop(), self.loop
+            )
 
     ###################################################################################
     # PettingZoo API
