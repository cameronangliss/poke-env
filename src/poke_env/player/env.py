"""This module defines a player class with the Gymnasium API on the main thread.
For a black-box implementation consider using the module env_player.
"""

import asyncio
import copy
import time
from abc import abstractmethod
from concurrent.futures import Future
<<<<<<< HEAD
from threading import Thread
from typing import Any, Awaitable, Dict, Generic, Optional, Tuple, TypeVar, Union
=======
from typing import Any, Awaitable, Dict, Generic, List, Optional, Tuple, TypeVar, Union
>>>>>>> 363f6e37
from weakref import WeakKeyDictionary

from gymnasium.spaces import Space
from gymnasium.utils import seeding
from numpy.random import Generator
from pettingzoo.utils.env import ParallelEnv  # type: ignore[import-untyped]

from poke_env.concurrency import create_in_poke_loop
from poke_env.environment.abstract_battle import AbstractBattle
from poke_env.environment.battle import Battle
from poke_env.environment.double_battle import DoubleBattle
from poke_env.environment.pokemon import Pokemon
from poke_env.player.battle_order import (
    BattleOrder,
    DefaultBattleOrder,
    DoubleBattleOrder,
    ForfeitBattleOrder,
)
from poke_env.player.player import Player
from poke_env.ps_client import AccountConfiguration
from poke_env.ps_client.server_configuration import (
    LocalhostServerConfiguration,
    ServerConfiguration,
)
from poke_env.teambuilder.teambuilder import Teambuilder

ItemType = TypeVar("ItemType")
ObsType = TypeVar("ObsType")
ActionType = TypeVar("ActionType")


class _AsyncQueue(Generic[ItemType]):
    def __init__(
        self,
        queue: asyncio.Queue[ItemType],
        loop: asyncio.AbstractEventLoop,
    ):
        self.queue = queue
        self._loop = loop

    async def async_get(self) -> ItemType:
        return await self.queue.get()

    def get(self) -> ItemType:
        res = asyncio.run_coroutine_threadsafe(self.async_get(), self._loop)
        return res.result()

    def race_get(self, *events: asyncio.Event) -> Optional[ItemType]:
        async def _race_get() -> Optional[ItemType]:
            get_task = asyncio.create_task(self.async_get())
            wait_tasks = [asyncio.create_task(e.wait()) for e in events]
            done, pending = await asyncio.wait(
                {get_task, *wait_tasks},
                return_when=asyncio.FIRST_COMPLETED,
            )
            for p in pending:
                p.cancel()
            if get_task in done:
                return get_task.result()
            else:
                return None

        res = asyncio.run_coroutine_threadsafe(_race_get(), self._loop)
        return res.result()

    async def async_put(self, item: ItemType):
        await self.queue.put(item)

    def put(self, item: ItemType):
        task = asyncio.run_coroutine_threadsafe(self.queue.put(item), self._loop)
        task.result()

    def empty(self):
        return self.queue.empty()

    def join(self):
        task = asyncio.run_coroutine_threadsafe(self.queue.join(), self._loop)
        task.result()

    async def async_join(self):
        await self.queue.join()


class _EnvPlayer(Player):
    battle_queue: _AsyncQueue[AbstractBattle]
    order_queue: _AsyncQueue[BattleOrder]

    def __init__(self, *args: Any, **kwargs: Any):
        super().__init__(*args, **kwargs)
<<<<<<< HEAD
        self.battle_queue = _AsyncQueue(
            create_in_poke_loop(asyncio.Queue, self.ps_client.loop, 1),
            self.ps_client.loop,
        )
        self.order_queue = _AsyncQueue(
            create_in_poke_loop(asyncio.Queue, self.ps_client.loop, 1),
            self.ps_client.loop,
        )
=======
        self.battle_queue = _AsyncQueue(create_in_poke_loop(asyncio.Queue, 1))
        self.order_queue = _AsyncQueue(create_in_poke_loop(asyncio.Queue, 1))
>>>>>>> 363f6e37
        self.battle: Optional[AbstractBattle] = None

    def choose_move(self, battle: AbstractBattle) -> Awaitable[BattleOrder]:
        return self._env_move(battle)

    def teampreview(self, battle: AbstractBattle) -> Awaitable[str]:
        return self._teampreview(battle)

    async def _teampreview(self, battle: AbstractBattle) -> str:
        if isinstance(battle, Battle):
            return self.random_teampreview(battle)
        elif isinstance(battle, DoubleBattle):
            order1 = await self._env_move(battle)
            if not isinstance(order1, DoubleBattleOrder):
                return order1.message
            upd_battle = self._simulate_teampreview_switchin(order1, battle)
            order2 = await self._env_move(upd_battle)
            action1 = self.order_to_action(order1, battle)  # type: ignore
            action2 = self.order_to_action(order2, upd_battle)  # type: ignore
            assert all(action1 >= 0) and all(action2 >= 0)
            return f"/team {action1[0]}{action1[1]}{action2[0]}{action2[1]}"
        else:
            raise TypeError()

    @staticmethod
    def _simulate_teampreview_switchin(order: BattleOrder, battle: DoubleBattle):
        assert isinstance(order, DoubleBattleOrder)
        assert order.first_order is not None
        assert order.second_order is not None
        pokemon1 = order.first_order.order
        pokemon2 = order.second_order.order
        assert isinstance(pokemon1, Pokemon)
        assert isinstance(pokemon2, Pokemon)
        upd_battle = copy.deepcopy(battle)
        upd_battle.switch(
            f"{upd_battle.player_role}a: {pokemon1.base_species.capitalize()}",
            pokemon1._last_details,
            f"{pokemon1.current_hp}/{pokemon1.max_hp}",
        )
        upd_battle.switch(
            f"{upd_battle.player_role}b: {pokemon2.base_species.capitalize()}",
            pokemon2._last_details,
            f"{pokemon2.current_hp}/{pokemon2.max_hp}",
        )
        upd_battle.available_switches[0] = [
            p
            for p in battle.available_switches[0]
            if p.base_species not in [pokemon1.base_species, pokemon2.base_species]
        ]
        upd_battle.available_switches[1] = [
            p
            for p in battle.available_switches[1]
            if p.base_species not in [pokemon1.base_species, pokemon2.base_species]
        ]
        return upd_battle

    async def _env_move(self, battle: AbstractBattle) -> BattleOrder:
        if not self.battle or self.battle.finished:
            self.battle = battle
        assert self.battle.battle_tag == battle.battle_tag
        await self.battle_queue.async_put(battle)
        order = await self.order_queue.async_get()
        return order

    def _battle_finished_callback(self, battle: AbstractBattle):
        asyncio.run_coroutine_threadsafe(
            self.battle_queue.async_put(battle), self.ps_client.loop
        )


class PokeEnv(ParallelEnv[str, ObsType, ActionType]):
    """
    Base class implementing the Gymnasium API on the main thread.
    """

    _INIT_RETRIES = 100
    _TIME_BETWEEN_RETRIES = 0.5
    _SWITCH_CHALLENGE_TASK_RETRIES = 30
    _TIME_BETWEEN_SWITCH_RETRIES = 1

    def __init__(
        self,
        *,
        account_configuration1: Optional[AccountConfiguration] = None,
        account_configuration2: Optional[AccountConfiguration] = None,
        avatar: Optional[int] = None,
        battle_format: str = "gen8randombattle",
        log_level: Optional[int] = None,
        save_replays: Union[bool, str] = False,
        server_configuration: Optional[
            ServerConfiguration
        ] = LocalhostServerConfiguration,
        accept_open_team_sheet: Optional[bool] = False,
        start_timer_on_battle_start: bool = False,
        start_listening: bool = True,
        open_timeout: Optional[float] = 10.0,
        ping_interval: Optional[float] = 20.0,
        ping_timeout: Optional[float] = 20.0,
        team: Optional[Union[str, Teambuilder]] = None,
        fake: bool = False,
        strict: bool = True,
    ):
        """
        :param account_configuration: Player configuration. If empty, defaults to an
            automatically generated username with no password. This option must be set
            if the server configuration requires authentication.
        :type account_configuration: AccountConfiguration, optional
        :param avatar: Player avatar id. Optional.
        :type avatar: int, optional
        :param battle_format: Name of the battle format this player plays. Defaults to
            gen8randombattle.
        :type battle_format: Optional, str. Default to randombattles, with specifics
            varying per class.
        :param log_level: The player's logger level.
        :type log_level: int. Defaults to logging's default level.
        :param save_replays: Whether to save battle replays. Can be a boolean, where
            True will lead to replays being saved in a potentially new /replay folder,
            or a string representing a folder where replays will be saved.
        :type save_replays: bool or str
        :param server_configuration: Server configuration. Defaults to Localhost Server
            Configuration.
        :type server_configuration: ServerConfiguration, optional
        :param start_listening: Whether to start listening to the server. Defaults to
            True.
        :type start_listening: bool
        :param accept_open_team_sheet: Whether to automatically start the battle with
            open team sheets on. Defaults to False.
        :param start_timer_on_battle_start: Whether to automatically start the battle
            timer on battle start. Defaults to False.
        :type start_timer_on_battle_start: bool
        :param open_timeout: How long to wait for a timeout when connecting the socket
            (important for backend websockets.
            Increase only if timeouts occur during runtime).
            If None connect will never time out.
        :type open_timeout: float, optional
        :param ping_interval: How long between keepalive pings (Important for backend
            websockets). If None, disables keepalive entirely.
        :type ping_interval: float, optional
        :param ping_timeout: How long to wait for a timeout of a specific ping
            (important for backend websockets.
            Increase only if timeouts occur during runtime).
            If None pings will never time out.
        :type ping_timeout: float, optional
        :param team: The team to use for formats requiring a team. Can be a showdown
            team string, a showdown packed team string, of a ShowdownTeam object.
            Defaults to None.
        :type team: str or Teambuilder, optional
        :param fake: If true, action-order converters will try to avoid returning a default
            output if at all possible, even if the output isn't a legal decision. Defaults
            to False.
        :type fake: bool
        :param strict: If true, action-order converters will throw an error if the move is
            illegal. Otherwise, it will return default. Defaults to True.
        :type: strict: bool
        """
        self._avatar = avatar
        self._battle_format = battle_format
        self._log_level = log_level
        self._save_replays = save_replays
        self._server_configuration = server_configuration
        self._accept_open_team_sheet = accept_open_team_sheet
        self._start_timer_on_battle_start = start_timer_on_battle_start
        self._start_listening = start_listening
        self._open_timeout = open_timeout
        self._ping_interval = ping_interval
        self._ping_timeout = ping_timeout
        self._team = team
        self._fake = fake
        self._strict = strict
        self._loop = asyncio.new_event_loop()
        Thread(target=self._loop.run_forever, daemon=True).start()
        self.agent1 = _EnvPlayer(
            account_configuration=account_configuration1
<<<<<<< HEAD
            or AccountConfiguration.countgen(self.__class__.__name__),
=======
            or AccountConfiguration.generate(self.__class__.__name__),
>>>>>>> 363f6e37
            avatar=avatar,
            battle_format=battle_format,
            log_level=log_level,
            max_concurrent_battles=1,
            save_replays=save_replays,
            server_configuration=server_configuration,
            accept_open_team_sheet=accept_open_team_sheet,
            start_timer_on_battle_start=start_timer_on_battle_start,
            start_listening=start_listening,
            open_timeout=open_timeout,
            ping_interval=ping_interval,
            ping_timeout=ping_timeout,
            loop=self._loop,
            team=team,
        )
        self.agent1.action_to_order = self.action_to_order  # type: ignore
        self.agent1.order_to_action = self.order_to_action  # type: ignore
        self.agent2 = _EnvPlayer(
            account_configuration=account_configuration2
<<<<<<< HEAD
            or AccountConfiguration.countgen(self.__class__.__name__),
=======
            or AccountConfiguration.generate(self.__class__.__name__),
>>>>>>> 363f6e37
            avatar=avatar,
            battle_format=battle_format,
            log_level=log_level,
            max_concurrent_battles=1,
            save_replays=save_replays,
            server_configuration=server_configuration,
            accept_open_team_sheet=accept_open_team_sheet,
            start_timer_on_battle_start=start_timer_on_battle_start,
            start_listening=start_listening,
            open_timeout=open_timeout,
            ping_interval=ping_interval,
            ping_timeout=ping_timeout,
            loop=self._loop,
            team=team,
        )
        self.agent2.action_to_order = self.action_to_order  # type: ignore
        self.agent2.order_to_action = self.order_to_action  # type: ignore
        self.agents = [self.agent1.username, self.agent2.username]
        self.possible_agents = [self.agent1.username, self.agent2.username]
        self.battle1: Optional[AbstractBattle] = None
        self.battle2: Optional[AbstractBattle] = None
        self.agent1_to_move = False
        self.agent2_to_move = False
        self._np_random: Optional[Generator] = None
        self._reward_buffer: WeakKeyDictionary[AbstractBattle, float] = (
            WeakKeyDictionary()
        )
        self._challenge_task: Optional[Future[Any]] = None
<<<<<<< HEAD

    def __getstate__(self) -> Dict[str, Any]:
        state = self.__dict__.copy()
        state["_loop"] = None
        state["agent1"] = None
        state["agent2"] = None
        state["_reward_buffer"] = None
        state["_challenge_task"] = None
        return state

    def __setstate__(self, state: Dict[str, Any]):
        self.__dict__.update(state)
        self._loop = asyncio.new_event_loop()
        Thread(target=self._loop.run_forever, daemon=True).start()
        self.agent1 = _EnvPlayer(
            account_configuration=AccountConfiguration.randgen(10),
            avatar=self._avatar,
            battle_format=self._battle_format,
            log_level=self._log_level,
            max_concurrent_battles=1,
            save_replays=self._save_replays,
            server_configuration=self._server_configuration,
            accept_open_team_sheet=self._accept_open_team_sheet,
            start_timer_on_battle_start=self._start_timer_on_battle_start,
            start_listening=self._start_listening,
            open_timeout=self._open_timeout,
            ping_interval=self._ping_interval,
            ping_timeout=self._ping_timeout,
            loop=self._loop,
            team=self._team,
        )
        self.agent1.action_to_order = self.action_to_order  # type: ignore
        self.agent1.order_to_action = self.order_to_action  # type: ignore
        self.agent2 = _EnvPlayer(
            account_configuration=AccountConfiguration.randgen(10),
            avatar=self._avatar,
            battle_format=self._battle_format,
            log_level=self._log_level,
            max_concurrent_battles=1,
            save_replays=self._save_replays,
            server_configuration=self._server_configuration,
            accept_open_team_sheet=self._accept_open_team_sheet,
            start_timer_on_battle_start=self._start_timer_on_battle_start,
            start_listening=self._start_listening,
            ping_interval=self._ping_interval,
            ping_timeout=self._ping_timeout,
            loop=self._loop,
            team=self._team,
        )
        self.agent2.action_to_order = self.action_to_order  # type: ignore
        self.agent2.order_to_action = self.order_to_action  # type: ignore
        self.agents = []
        old_names = self.possible_agents
        self.possible_agents = [self.agent1.username, self.agent2.username]
        for old, new in zip(old_names, self.possible_agents):
            self.observation_spaces[new] = self.observation_spaces.pop(old)
            self.action_spaces[new] = self.action_spaces.pop(old)
        self._reward_buffer = WeakKeyDictionary()
=======
>>>>>>> 363f6e37

    ###################################################################################
    # PettingZoo API
    # https://pettingzoo.farama.org/api/parallel/#parallelenv

    def step(self, actions: Dict[str, ActionType]) -> Tuple[
        Dict[str, ObsType],
        Dict[str, float],
        Dict[str, bool],
        Dict[str, bool],
        Dict[str, Dict[str, Any]],
    ]:
        assert self.battle1 is not None
        assert self.battle2 is not None
        assert not self.battle1.finished
        assert not self.battle2.finished
        if self.agent1_to_move:
            self.agent1_to_move = False
            order1 = self.action_to_order(
                actions[self.agents[0]],
                self.battle1,
                fake=self._fake,
                strict=self._strict,
            )
            self.agent1.order_queue.put(order1)
        if self.agent2_to_move:
            self.agent2_to_move = False
            order2 = self.action_to_order(
                actions[self.agents[1]],
                self.battle2,
                fake=self._fake,
                strict=self._strict,
            )
            self.agent2.order_queue.put(order2)
        battle1 = self.agent1.battle_queue.race_get(
            self.agent1._waiting, self.agent2._trying_again
        )
        battle2 = self.agent2.battle_queue.race_get(
            self.agent2._waiting, self.agent1._trying_again
        )
        self.agent1_to_move = battle1 is not None
        self.agent2_to_move = battle2 is not None
        self.agent1._waiting.clear()
        self.agent2._waiting.clear()
        if battle1 is None:
            self.agent2._trying_again.clear()
            battle1 = self.battle1
        if battle2 is None:
            self.agent1._trying_again.clear()
            battle2 = self.battle2
        observations = {
            self.agents[0]: self.embed_battle(battle1),
            self.agents[1]: self.embed_battle(battle2),
        }
        reward = {
            self.agents[0]: self.calc_reward(battle1),
            self.agents[1]: self.calc_reward(battle2),
        }
        term1, trunc1 = self.calc_term_trunc(battle1)
        term2, trunc2 = self.calc_term_trunc(battle2)
        terminated = {self.agents[0]: term1, self.agents[1]: term2}
        truncated = {self.agents[0]: trunc1, self.agents[1]: trunc2}
        return observations, reward, terminated, truncated, self.get_additional_info()

    def reset(
        self,
        seed: Optional[int] = None,
        options: Optional[Dict[str, Any]] = None,
    ) -> Tuple[Dict[str, ObsType], Dict[str, Dict[str, Any]]]:
        self.agents = [self.agent1.username, self.agent2.username]
        if seed is not None:
            self._np_random, seed = seeding.np_random(seed)
        if self.battle1 and not self.battle1.finished:
            assert self.battle2 is not None
            if self.battle1 == self.agent1.battle:
                if self.agent1_to_move:
                    self.agent1_to_move = False
                    self.agent1.order_queue.put(ForfeitBattleOrder())
                    if self.agent2_to_move:
                        self.agent2_to_move = False
                        self.agent2.order_queue.put(DefaultBattleOrder())
                else:
                    assert self.agent2_to_move
                    self.agent2_to_move = False
                    self.agent2.order_queue.put(ForfeitBattleOrder())
                self.agent1.battle_queue.get()
                self.agent2.battle_queue.get()
            else:
                raise RuntimeError(
                    "Environment and agent aren't synchronized. Try to restart"
                )
        self._challenge_task = asyncio.run_coroutine_threadsafe(
<<<<<<< HEAD
            self.agent1.battle_against(self.agent2, n_battles=1), self._loop
=======
            self.agent1.battle_against(self.agent2, n_battles=1), POKE_LOOP
>>>>>>> 363f6e37
        )
        if not self.agent1.battle or not self.agent2.battle:
            count = self._INIT_RETRIES
            while not self.agent1.battle or not self.agent2.battle:
                if count == 0:
                    raise RuntimeError("Agent is not challenging")
                count -= 1
                time.sleep(self._TIME_BETWEEN_RETRIES)
<<<<<<< HEAD
=======

>>>>>>> 363f6e37
        self.battle1 = self.agent1.battle_queue.get()
        self.battle2 = self.agent2.battle_queue.get()
        self.agent1_to_move = True
        self.agent2_to_move = True
        observations = {
            self.agents[0]: self.embed_battle(self.battle1),
            self.agents[1]: self.embed_battle(self.battle2),
        }
        return observations, self.get_additional_info()

    def render(self, mode: str = "human"):
        if self.battle1 is not None:
            print(
                "  Turn %4d. | [%s][%3d/%3dhp] %10.10s - %10.10s [%3d%%hp][%s]"
                % (
                    self.battle1.turn,
                    "".join(
                        [
                            "⦻" if mon.fainted else "●"
                            for mon in self.battle1.team.values()
                        ]
                    ),
                    self.battle1.active_pokemon.current_hp or 0,
                    self.battle1.active_pokemon.max_hp or 0,
                    self.battle1.active_pokemon.species,
                    self.battle1.opponent_active_pokemon.species,
                    self.battle1.opponent_active_pokemon.current_hp or 0,
                    "".join(
                        [
                            "⦻" if mon.fainted else "●"
                            for mon in self.battle1.opponent_team.values()
                        ]
                    ),
                ),
                end="\n" if self.battle1.finished else "\r",
            )

    def close(self, purge: bool = True):
        if self.battle1 is None or self.battle1.finished:
            time.sleep(1)
            if self.battle1 != self.agent1.battle:
                self.battle1 = self.agent1.battle
        if self.battle2 is None or self.battle2.finished:
            time.sleep(1)
            if self.battle2 != self.agent2.battle:
                self.battle2 = self.agent2.battle
        closing_task = asyncio.run_coroutine_threadsafe(
            self._stop_challenge_loop(wait=False, purge=purge), self._loop
        )
        closing_task.result()

    def observation_space(self, agent: str) -> Space[ObsType]:
        return self.observation_spaces[agent]

    def action_space(self, agent: str) -> Space[ActionType]:
        return self.action_spaces[agent]

    ###################################################################################
    # Abstract methods

    @abstractmethod
    def calc_reward(self, battle: AbstractBattle) -> float:
        """
        Returns the reward for the current battle state.

        :param battle: The current battle state.
        :type battle: AbstractBattle

        :return: The reward for battle.
        :rtype: float
        """
        pass

    @abstractmethod
    def embed_battle(self, battle: AbstractBattle) -> ObsType:
        """
        Returns the embedding of the current battle state in a format compatible with
        the Gymnasium API.

        :param battle: The current battle state.
        :type battle: AbstractBattle

        :return: The embedding of the current battle state.
        """
        pass

    @staticmethod
    @abstractmethod
    def action_to_order(
        action: ActionType, battle: Any, fake: bool = False, strict: bool = True
    ) -> BattleOrder:
        """
        Returns the BattleOrder relative to the given action.

        :param action: The action to take.
        :type action: ActionType
        :param battle: The current battle state
        :type battle: AbstractBattle
        :param fake: If true, action-order converters will try to avoid returning a default
            output if at all possible, even if the output isn't a legal decision. Defaults
            to False.
        :type fake: bool
        :param strict: If true, action-order converters will throw an error if the move is
            illegal. Otherwise, it will return default. Defaults to True.
        :type strict: bool

        :return: The battle order for the given action in context of the current battle.
        :rtype: BattleOrder
        """
        pass

    @staticmethod
    @abstractmethod
    def order_to_action(
        order: BattleOrder, battle: Any, fake: bool = False, strict: bool = True
    ) -> ActionType:
        """
        Returns the action relative to the given BattleOrder.

        :param order: The order to take.
        :type order: BattleOrder
        :param battle: The current battle state
        :type battle: AbstractBattle
        :param fake: If true, action-order converters will try to avoid returning a default
            output if at all possible, even if the output isn't a legal decision. Defaults
            to False.
        :type fake: bool
        :param strict: If true, action-order converters will throw an error if the move is
            illegal. Otherwise, it will return default. Defaults to True.
        :type strict: bool

        :return: The action for the given battle order in context of the current battle.
        :rtype: ActionType
        """
        pass

    ###################################################################################
    # Helper methods

    def reward_computing_helper(
        self,
        battle: AbstractBattle,
        *,
        fainted_value: float = 0.0,
        hp_value: float = 0.0,
        number_of_pokemons: int = 6,
        starting_value: float = 0.0,
        status_value: float = 0.0,
        victory_value: float = 1.0,
    ) -> float:
        """A helper function to compute rewards.

        The reward is computed by computing the value of a game state, and by comparing
        it to the last state.

        State values are computed by weighting different factor. Fainted pokemons,
        their remaining HP, inflicted statuses and winning are taken into account.

        For instance, if the last time this function was called for battle A it had
        a state value of 8 and this call leads to a value of 9, the returned reward will
        be 9 - 8 = 1.

        Consider a single battle where each player has 6 pokemons. No opponent pokemon
        has fainted, but our team has one fainted pokemon. Three opposing pokemons are
        burned. We have one pokemon missing half of its HP, and our fainted pokemon has
        no HP left.

        The value of this state will be:

        - With fainted value: 1, status value: 0.5, hp value: 1:
            = - 1 (fainted) + 3 * 0.5 (status) - 1.5 (our hp) = -1
        - With fainted value: 3, status value: 0, hp value: 1:
            = - 3 + 3 * 0 - 1.5 = -4.5

        :param battle: The battle for which to compute rewards.
        :type battle: AbstractBattle
        :param fainted_value: The reward weight for fainted pokemons. Defaults to 0.
        :type fainted_value: float
        :param hp_value: The reward weight for hp per pokemon. Defaults to 0.
        :type hp_value: float
        :param number_of_pokemons: The number of pokemons per team. Defaults to 6.
        :type number_of_pokemons: int
        :param starting_value: The default reference value evaluation. Defaults to 0.
        :type starting_value: float
        :param status_value: The reward value per non-fainted status. Defaults to 0.
        :type status_value: float
        :param victory_value: The reward value for winning. Defaults to 1.
        :type victory_value: float
        :return: The reward.
        :rtype: float
        """
        if battle not in self._reward_buffer:
            self._reward_buffer[battle] = starting_value
        current_value = 0.0

        for mon in battle.team.values():
            current_value += mon.current_hp_fraction * hp_value
            if mon.fainted:
                current_value -= fainted_value
            elif mon.status is not None:
                current_value -= status_value

        current_value += (number_of_pokemons - len(battle.team)) * hp_value

        for mon in battle.opponent_team.values():
            current_value -= mon.current_hp_fraction * hp_value
            if mon.fainted:
                current_value += fainted_value
            elif mon.status is not None:
                current_value += status_value

        current_value -= (number_of_pokemons - len(battle.opponent_team)) * hp_value

        if battle.won:
            current_value += victory_value
        elif battle.lost:
            current_value -= victory_value

        to_return = current_value - self._reward_buffer[battle]
        self._reward_buffer[battle] = current_value

        return to_return

    def reset_env(self):
        """
        Resets the environment to an inactive state: it will forfeit all unfinished
        battles, reset the internal battle tracker and optionally change the next
        opponent and restart the challenge loop.

        :param opponent: The opponent to use for the next battles. If empty it
            will not change opponent.
        :type opponent: Player or str, optional
        :param restart: If True the challenge loop will be restarted before returning,
            otherwise the challenge loop will be left inactive and can be
            started manually.
        :type restart: bool
        """
        self.close(purge=False)
        self.reset_battles()

    def get_additional_info(self) -> Dict[str, Dict[str, Any]]:
        """
        Returns additional info for the reset method.
        Override only if you really need it.

        :return: Additional information as a Dict
        :rtype: Dict
        """
        return {self.possible_agents[0]: {}, self.possible_agents[1]: {}}

    @staticmethod
    def calc_term_trunc(battle: AbstractBattle):
        terminated = False
        truncated = False
        if battle.finished:
            size = battle.team_size
            remaining_mons = size - len(
                [mon for mon in battle.team.values() if mon.fainted]
            )
            remaining_opponent_mons = size - len(
                [mon for mon in battle.opponent_team.values() if mon.fainted]
            )
            if (remaining_mons == 0) != (remaining_opponent_mons == 0):
                terminated = True
            else:
                truncated = True
        return terminated, truncated

    def background_send_challenge(self, username: str):
        """
        Sends a single challenge specified player. The function immediately returns
        to allow use of the Gymnasium API.

        :param username: The username of the player to challenge.
        :type username: str
        """
        if self._challenge_task and not self._challenge_task.done():
            raise RuntimeError(
                "Agent is already challenging opponents with the challenging loop. "
                "Try to call 'await agent.stop_challenge_loop()' to clear the task."
            )
        self._challenge_task = asyncio.run_coroutine_threadsafe(
            self.agent1.send_challenges(username, 1), self._loop
        )

    def background_accept_challenge(self, username: str):
        """
        Accepts a single challenge specified player. The function immediately returns
        to allow use of the Gymnasium API.

        :param username: The username of the player to challenge.
        :type username: str
        """
        if self._challenge_task and not self._challenge_task.done():
            raise RuntimeError(
                "Agent is already challenging opponents with the challenging loop. "
                "Try to call 'await agent.stop_challenge_loop()' to clear the task."
            )
        self._challenge_task = asyncio.run_coroutine_threadsafe(
<<<<<<< HEAD
            self.agent1.accept_challenges(username, 1, self.agent1.next_team),
            self._loop,
=======
            self.agent1.accept_challenges(username, 1, self.agent1.next_team), POKE_LOOP
>>>>>>> 363f6e37
        )

    async def _ladder_loop(self, n_challenges: Optional[int] = None):
        if n_challenges:
            if n_challenges <= 0:
                raise ValueError(
                    f"Number of challenges must be > 0. Got {n_challenges}"
                )
            for _ in range(n_challenges):
                await self.agent1.ladder(1)
        else:
            while self._keep_challenging:
                await self.agent1.ladder(1)

    def start_laddering(self, n_challenges: Optional[int] = None):
        """
        Starts the laddering loop.

        :param n_challenges: The number of ladder games to play. If empty it
            will run until stopped.
        :type n_challenges: int, optional
        """
        if self._challenge_task and not self._challenge_task.done():
            count = self._SWITCH_CHALLENGE_TASK_RETRIES
            while not self._challenge_task.done():
                if count == 0:
                    raise RuntimeError("Agent is already challenging")
                count -= 1
                time.sleep(self._TIME_BETWEEN_SWITCH_RETRIES)
        if not n_challenges:
            self._keep_challenging = True
        self._challenge_task = asyncio.run_coroutine_threadsafe(
            self._ladder_loop(n_challenges), self._loop
        )

    async def _stop_challenge_loop(
        self, force: bool = True, wait: bool = True, purge: bool = False
    ):
        self._keep_challenging = False

        if force:
            if self.battle1 and not self.battle1.finished:
                assert self.battle2 is not None
                if not (
                    self.agent1.order_queue.empty() and self.agent2.order_queue.empty()
                ):
                    await asyncio.sleep(2)
                    if not (
                        self.agent1.order_queue.empty()
                        and self.agent2.order_queue.empty()
                    ):
                        raise RuntimeError(
                            "The agent is still sending actions. "
                            "Use this method only when training or "
                            "evaluation are over."
                        )
                if not self.agent1.battle_queue.empty():
                    await self.agent1.battle_queue.async_get()
                if not self.agent2.battle_queue.empty():
                    await self.agent2.battle_queue.async_get()
                if self.agent1_to_move:
                    self.agent1_to_move = False
                    await self.agent1.order_queue.async_put(ForfeitBattleOrder())
                    if self.agent2_to_move:
                        self.agent2_to_move = False
                        await self.agent2.order_queue.async_put(DefaultBattleOrder())
                else:
                    assert self.agent2_to_move
                    self.agent_to_move = False
                    await self.agent2.order_queue.async_put(ForfeitBattleOrder())

        if wait and self._challenge_task:
            while not self._challenge_task.done():
                await asyncio.sleep(1)
            self._challenge_task.result()

        self._challenge_task = None
        self.battle1 = None
        self.battle2 = None
        self.agent1.battle = None
        self.agent2.battle = None
        while not self.agent1.order_queue.empty():
            await self.agent1.order_queue.async_get()
        while not self.agent2.order_queue.empty():
            await self.agent2.order_queue.async_get()
        while not self.agent1.battle_queue.empty():
            await self.agent1.battle_queue.async_get()
        while not self.agent2.battle_queue.empty():
            await self.agent2.battle_queue.async_get()

        if purge:
            self.reset_battles()

    def reset_battles(self):
        """Resets the player's inner battle tracker."""
        self.agent1.reset_battles()
        self.agent2.reset_battles()

    def done(self, timeout: Optional[int] = None) -> bool:
        """
        Returns True if the task is done or is done after the timeout, false otherwise.

        :param timeout: The amount of time to wait for if the task is not already done.
            If empty it will wait until the task is done.
        :type timeout: int, optional

        :return: True if the task is done or if the task gets completed after the
            timeout.
        :rtype: bool
        """
        if self._challenge_task is None:
            return True
        if timeout is None:
            self._challenge_task.result()
            return True
        if self._challenge_task.done():
            return True
        time.sleep(timeout)
        return self._challenge_task.done()<|MERGE_RESOLUTION|>--- conflicted
+++ resolved
@@ -7,12 +7,8 @@
 import time
 from abc import abstractmethod
 from concurrent.futures import Future
-<<<<<<< HEAD
 from threading import Thread
 from typing import Any, Awaitable, Dict, Generic, Optional, Tuple, TypeVar, Union
-=======
-from typing import Any, Awaitable, Dict, Generic, List, Optional, Tuple, TypeVar, Union
->>>>>>> 363f6e37
 from weakref import WeakKeyDictionary
 
 from gymnasium.spaces import Space
@@ -102,19 +98,8 @@
 
     def __init__(self, *args: Any, **kwargs: Any):
         super().__init__(*args, **kwargs)
-<<<<<<< HEAD
-        self.battle_queue = _AsyncQueue(
-            create_in_poke_loop(asyncio.Queue, self.ps_client.loop, 1),
-            self.ps_client.loop,
-        )
-        self.order_queue = _AsyncQueue(
-            create_in_poke_loop(asyncio.Queue, self.ps_client.loop, 1),
-            self.ps_client.loop,
-        )
-=======
         self.battle_queue = _AsyncQueue(create_in_poke_loop(asyncio.Queue, 1))
         self.order_queue = _AsyncQueue(create_in_poke_loop(asyncio.Queue, 1))
->>>>>>> 363f6e37
         self.battle: Optional[AbstractBattle] = None
 
     def choose_move(self, battle: AbstractBattle) -> Awaitable[BattleOrder]:
@@ -288,11 +273,7 @@
         Thread(target=self._loop.run_forever, daemon=True).start()
         self.agent1 = _EnvPlayer(
             account_configuration=account_configuration1
-<<<<<<< HEAD
-            or AccountConfiguration.countgen(self.__class__.__name__),
-=======
             or AccountConfiguration.generate(self.__class__.__name__),
->>>>>>> 363f6e37
             avatar=avatar,
             battle_format=battle_format,
             log_level=log_level,
@@ -312,11 +293,7 @@
         self.agent1.order_to_action = self.order_to_action  # type: ignore
         self.agent2 = _EnvPlayer(
             account_configuration=account_configuration2
-<<<<<<< HEAD
-            or AccountConfiguration.countgen(self.__class__.__name__),
-=======
             or AccountConfiguration.generate(self.__class__.__name__),
->>>>>>> 363f6e37
             avatar=avatar,
             battle_format=battle_format,
             log_level=log_level,
@@ -345,7 +322,6 @@
             WeakKeyDictionary()
         )
         self._challenge_task: Optional[Future[Any]] = None
-<<<<<<< HEAD
 
     def __getstate__(self) -> Dict[str, Any]:
         state = self.__dict__.copy()
@@ -404,8 +380,6 @@
             self.observation_spaces[new] = self.observation_spaces.pop(old)
             self.action_spaces[new] = self.action_spaces.pop(old)
         self._reward_buffer = WeakKeyDictionary()
-=======
->>>>>>> 363f6e37
 
     ###################################################################################
     # PettingZoo API
@@ -498,11 +472,7 @@
                     "Environment and agent aren't synchronized. Try to restart"
                 )
         self._challenge_task = asyncio.run_coroutine_threadsafe(
-<<<<<<< HEAD
             self.agent1.battle_against(self.agent2, n_battles=1), self._loop
-=======
-            self.agent1.battle_against(self.agent2, n_battles=1), POKE_LOOP
->>>>>>> 363f6e37
         )
         if not self.agent1.battle or not self.agent2.battle:
             count = self._INIT_RETRIES
@@ -511,10 +481,6 @@
                     raise RuntimeError("Agent is not challenging")
                 count -= 1
                 time.sleep(self._TIME_BETWEEN_RETRIES)
-<<<<<<< HEAD
-=======
-
->>>>>>> 363f6e37
         self.battle1 = self.agent1.battle_queue.get()
         self.battle2 = self.agent2.battle_queue.get()
         self.agent1_to_move = True
@@ -814,12 +780,8 @@
                 "Try to call 'await agent.stop_challenge_loop()' to clear the task."
             )
         self._challenge_task = asyncio.run_coroutine_threadsafe(
-<<<<<<< HEAD
             self.agent1.accept_challenges(username, 1, self.agent1.next_team),
             self._loop,
-=======
-            self.agent1.accept_challenges(username, 1, self.agent1.next_team), POKE_LOOP
->>>>>>> 363f6e37
         )
 
     async def _ladder_loop(self, n_challenges: Optional[int] = None):
