--- conflicted
+++ resolved
@@ -340,19 +340,11 @@
             agent1_trying_again = self.agent1._trying_again.is_set()
             agent2_trying_again = self.agent2._trying_again.is_set()
             if self.battle1 == self.agent1.battle:
-<<<<<<< HEAD
-                if self.agent1.waiting and not (self.battle1._wait or False):
-=======
                 if not (agent1_waiting or agent2_trying_again):
->>>>>>> c7196185
                     self.agent1.order_queue.put(ForfeitBattleOrder())
                     if not (agent2_waiting or agent1_trying_again):
                         self.agent2.order_queue.put(DefaultBattleOrder())
-<<<<<<< HEAD
-                elif self.agent2.waiting and not (self.battle2._wait or False):
-=======
                 elif not (agent2_waiting or agent1_trying_again):
->>>>>>> c7196185
                     self.agent2.order_queue.put(ForfeitBattleOrder())
                     if not (agent1_waiting or agent2_trying_again):
                         self.agent1.order_queue.put(DefaultBattleOrder())
@@ -741,23 +733,15 @@
                     await self.agent1.battle_queue.async_get()
                 if not self.agent2.battle_queue.empty():
                     await self.agent2.battle_queue.async_get()
-<<<<<<< HEAD
-                if self.agent1.waiting and not (self.battle1._wait or False):
-=======
                 agent1_waiting = self.agent1._waiting.is_set()
                 agent2_waiting = self.agent2._waiting.is_set()
                 agent1_trying_again = self.agent1._trying_again.is_set()
                 agent2_trying_again = self.agent2._trying_again.is_set()
                 if not (agent1_waiting or agent2_trying_again):
->>>>>>> c7196185
                     await self.agent1.order_queue.async_put(ForfeitBattleOrder())
                     if not (agent2_waiting or agent1_trying_again):
                         await self.agent2.order_queue.async_put(DefaultBattleOrder())
-<<<<<<< HEAD
-                elif self.agent2.waiting and not (self.battle2._wait or False):
-=======
                 elif not (agent2_waiting or agent1_trying_again):
->>>>>>> c7196185
                     await self.agent2.order_queue.async_put(ForfeitBattleOrder())
                     if not (agent1_waiting or agent2_trying_again):
                         await self.agent1.order_queue.async_put(DefaultBattleOrder())
