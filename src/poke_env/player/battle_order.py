--- conflicted
+++ resolved
@@ -4,13 +4,8 @@
 from dataclasses import dataclass
 from typing import List, Optional, Union
 
-<<<<<<< HEAD
-from poke_env.environment.move import Move
-from poke_env.environment.pokemon import Pokemon
-=======
 from poke_env.battle.move import Move
 from poke_env.battle.pokemon import Pokemon
->>>>>>> 471edd17
 
 
 class BattleOrder:
@@ -37,14 +32,6 @@
     dynamax: bool = False
     terastallize: bool = False
     move_target: int = 0
-<<<<<<< HEAD
-=======
-
-    DEFAULT_ORDER = "/choose default"
-
-    def __str__(self) -> str:
-        return self.message
->>>>>>> 471edd17
 
     @property
     def message(self) -> str:
