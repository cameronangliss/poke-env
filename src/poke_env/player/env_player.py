--- conflicted
+++ resolved
@@ -6,24 +6,15 @@
 
 from poke_env.environment.abstract_battle import AbstractBattle
 from poke_env.player.battle_order import BattleOrder, ForfeitBattleOrder
-<<<<<<< HEAD
-from poke_env.player.openai_api import OpenAIGymEnv
-=======
-from poke_env.player.gymnasium_api import ActType, GymnasiumEnv, ObsType
->>>>>>> 68e550ad
+from poke_env.player.gymnasium_api import GymnasiumEnv
 from poke_env.player.player import Player
 from poke_env.ps_client.account_configuration import AccountConfiguration
 from poke_env.ps_client.server_configuration import ServerConfiguration
 from poke_env.teambuilder.teambuilder import Teambuilder
 
 
-<<<<<<< HEAD
-class EnvPlayer(OpenAIGymEnv):
-    """Player exposing the Open AI Gym Env API."""
-=======
-class EnvPlayer(GymnasiumEnv[ObsType, ActType], ABC):
+class EnvPlayer(GymnasiumEnv):
     """Player exposing the Gymnasium Env API."""
->>>>>>> 68e550ad
 
     _ACTION_SPACE: List[int] = []
     _DEFAULT_BATTLE_FORMAT = "gen8randombattle"
