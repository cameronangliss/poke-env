--- conflicted
+++ resolved
@@ -4,11 +4,7 @@
 from gymnasium.utils.env_checker import check_env
 from pettingzoo.test.parallel_test import parallel_api_test
 
-<<<<<<< HEAD
-from poke_env.player import DoublesEnv, SinglesEnv
-=======
-from poke_env.player import RandomPlayer, SingleAgentWrapper, SinglesEnv
->>>>>>> b0fee9ae
+from poke_env.player import DoublesEnv, RandomPlayer, SingleAgentWrapper, SinglesEnv
 
 
 class SinglesTestEnv(SinglesEnv):
@@ -63,6 +59,16 @@
         env.start_challenging(10)
         play_function(env, 10)
         env.close()
+    for gen in range(8, 10):
+        env = DoublesTestEnv(
+            battle_format=f"gen{gen}randombattle",
+            log_level=25,
+            start_challenging=False,
+            strict=False,
+        )
+        env.start_challenging(10)
+        play_function(env, 10)
+        env.close()
 
 
 def single_agent_play_function(env: SingleAgentWrapper, n_battles: int):
@@ -75,7 +81,7 @@
             done = terminated or truncated
 
 
-@pytest.mark.timeout(60)
+@pytest.mark.timeout(120)
 def test_single_agent_env_run():
     for gen in range(4, 10):
         env = SinglesTestEnv(
@@ -95,8 +101,9 @@
             start_challenging=False,
             strict=False,
         )
-        env.start_challenging(3)
-        play_function(env, 3)
+        env = SingleAgentWrapper(env, RandomPlayer())
+        env.env.start_challenging(10)
+        single_agent_play_function(env, 10)
         env.close()
 
 
@@ -126,7 +133,7 @@
     env.close()
 
 
-@pytest.mark.timeout(120)
+@pytest.mark.timeout(60)
 def test_env_api():
     for gen in range(4, 10):
         env = SinglesTestEnv(
@@ -137,11 +144,15 @@
         )
         parallel_api_test(env)
         env.close()
-<<<<<<< HEAD
     for gen in range(8, 10):
         env = DoublesTestEnv(
             battle_format=f"gen{gen}randomdoublesbattle",
-=======
+            log_level=25,
+            start_challenging=True,
+            strict=False,
+        )
+        parallel_api_test(env)
+        env.close()
 
 
 @pytest.mark.timeout(60)
@@ -149,15 +160,20 @@
     for gen in range(4, 10):
         env = SinglesTestEnv(
             battle_format=f"gen{gen}randombattle",
->>>>>>> b0fee9ae
             log_level=25,
             start_challenging=True,
             strict=False,
         )
-<<<<<<< HEAD
-        parallel_api_test(env)
-=======
         env = SingleAgentWrapper(env, RandomPlayer())
         check_env(env)
->>>>>>> b0fee9ae
+        env.close()
+    for gen in range(8, 10):
+        env = DoublesTestEnv(
+            battle_format=f"gen{gen}randombattle",
+            log_level=25,
+            start_challenging=True,
+            strict=False,
+        )
+        env = SingleAgentWrapper(env, RandomPlayer())
+        check_env(env)
         env.close()