--- conflicted
+++ resolved
@@ -4,11 +4,7 @@
 from gymnasium.utils.env_checker import check_env
 from pettingzoo.test.parallel_test import parallel_api_test
 
-<<<<<<< HEAD
 from poke_env.player import DoublesEnv, RandomPlayer, SingleAgentWrapper, SinglesEnv
-=======
-from poke_env.player import RandomPlayer, SingleAgentWrapper, SinglesEnv
->>>>>>> 381bf399
 
 
 class SinglesTestEnv(SinglesEnv):
@@ -61,11 +57,7 @@
             done = terminated or truncated
 
 
-<<<<<<< HEAD
 @pytest.mark.timeout(240)
-=======
-@pytest.mark.timeout(120)
->>>>>>> 381bf399
 def test_env_run():
     for gen in range(4, 10):
         env = SinglesTestEnv(
@@ -76,8 +68,8 @@
         play_function(env, 3)
         env.close()
         env = SingleAgentWrapper(env, RandomPlayer())
-<<<<<<< HEAD
         single_agent_play_function(env, 3)
+        env.close()
     for gen in range(8, 10):
         env = DoublesTestEnv(
             battle_format=f"gen{gen}randomdoublesbattle",
@@ -88,11 +80,7 @@
         env.close()
         env = SingleAgentWrapper(env, RandomPlayer())
         single_agent_play_function(env, 3)
-=======
-        env.env.start_challenging(3)
-        single_agent_play_function(env, 3)
         env.close()
->>>>>>> 381bf399
 
 
 @pytest.mark.timeout(60)
@@ -124,7 +112,7 @@
             strict=False,
         )
         parallel_api_test(env)
-<<<<<<< HEAD
+        env.close()
         env = SingleAgentWrapper(env, RandomPlayer())
         check_env(env)
         env.close()
@@ -135,11 +123,7 @@
             strict=False,
         )
         parallel_api_test(env)
-        env = SingleAgentWrapper(env, RandomPlayer())
-=======
         env.close()
         env = SingleAgentWrapper(env, RandomPlayer())
-        env.env.start_challenging()
->>>>>>> 381bf399
         check_env(env)
         env.close()