--- conflicted
+++ resolved
@@ -69,10 +69,7 @@
         env.close()
         env = SingleAgentWrapper(env, RandomPlayer())
         single_agent_play_function(env, 3)
-<<<<<<< HEAD
-=======
         env.close()
->>>>>>> add8d5ee
     for gen in range(8, 10):
         env = DoublesTestEnv(
             battle_format=f"gen{gen}randomdoublesbattle",
@@ -83,10 +80,7 @@
         env.close()
         env = SingleAgentWrapper(env, RandomPlayer())
         single_agent_play_function(env, 3)
-<<<<<<< HEAD
-=======
         env.close()
->>>>>>> add8d5ee
 
 
 @pytest.mark.timeout(60)
@@ -118,10 +112,7 @@
             strict=False,
         )
         parallel_api_test(env)
-<<<<<<< HEAD
-=======
         env.close()
->>>>>>> add8d5ee
         env = SingleAgentWrapper(env, RandomPlayer())
         check_env(env)
         env.close()
@@ -132,10 +123,7 @@
             strict=False,
         )
         parallel_api_test(env)
-<<<<<<< HEAD
-=======
         env.close()
->>>>>>> add8d5ee
         env = SingleAgentWrapper(env, RandomPlayer())
         check_env(env)
         env.close()