import numpy as np
import pytest
from gymnasium.spaces import Box
from gymnasium.utils.env_checker import check_env
from pettingzoo.test.parallel_test import parallel_api_test

from poke_env.environment import SingleAgentWrapper, SinglesEnv
from poke_env.player import Player, RandomPlayer


class SinglesTestEnv(SinglesEnv):
    def __init__(self, **kwargs):
        super().__init__(**kwargs)
        self.observation_spaces = {
            agent: Box(np.array([0]), np.array([1]), dtype=np.int64)
            for agent in self.possible_agents
        }

    def calc_reward(self, battle) -> float:
        return 0.0

    def embed_battle(self, battle):
        return np.array([0])


def play_function(env, n_battles):
    for _ in range(n_battles):
        done = False
        env.reset()
        # TODO: when Zoroark isn't a problem anymore this can be removed
        if "illusion" in [
            p.ability
            for p in list(env.battle1.team.values()) + list(env.battle2.team.values())
        ]:
            continue
        while not done:
            actions = {
                name: (
                    env.order_to_action(Player.choose_random_move(battle), battle)
                    if env.strict
                    else env.action_space(name).sample()
                )
                for name, battle in zip(env.agents, [env.battle1, env.battle2])
            }
            _, _, terminated, truncated, _ = env.step(actions)
            done = any(terminated.values()) or any(truncated.values())


@pytest.mark.timeout(120)
def test_env_run():
    for gen in range(4, 10):
        env = SinglesTestEnv(
            battle_format=f"gen{gen}randombattle",
            log_level=25,
            strict_battle_tracking=True,
        )
        play_function(env, 10)
        env.strict = False
        play_function(env, 10)
        env.close()


def single_agent_play_function(env: SingleAgentWrapper, n_battles: int):
    for _ in range(n_battles):
        done = False
        env.reset()
        # TODO: when Zoroark isn't a problem anymore this can be removed
        if "illusion" in [
            p.ability
            for p in list(env.env.battle1.team.values())
            + list(env.env.battle2.team.values())
        ]:
            continue
        while not done:
            action = (
                env.env.order_to_action(
                    Player.choose_random_move(env.env.battle1), env.env.battle1
                )
                if env.env.strict
                else env.action_space.sample()
            )
            _, _, terminated, truncated, _ = env.step(action)
            done = terminated or truncated


@pytest.mark.timeout(120)
def test_single_agent_env_run():
    for gen in range(4, 10):
        env = SinglesTestEnv(
            battle_format=f"gen{gen}randombattle",
            log_level=25,
            strict_battle_tracking=True,
        )
        env = SingleAgentWrapper(env, RandomPlayer())
        single_agent_play_function(env, 10)
        env.env.strict = False
        single_agent_play_function(env, 10)
        env.close()


@pytest.mark.timeout(60)
def test_repeated_runs():
<<<<<<< HEAD
    env = SinglesTestEnv(
        battle_format="gen8randombattle",
        log_level=25,
        strict=False,
        strict_battle_tracking=True,
    )
    play_function(env, 2)
    play_function(env, 2)
    env.close()
    env = SinglesTestEnv(
        battle_format="gen9randombattle",
        log_level=25,
        strict=False,
        strict_battle_tracking=True,
    )
=======
    env = SinglesTestEnv(battle_format="gen8randombattle", log_level=25, strict=False)
    play_function(env, 2)
    play_function(env, 2)
    env.close()
    env = SinglesTestEnv(battle_format="gen9randombattle", log_level=25, strict=False)
>>>>>>> f609b00d
    play_function(env, 2)
    play_function(env, 2)
    env.close()


@pytest.mark.timeout(60)
def test_env_api():
    for gen in range(4, 10):
        env = SinglesTestEnv(
            battle_format=f"gen{gen}randombattle", log_level=25, strict=False
        )
        parallel_api_test(env)
        env.close()


@pytest.mark.timeout(60)
def test_single_agent_env_api():
    for gen in range(4, 10):
        env = SinglesTestEnv(
            battle_format=f"gen{gen}randombattle", log_level=25, strict=False
        )
        env = SingleAgentWrapper(env, RandomPlayer())
        check_env(env, skip_render_check=True)
        env.close()<|MERGE_RESOLUTION|>--- conflicted
+++ resolved
@@ -100,7 +100,6 @@
 
 @pytest.mark.timeout(60)
 def test_repeated_runs():
-<<<<<<< HEAD
     env = SinglesTestEnv(
         battle_format="gen8randombattle",
         log_level=25,
@@ -116,13 +115,6 @@
         strict=False,
         strict_battle_tracking=True,
     )
-=======
-    env = SinglesTestEnv(battle_format="gen8randombattle", log_level=25, strict=False)
-    play_function(env, 2)
-    play_function(env, 2)
-    env.close()
-    env = SinglesTestEnv(battle_format="gen9randombattle", log_level=25, strict=False)
->>>>>>> f609b00d
     play_function(env, 2)
     play_function(env, 2)
     env.close()
