--- conflicted
+++ resolved
@@ -101,27 +101,19 @@
 @pytest.mark.timeout(60)
 def test_repeated_runs():
     env = DoublesTestEnv(
-<<<<<<< HEAD
         battle_format="gen8randomdoublesbattle",
         log_level=25,
         strict=False,
         strict_battle_tracking=True,
-=======
-        battle_format="gen8randomdoublesbattle", log_level=25, strict=False
->>>>>>> f609b00d
     )
     play_function(env, 2)
     play_function(env, 2)
     env.close()
     env = DoublesTestEnv(
-<<<<<<< HEAD
         battle_format="gen9randomdoublesbattle",
         log_level=25,
         strict=False,
         strict_battle_tracking=True,
-=======
-        battle_format="gen9randomdoublesbattle", log_level=25, strict=False
->>>>>>> f609b00d
     )
     play_function(env, 2)
     play_function(env, 2)
