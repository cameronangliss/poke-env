--- conflicted
+++ resolved
@@ -91,91 +91,43 @@
 
 
 @pytest.mark.timeout(30)
-<<<<<<< HEAD
-def test_random_gym_players_gen4():
+def test_random_gymnasium_players_gen4():
     env_player = RandomGen4EnvPlayer(log_level=25, start_challenging=False)
-=======
-def test_random_gymnasium_players_gen4():
-    random_player = RandomPlayer(battle_format="gen4randombattle", log_level=25)
-    env_player = RandomGen4EnvPlayer(
-        log_level=25, opponent=random_player, start_challenging=False
-    )
->>>>>>> 68e550ad
     env_player.start_challenging(3)
     play_function(env_player, 3)
 
 
 @pytest.mark.timeout(30)
-<<<<<<< HEAD
-def test_random_gym_players_gen5():
+def test_random_gymnasium_players_gen5():
     env_player = RandomGen5EnvPlayer(log_level=25, start_challenging=False)
-=======
-def test_random_gymnasium_players_gen5():
-    random_player = RandomPlayer(battle_format="gen5randombattle", log_level=25)
-    env_player = RandomGen5EnvPlayer(
-        log_level=25, opponent=random_player, start_challenging=False
-    )
->>>>>>> 68e550ad
     env_player.start_challenging(3)
     play_function(env_player, 3)
 
 
 @pytest.mark.timeout(30)
-<<<<<<< HEAD
-def test_random_gym_players_gen6():
+def test_random_gymnasium_players_gen6():
     env_player = RandomGen6EnvPlayer(log_level=25, start_challenging=False)
-=======
-def test_random_gymnasium_players_gen6():
-    random_player = RandomPlayer(battle_format="gen6randombattle", log_level=25)
-    env_player = RandomGen6EnvPlayer(
-        log_level=25, opponent=random_player, start_challenging=False
-    )
->>>>>>> 68e550ad
     env_player.start_challenging(3)
     play_function(env_player, 3)
 
 
 @pytest.mark.timeout(30)
-<<<<<<< HEAD
-def test_random_gym_players_gen7():
+def test_random_gymnasium_players_gen7():
     env_player = RandomGen7EnvPlayer(log_level=25, start_challenging=False)
-=======
-def test_random_gymnasium_players_gen7():
-    random_player = RandomPlayer(battle_format="gen7randombattle", log_level=25)
-    env_player = RandomGen7EnvPlayer(
-        log_level=25, opponent=random_player, start_challenging=False
-    )
->>>>>>> 68e550ad
     env_player.start_challenging(3)
     play_function(env_player, 3)
 
 
 @pytest.mark.timeout(30)
-<<<<<<< HEAD
-def test_random_gym_players_gen8():
+def test_random_gymnasium_players_gen8():
     env_player = RandomGen8EnvPlayer(log_level=25, start_challenging=False)
-=======
-def test_random_gymnasium_players_gen8():
-    random_player = RandomPlayer(battle_format="gen8randombattle", log_level=25)
-    env_player = RandomGen8EnvPlayer(
-        log_level=25, opponent=random_player, start_challenging=False
-    )
->>>>>>> 68e550ad
     env_player.start_challenging(3)
     play_function(env_player, 3)
 
 
 @pytest.mark.timeout(30)
-<<<<<<< HEAD
-def test_random_gym_players_gen9():
+def test_random_gymnasium_players_gen9():
     env_player = RandomGen9EnvPlayer(log_level=25, start_challenging=False)
-=======
-def test_random_gymnasium_players_gen9():
-    random_player = RandomPlayer(battle_format="gen9randombattle", log_level=25)
-    env_player = RandomGen9EnvPlayer(
-        log_level=25, opponent=random_player, start_challenging=False
-    )
->>>>>>> 68e550ad
     env_player.start_challenging(3)
     play_function(env_player, 3)
 
