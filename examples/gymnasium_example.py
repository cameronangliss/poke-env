--- conflicted
+++ resolved
@@ -9,6 +9,7 @@
     Gen8EnvSinglePlayer,
     GymnasiumEnv,
     ObservationType,
+    Player,
     RandomPlayer,
 )
 
@@ -31,36 +32,20 @@
     def embed_battle(self, battle):
         return np.array([1.0, 2.0, 3.0], dtype=np.float64)
 
-<<<<<<< HEAD
-    def action_to_move(self, action, battle):
-=======
-    def describe_embedding(self):
-        return Box(
-            low=np.array([1, 1, float("-inf")]),
-            high=np.array([2, 4, float("+inf")]),
-            dtype=np.float64,
-        )
-
     def action_to_order(self, action, battle):
->>>>>>> c80d8a2d
-        return self.agent.choose_random_move(battle)
+        return Player.choose_random_move(battle)
 
     def calc_reward(self, battle):
         return 0.25
 
 
 class Gen8(Gen8EnvSinglePlayer):
-<<<<<<< HEAD
     def __init__(self, **kwargs):
         super().__init__(**kwargs)
         self.observation_spaces = {agent: Box(np.array([0, 0]), np.array([6, 6]), dtype=int) for agent in self.possible_agents}
 
-    def calc_reward(self, last_battle, current_battle) -> float:
-        return self.reward_computing_helper(current_battle)
-=======
     def calc_reward(self, battle) -> float:
         return self.reward_computing_helper(battle)
->>>>>>> c80d8a2d
 
     def embed_battle(self, battle: AbstractBattle) -> ObservationType:
         to_embed = []
