--- conflicted
+++ resolved
@@ -24,7 +24,6 @@
 
 
 class SimpleRLPlayer(Gen8EnvSinglePlayer):
-<<<<<<< HEAD
     def __init__(self, **kwargs):
         super().__init__(**kwargs)
         low = [-1, -1, -1, -1, 0, 0, 0, 0, 0, 0]
@@ -36,10 +35,7 @@
             dtype=np.float32,
         ) for agent in self.possible_agents}
 
-    def calc_reward(self, last_battle, current_battle) -> float:
-=======
     def calc_reward(self, battle) -> float:
->>>>>>> c80d8a2d
         return self.reward_computing_helper(
             battle, fainted_value=2.0, hp_value=1.0, victory_value=30.0
         )
