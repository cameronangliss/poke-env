from unittest.mock import MagicMock, patch

import pytest

<<<<<<< HEAD
from poke_env import AccountConfiguration
from poke_env.environment import AbstractBattle, Battle, DoubleBattle, Move
=======
from poke_env.environment import AbstractBattle, Battle, DoubleBattle, Move, PokemonType
>>>>>>> 9ee13513
from poke_env.player import BattleOrder, Player, RandomPlayer, cross_evaluate
from poke_env.stats import _raw_hp, _raw_stat


class SimplePlayer(Player):
    def choose_move(self, battle: AbstractBattle) -> BattleOrder:
        return self.choose_random_move(battle)


class FixedWinRatePlayer(Player):
    def __init__(self, *args, **kwargs):
        super().__init__(*args, **kwargs)

    def choose_move(self, battle: AbstractBattle) -> BattleOrder:
        return self.choose_random_move(battle)

    async def accept_challenges(self, *args, **kwargs):
        pass

    async def send_challenges(self, *args, **kwargs):
        pass

    def reset_battles(self):
        pass

    @property
    def win_rate(self):
        return 0.5

    @property
    def next_team(self):
        return None


def test_player_default_order():
    assert SimplePlayer().choose_default_move().message == "/choose default"


def test_open_team_sheet():
    assert SimplePlayer(accept_open_team_sheet=True).accept_open_team_sheet
    assert not SimplePlayer(accept_open_team_sheet=False).accept_open_team_sheet
    assert not SimplePlayer().accept_open_team_sheet


def test_random_teampreview():
    player = SimplePlayer()
    logger = MagicMock()
    battle = Battle("tag", "username", logger, 8)

    battle._team = [None for _ in range(6)]

    teampreview_orders = [player.random_teampreview(battle) for _ in range(1000)]
    for order in teampreview_orders:
        assert len(order) == len("/team 123456")
        assert order.startswith("/team")
        assert set(order[-6:]) == set([str(n) for n in range(1, 7)])

    teampreview_orders = [player.teampreview(battle) for _ in range(1000)]
    for order in teampreview_orders:
        assert len(order) == len("/team 123456")
        assert order.startswith("/team")
        assert set(order[-6:]) == set([str(n) for n in range(1, 7)])

    battle._team = [None for _ in range(4)]

    teampreview_orders = [player.random_teampreview(battle) for _ in range(1000)]
    for order in teampreview_orders:
        assert len(order) == len("/team 1234")
        assert order.startswith("/team")
        assert set(order[-4:]) == set([str(n) for n in range(1, 5)])

    teampreview_orders = [player.teampreview(battle) for _ in range(1000)]
    for order in teampreview_orders:
        assert len(order) == len("/team 1234")
        assert order.startswith("/team")
        assert set(order[-4:]) == set([str(n) for n in range(1, 5)])

    battle._team = [None for _ in range(2)]

    teampreview_orders = [player.random_teampreview(battle) for _ in range(1000)]
    for order in teampreview_orders:
        assert len(order) == len("/team 12")
        assert order.startswith("/team")
        assert set(order[-2:]) == set([str(n) for n in range(1, 3)])

    teampreview_orders = [player.teampreview(battle) for _ in range(1000)]
    for order in teampreview_orders:
        assert len(order) == len("/team 12")
        assert order.startswith("/team")
        assert set(order[-2:]) == set([str(n) for n in range(1, 3)])


@patch("poke_env.player.player.random.random")
def test_choose_random_move_doubles(pseudo_random, example_doubles_request):
    logger = MagicMock()
    battle = DoubleBattle("tag", "username", logger, 8)
    player = RandomPlayer()
    battle.parse_request(example_doubles_request)
    battle.switch("p2a: Tyranitar", "Tyranitar, L50, M", "48/48")

    pseudo_random.side_effect = lambda: 0
    choice = player.choose_random_move(battle)
    assert choice.message == "/choose move psychic -2, move geargrind -1"

    pseudo_random.side_effect = lambda: 0.5
    choice = player.choose_random_move(battle)
    assert (
        choice.message == "/choose switch zamazentacrowned, move geargrind dynamax -1"
    )

    pseudo_random.side_effect = lambda: 0.999
    choice = player.choose_random_move(battle)
    assert choice.message == "/choose move slackoff dynamax, switch thundurus"

    battle.switch("p2b: Excadrill", "Excadrill, L50, M", "48/48")

    pseudo_random.side_effect = lambda: 0
    choice = player.choose_random_move(battle)
    assert choice.message == "/choose move psychic -2, move geargrind -1"

    pseudo_random.side_effect = lambda: 0.5
    choice = player.choose_random_move(battle)
    assert choice.message == "/choose move slackoff, move wildcharge dynamax 2"

    pseudo_random.side_effect = lambda: 0.999
    choice = player.choose_random_move(battle)
    assert choice.message == "/choose move slackoff dynamax, switch thundurus"


@patch("poke_env.ps_client.ps_client.PSClient.send_message")
@pytest.mark.asyncio
async def test_start_timer_on_battle_start(send_message_patch):
    # on
    player = SimplePlayer(start_listening=False, start_timer_on_battle_start=True)

    await player._create_battle(["", "gen9randombattle", "uuu"])
    # assert player._sent_messages == ["/timer on", "gen9randombattle-uuu"]

    send_message_patch.assert_called_with("/timer on", "gen9randombattle-uuu")

    # off
    player = SimplePlayer(start_listening=False, start_timer_on_battle_start=False)

    await player._create_battle(["", "gen9randombattle", "uuu"])
    with pytest.raises(AttributeError):
        player._sent_messages


@pytest.mark.asyncio
async def test_basic_challenge_handling():
    player = SimplePlayer(start_listening=False)

    assert player._challenge_queue.empty()
    await player._handle_challenge_request(
        [
            "",
            "pm",
            "Opponent",
            player.username,
            "/challenge gen9randombattle",
            "gen9randombattle",
            "",
            "",
        ]
    )
    assert player._challenge_queue.qsize() == 1

    assert await player._challenge_queue.get() == "Opponent"
    assert player._challenge_queue.empty()

    await player._handle_challenge_request(
        [
            "",
            "pm",
            "Opponent",
            player.username,
            "/challenge anotherformat",
            "anotherformat",
            "",
            "",
        ]
    )
    assert player._challenge_queue.empty()

    await player._handle_challenge_request(
        [
            "",
            "pm",
            player.username,
            "Opponent",
            "/challenge gen9randombattle",
            "gen9randombattle",
            "",
            "",
        ]
    )
    assert player._challenge_queue.empty()

    await player._handle_challenge_request(
        ["", "pm", "Opponent", player.username, "/challenge gen9randombattle"]
    )
    assert player._challenge_queue.empty()


@pytest.mark.asyncio
async def test_cross_evaluate():
    p1 = FixedWinRatePlayer(account_configuration=AccountConfiguration("p1", None))
    p2 = FixedWinRatePlayer(account_configuration=AccountConfiguration("p2", None))

    cross_evaluation = await cross_evaluate([p1, p2], 10)
    assert cross_evaluation == {
        "p1": {"p1": None, "p2": 0.5},
        "p2": {"p1": 0.5, "p2": None},
    }


class AsyncMock(MagicMock):
    async def __call__(self, *args, **kwargs):
        return super(AsyncMock, self).__call__(*args, **kwargs)


async def return_move():
    return BattleOrder(Move("bite", gen=8))


@patch("poke_env.ps_client.ps_client.PSClient.send_message")
@pytest.mark.asyncio
async def test_awaitable_move(send_message_patch):
    player = SimplePlayer(start_listening=False)
    battle = Battle("bat1", player.username, player.logger, 8)
    battle._teampreview = False

    await player._handle_battle_request(battle)

    send_message_patch.assert_called_with("/choose default", "bat1")
    with patch.object(player, "choose_move", return_value=return_move()):
        await player._handle_battle_request(battle)
        send_message_patch.assert_called_with("/choose move bite", "bat1")


@patch("poke_env.ps_client.ps_client.PSClient.send_message")
@pytest.mark.asyncio
async def test_handle_ots_request(send_message_patch):
    player = SimplePlayer(start_listening=False, accept_open_team_sheet=True)
    battle = Battle("bat1", player.username, player.logger, 8)
    battle._teampreview = False

    await player._handle_ots_request(battle.battle_tag)

    send_message_patch.assert_called_with("/acceptopenteamsheets", room="bat1")


@pytest.mark.asyncio
async def test_create_teampreview_team(showdown_format_teams):
    player = SimplePlayer(
        battle_format="gen9vgc2024regg",
        team=showdown_format_teams["gen9vgc2024regg"][0],
    )

    battle = await player._create_battle(["", "gen9vgc2024regg", "uuu"])

    assert len(battle.teampreview_team) == 6

    mon = None
    for teampreview_mon in battle.teampreview_team:
        if teampreview_mon.species == "ironhands":
            mon = teampreview_mon

    assert mon
    assert mon.name == "Iron Hands"
    assert mon.level == 50
    assert mon.ability == "quarkdrive"
    assert mon.item == "assaultvest"
    assert list(mon.moves.keys()) == [
        "fakeout",
        "drainpunch",
        "wildcharge",
        "heavyslam",
    ]
    assert mon.tera_type == PokemonType.WATER
    assert mon.stats["hp"] == _raw_hp(mon.base_stats["hp"], 4, 31, 50)
    assert mon.stats["atk"] == _raw_stat(mon.base_stats["atk"], 156, 31, 50, 1.1)

    assert any(map(lambda x: x.species == "fluttermane", battle.teampreview_team))<|MERGE_RESOLUTION|>--- conflicted
+++ resolved
@@ -2,12 +2,8 @@
 
 import pytest
 
-<<<<<<< HEAD
 from poke_env import AccountConfiguration
-from poke_env.environment import AbstractBattle, Battle, DoubleBattle, Move
-=======
 from poke_env.environment import AbstractBattle, Battle, DoubleBattle, Move, PokemonType
->>>>>>> 9ee13513
 from poke_env.player import BattleOrder, Player, RandomPlayer, cross_evaluate
 from poke_env.stats import _raw_hp, _raw_stat
 
