from unittest.mock import MagicMock, patch

import pytest

from poke_env import AccountConfiguration
<<<<<<< HEAD
from poke_env.environment import (
=======
from poke_env.battle import (
>>>>>>> 471edd17
    AbstractBattle,
    Battle,
    DoubleBattle,
    Move,
    PokemonType,
)
<<<<<<< HEAD
from poke_env.player import (
    BattleOrder,
    Player,
    RandomPlayer,
    SingleBattleOrder,
    cross_evaluate,
)
=======
from poke_env.player import BattleOrder, Player, RandomPlayer, cross_evaluate
>>>>>>> 471edd17
from poke_env.stats import _raw_hp, _raw_stat


class SimplePlayer(Player):
    def choose_move(self, battle: AbstractBattle) -> BattleOrder:
        return self.choose_random_move(battle)


class FixedWinRatePlayer(Player):
    def __init__(self, *args, **kwargs):
        super().__init__(*args, **kwargs)

    def choose_move(self, battle: AbstractBattle) -> BattleOrder:
        return self.choose_random_move(battle)

    async def accept_challenges(self, *args, **kwargs):
        pass

    async def send_challenges(self, *args, **kwargs):
        pass

    def reset_battles(self):
        pass

    @property
    def win_rate(self):
        return 0.5


def test_player_default_order():
    assert SimplePlayer().choose_default_move().message == "/choose default"


def test_open_team_sheet():
    assert SimplePlayer(accept_open_team_sheet=True).accept_open_team_sheet
    assert not SimplePlayer(accept_open_team_sheet=False).accept_open_team_sheet
    assert not SimplePlayer().accept_open_team_sheet


def test_random_teampreview():
    player = SimplePlayer()
    logger = MagicMock()
    battle = Battle("tag", "username", logger, 8)

    battle._team = [None for _ in range(6)]

    teampreview_orders = [player.random_teampreview(battle) for _ in range(1000)]
    for order in teampreview_orders:
        assert len(order) == len("/team 123456")
        assert order.startswith("/team")
        assert set(order[-6:]) == set([str(n) for n in range(1, 7)])

    teampreview_orders = [player.teampreview(battle) for _ in range(1000)]
    for order in teampreview_orders:
        assert len(order) == len("/team 123456")
        assert order.startswith("/team")
        assert set(order[-6:]) == set([str(n) for n in range(1, 7)])

    battle._team = [None for _ in range(4)]

    teampreview_orders = [player.random_teampreview(battle) for _ in range(1000)]
    for order in teampreview_orders:
        assert len(order) == len("/team 1234")
        assert order.startswith("/team")
        assert set(order[-4:]) == set([str(n) for n in range(1, 5)])

    teampreview_orders = [player.teampreview(battle) for _ in range(1000)]
    for order in teampreview_orders:
        assert len(order) == len("/team 1234")
        assert order.startswith("/team")
        assert set(order[-4:]) == set([str(n) for n in range(1, 5)])

    battle._team = [None for _ in range(2)]

    teampreview_orders = [player.random_teampreview(battle) for _ in range(1000)]
    for order in teampreview_orders:
        assert len(order) == len("/team 12")
        assert order.startswith("/team")
        assert set(order[-2:]) == set([str(n) for n in range(1, 3)])

    teampreview_orders = [player.teampreview(battle) for _ in range(1000)]
    for order in teampreview_orders:
        assert len(order) == len("/team 12")
        assert order.startswith("/team")
        assert set(order[-2:]) == set([str(n) for n in range(1, 3)])


@patch("poke_env.player.player.random.random")
def test_choose_random_move_doubles(pseudo_random, example_doubles_request):
    logger = MagicMock()
    battle = DoubleBattle("tag", "username", logger, 8)
    player = RandomPlayer()
    battle.parse_request(example_doubles_request)
    battle.switch("p2a: Tyranitar", "Tyranitar, L50, M", "48/48")

    pseudo_random.side_effect = lambda: 0
    choice = player.choose_random_move(battle)
    assert choice.message == "/choose move psychic -2, move geargrind -1"

    pseudo_random.side_effect = lambda: 0.5
    choice = player.choose_random_move(battle)
    assert (
        choice.message == "/choose switch zamazentacrowned, move geargrind dynamax -1"
    )

    pseudo_random.side_effect = lambda: 0.999
    choice = player.choose_random_move(battle)
    assert choice.message == "/choose move slackoff dynamax, switch thundurus"

    battle.switch("p2b: Excadrill", "Excadrill, L50, M", "48/48")

    pseudo_random.side_effect = lambda: 0
    choice = player.choose_random_move(battle)
    assert choice.message == "/choose move psychic -2, move geargrind -1"

    pseudo_random.side_effect = lambda: 0.5
    choice = player.choose_random_move(battle)
    assert choice.message == "/choose move slackoff, move wildcharge dynamax 2"

    pseudo_random.side_effect = lambda: 0.999
    choice = player.choose_random_move(battle)
    assert choice.message == "/choose move slackoff dynamax, switch thundurus"


@patch("poke_env.ps_client.ps_client.PSClient.send_message")
@pytest.mark.asyncio
async def test_start_timer_on_battle_start(send_message_patch):
    # on
    player = SimplePlayer(start_listening=False, start_timer_on_battle_start=True)

    await player._create_battle(["", "gen9randombattle", "uuu"])
    # assert player._sent_messages == ["/timer on", "gen9randombattle-uuu"]

    send_message_patch.assert_called_with("/timer on", "gen9randombattle-uuu")

    # off
    player = SimplePlayer(start_listening=False, start_timer_on_battle_start=False)

    await player._create_battle(["", "gen9randombattle", "uuu"])
    with pytest.raises(AttributeError):
        player._sent_messages


@pytest.mark.asyncio
async def test_basic_challenge_handling():
    player = SimplePlayer(start_listening=False)

    assert player._challenge_queue.empty()
    await player._handle_challenge_request(
        [
            "",
            "pm",
            "Opponent",
            player.username,
            "/challenge gen9randombattle",
            "gen9randombattle",
            "",
            "",
        ]
    )
    assert player._challenge_queue.qsize() == 1

    assert await player._challenge_queue.get() == "Opponent"
    assert player._challenge_queue.empty()

    await player._handle_challenge_request(
        [
            "",
            "pm",
            "Opponent",
            player.username,
            "/challenge anotherformat",
            "anotherformat",
            "",
            "",
        ]
    )
    assert player._challenge_queue.empty()

    await player._handle_challenge_request(
        [
            "",
            "pm",
            player.username,
            "Opponent",
            "/challenge gen9randombattle",
            "gen9randombattle",
            "",
            "",
        ]
    )
    assert player._challenge_queue.empty()

    await player._handle_challenge_request(
        ["", "pm", "Opponent", player.username, "/challenge gen9randombattle"]
    )
    assert player._challenge_queue.empty()


@pytest.mark.asyncio
async def test_cross_evaluate():
    p1 = FixedWinRatePlayer(account_configuration=AccountConfiguration("p1", None))
    p2 = FixedWinRatePlayer(account_configuration=AccountConfiguration("p2", None))

    cross_evaluation = await cross_evaluate([p1, p2], 10)
    assert cross_evaluation == {
        "p1": {"p1": None, "p2": 0.5},
        "p2": {"p1": 0.5, "p2": None},
    }


class AsyncMock(MagicMock):
    async def __call__(self, *args, **kwargs):
        return super(AsyncMock, self).__call__(*args, **kwargs)


async def return_move():
    return SingleBattleOrder(Move("bite", gen=8))


@patch("poke_env.ps_client.ps_client.PSClient.send_message")
@pytest.mark.asyncio
async def test_awaitable_move(send_message_patch):
    player = SimplePlayer(start_listening=False)
    battle = Battle("bat1", player.username, player.logger, 8)
    battle._teampreview = False

    await player._handle_battle_request(battle)

    send_message_patch.assert_called_with("/choose default", "bat1")
    with patch.object(player, "choose_move", return_value=return_move()):
        await player._handle_battle_request(battle)
        send_message_patch.assert_called_with("/choose move bite", "bat1")


@pytest.mark.asyncio
async def test_create_teampreview_team(showdown_format_teams):
    player = SimplePlayer(
        battle_format="gen9vgc2025regi",
        team=showdown_format_teams["gen9vgc2025regi"][0],
    )

    battle = await player._create_battle(["", "gen9vgc2025regi", "uuu"])

    assert len(battle.teampreview_team) == 6

    mon = None
    for teampreview_mon in battle.teampreview_team:
        if teampreview_mon.species == "ironhands":
            mon = teampreview_mon

    assert mon
    assert mon.name == "Iron Hands"
    assert mon.level == 50
    assert mon.ability == "quarkdrive"
    assert mon.item == "assaultvest"
    assert list(mon.moves.keys()) == [
        "fakeout",
        "drainpunch",
        "wildcharge",
        "heavyslam",
    ]
    assert mon.tera_type == PokemonType.WATER
    assert mon.stats["hp"] == _raw_hp(mon.base_stats["hp"], 4, 31, 50)
    assert mon.stats["atk"] == _raw_stat(mon.base_stats["atk"], 156, 31, 50, 1.1)

    assert any(map(lambda x: x.species == "fluttermane", battle.teampreview_team))<|MERGE_RESOLUTION|>--- conflicted
+++ resolved
@@ -3,18 +3,13 @@
 import pytest
 
 from poke_env import AccountConfiguration
-<<<<<<< HEAD
-from poke_env.environment import (
-=======
 from poke_env.battle import (
->>>>>>> 471edd17
     AbstractBattle,
     Battle,
     DoubleBattle,
     Move,
     PokemonType,
 )
-<<<<<<< HEAD
 from poke_env.player import (
     BattleOrder,
     Player,
@@ -22,9 +17,6 @@
     SingleBattleOrder,
     cross_evaluate,
 )
-=======
-from poke_env.player import BattleOrder, Player, RandomPlayer, cross_evaluate
->>>>>>> 471edd17
 from poke_env.stats import _raw_hp, _raw_stat
 
 
