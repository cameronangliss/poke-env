import asyncio
import pickle
import sys
from io import StringIO

import numpy as np
import numpy.typing as npt
from gymnasium.spaces import Discrete

from poke_env import AccountConfiguration, ServerConfiguration
from poke_env.concurrency import POKE_LOOP
from poke_env.environment import (
    AbstractBattle,
    Battle,
    DoubleBattle,
    Move,
    Pokemon,
    PokemonType,
    Status,
)
from poke_env.player import (
    BattleOrder,
    DoubleBattleOrder,
    DoublesEnv,
    ForfeitBattleOrder,
    Player,
    PokeEnv,
    SinglesEnv,
)
from poke_env.player.env import _AsyncQueue, _EnvPlayer

account_configuration1 = AccountConfiguration("username1", "password1")
account_configuration2 = AccountConfiguration("username2", "password2")
server_configuration = ServerConfiguration("server.url", "auth.url")


class CustomEnv(SinglesEnv[npt.NDArray[np.float32]]):
    def __init__(self, *args, **kwargs):
        super().__init__(*args, **kwargs)

    def calc_reward(self, battle: AbstractBattle) -> float:
        return 69.42

    def embed_battle(self, battle: AbstractBattle) -> npt.NDArray[np.float32]:
        return np.array([0, 1, 2])


def test_init_queue():
    q = _AsyncQueue(asyncio.Queue())
    assert isinstance(q, _AsyncQueue)


def test_queue():
    q = _AsyncQueue(asyncio.Queue())
    assert q.empty()
    q.put(1)
    assert q.queue.qsize() == 1
    asyncio.get_event_loop().run_until_complete(q.async_put(2))
    assert q.queue.qsize() == 2
    item = q.get()
    q.queue.task_done()
    assert q.queue.qsize() == 1
    assert item == 1
    item = asyncio.get_event_loop().run_until_complete(q.async_get())
    q.queue.task_done()
    assert q.empty()
    assert item == 2
    asyncio.get_event_loop().run_until_complete(q.async_join())
    q.join()


def test_async_player():
    def embed_battle(battle):
        return "battle"

    player = _EnvPlayer(start_listening=False, username="usr")
    battle = Battle("bat1", player.username, player.logger, gen=8)
    player.order_queue.put(ForfeitBattleOrder())
    order = asyncio.get_event_loop().run_until_complete(player._env_move(battle))
    assert isinstance(order, ForfeitBattleOrder)
    assert embed_battle(player.battle_queue.get()) == "battle"


def render(battle):
    player = CustomEnv(start_listening=False)
    captured_output = StringIO()
    sys.stdout = captured_output
    player.battle1 = battle
    player.render()
    sys.stdout = sys.__stdout__
    return captured_output.getvalue()


def test_render():
    battle = Battle("bat1", "usr", None, gen=8)
    battle._turn = 3
    active_mon = Pokemon(species="charizard", gen=8)
    active_mon._active = True
    battle._team = {"1": active_mon}
    opponent_mon = Pokemon(species="pikachu", gen=8)
    opponent_mon._active = True
    battle._opponent_team = {"1": opponent_mon}
    expected = "  Turn    3. | [●][  0/  0hp]  charizard -    pikachu [  0%hp][●]\r"
    assert render(battle) == expected
    active_mon._max_hp = 120
    active_mon._current_hp = 60
    expected = "  Turn    3. | [●][ 60/120hp]  charizard -    pikachu [  0%hp][●]\r"
    assert render(battle) == expected
    opponent_mon._current_hp = 20
    expected = "  Turn    3. | [●][ 60/120hp]  charizard -    pikachu [ 20%hp][●]\r"
    assert render(battle) == expected
    other_mon = Pokemon(species="pichu", gen=8)
    battle._team["2"] = other_mon
    expected = "  Turn    3. | [●●][ 60/120hp]  charizard -    pikachu [ 20%hp][●]\r"
    assert render(battle) == expected


def test_init():
    gymnasium_env = CustomEnv(
        account_configuration1=account_configuration1,
        account_configuration2=account_configuration2,
        server_configuration=server_configuration,
        start_listening=False,
        battle_format="gen7randombattles",
    )
    player = gymnasium_env.agent1
    assert isinstance(gymnasium_env, CustomEnv)
    assert isinstance(player, _EnvPlayer)


def test_pickle():
    env = CustomEnv(
        account_configuration1=account_configuration1,
        account_configuration2=account_configuration2,
        server_configuration=server_configuration,
        start_listening=False,
        battle_format="gen7randombattles",
    )
    pickle.loads(pickle.dumps(env))


async def run_test_choose_move():
    player = CustomEnv(
        account_configuration1=account_configuration1,
        account_configuration2=account_configuration2,
        server_configuration=server_configuration,
        start_listening=False,
        battle_format="gen7randombattles",
        start_challenging=False,
    )
    # Create a mock battle and moves
    battle = Battle("bat1", player.agent1.username, player.agent1.logger, gen=8)
    battle._available_moves = [Move("flamethrower", gen=8)]
    # Test choosing a move
    message = await player.agent1.choose_move(battle)
    order = player.action_to_order(np.int64(6), battle)
    player.agent1.order_queue.put(order)
    assert message.message == "/choose move flamethrower"
    # Test switching Pokémon
    battle._available_switches = [Pokemon(species="charizard", gen=8)]
    message = await player.agent1.choose_move(battle)
    order = player.action_to_order(np.int64(0), battle)
    player.agent1.order_queue.put(order)
    assert message.message == "/choose switch charizard"


def test_choose_move():
    asyncio.run_coroutine_threadsafe(run_test_choose_move(), POKE_LOOP)


def test_reward_computing_helper():
    player = CustomEnv(
        account_configuration1=account_configuration1,
        account_configuration2=account_configuration2,
        server_configuration=server_configuration,
        start_listening=False,
        battle_format="gen7randombattles",
    )
    battle_1 = Battle("bat1", player.agent1.username, player.agent1.logger, gen=8)
    battle_2 = Battle("bat2", player.agent1.username, player.agent1.logger, gen=8)
    battle_3 = Battle("bat3", player.agent1.username, player.agent1.logger, gen=8)
    battle_4 = Battle("bat4", player.agent1.username, player.agent1.logger, gen=8)

    assert (
        player.reward_computing_helper(
            battle_1,
            fainted_value=0,
            hp_value=0,
            number_of_pokemons=4,
            starting_value=0,
            status_value=0,
            victory_value=1,
        )
        == 0
    )

    battle_1._won = True
    assert (
        player.reward_computing_helper(
            battle_1,
            fainted_value=0,
            hp_value=0,
            number_of_pokemons=4,
            starting_value=0,
            status_value=0,
            victory_value=1,
        )
        == 1
    )

    assert (
        player.reward_computing_helper(
            battle_2,
            fainted_value=0,
            hp_value=0,
            number_of_pokemons=4,
            starting_value=0.5,
            status_value=0,
            victory_value=5,
        )
        == -0.5
    )

    battle_2._won = False
    assert (
        player.reward_computing_helper(
            battle_2,
            fainted_value=0,
            hp_value=0,
            number_of_pokemons=4,
            starting_value=0,
            status_value=0,
            victory_value=5,
        )
        == -5
    )

    battle_3._team = {i: Pokemon(species="slaking", gen=8) for i in range(4)}
    battle_3._opponent_team = {i: Pokemon(species="slowbro", gen=8) for i in range(3)}

    battle_3._team[0].status = Status["FRZ"]
    battle_3._team[1]._current_hp = 100
    battle_3._team[1]._max_hp = 200
    battle_3._opponent_team[0].status = Status["FNT"]
    battle_3._opponent_team[1].status = Status["FNT"]

    # Opponent: two fainted, one full hp opponent
    # You: one half hp mon, one frozen mon
    assert (
        player.reward_computing_helper(
            battle_3,
            fainted_value=2,
            hp_value=3,
            number_of_pokemons=4,
            starting_value=0,
            status_value=0.25,
            victory_value=100,
        )
        == 2.25
    )

    battle_3._won = True
    assert (
        player.reward_computing_helper(
            battle_3,
            fainted_value=2,
            hp_value=3,
            number_of_pokemons=4,
            starting_value=0,
            status_value=0.25,
            victory_value=100,
        )
        == 100
    )

    battle_4._team, battle_4._opponent_team = (
        battle_3._opponent_team,
        battle_3._team,
    )
    assert (
        player.reward_computing_helper(
            battle_4,
            fainted_value=2,
            hp_value=3,
            number_of_pokemons=4,
            starting_value=0,
            status_value=0.25,
            victory_value=100,
        )
        == -2.25
    )


def test_action_space():
    player = CustomEnv(battle_format="gen7randombattle", start_listening=False)
    assert player.action_space(player.possible_agents[0]) == Discrete(18)

    for gen, (has_megas, has_z_moves, has_dynamax) in enumerate(
        [
            (False, False, False),
            (False, False, False),
            (True, False, False),
            (True, True, False),
            (True, True, True),
        ],
        start=4,
    ):
        p = SinglesEnv(
            battle_format=f"gen{gen}randombattle",
            start_listening=False,
            start_challenging=False,
        )
        assert p.action_space(p.possible_agents[0]) == Discrete(
            4 * sum([1, has_megas, has_z_moves, has_dynamax]) + 6
        )


def test_singles_action_order_conversions():
    for gen, (has_megas, has_z_moves, has_dynamax, has_tera) in enumerate(
        [
            (False, False, False, False),
            (False, False, False, False),
            (True, False, False, False),
            (True, True, False, False),
            (True, True, True, False),
            (True, True, True, True),
        ],
        start=4,
    ):
        p = SinglesEnv(
            battle_format=f"gen{gen}randombattle",
            start_listening=False,
            start_challenging=False,
        )
        battle = Battle("bat1", p.agent1.username, p.agent1.logger, gen=gen)
        active_pokemon = Pokemon(species="charizard", gen=gen)
        move = Move("flamethrower", gen=gen)
        active_pokemon._moves = {move.id: move}
        active_pokemon._active = True
        active_pokemon._item = "firiumz"
        battle._team = {"charizard": active_pokemon}
        assert p.action_to_order(np.int64(-1), battle).message == "/forfeit"
        check_action_order_roundtrip(p, ForfeitBattleOrder(), battle)
        battle._available_moves = [move]
        assert (
            p.action_to_order(np.int64(6), battle).message
            == "/choose move flamethrower"
        )
        check_action_order_roundtrip(p, Player.create_order(move), battle)
        battle._available_switches = [active_pokemon]
        assert (
            p.action_to_order(np.int64(0), battle).message == "/choose switch charizard"
        )
        check_action_order_roundtrip(p, Player.create_order(active_pokemon), battle)
        battle._available_switches = []
        assert (
            p.action_to_order(np.int64(9), battle, strict=False).message
            == "/choose default"
        )
        if has_megas:
            battle._can_mega_evolve = True
            assert (
                p.action_to_order(np.int64(6 + 4), battle).message
                == "/choose move flamethrower mega"
            )
            check_action_order_roundtrip(
                p, Player.create_order(move, mega=True), battle
            )
        if has_z_moves:
            battle._can_z_move = True
            assert (
                p.action_to_order(np.int64(6 + 4 + 4), battle).message
                == "/choose move flamethrower zmove"
            )
            check_action_order_roundtrip(
                p, Player.create_order(move, z_move=True), battle
            )
        if has_dynamax:
            battle._can_dynamax = True
            assert (
                p.action_to_order(np.int64(6 + 4 + 8), battle).message
                == "/choose move flamethrower dynamax"
            )
            check_action_order_roundtrip(
                p, Player.create_order(move, dynamax=True), battle
            )
        if has_tera:
            battle._can_tera = PokemonType.FIRE
            assert (
                p.action_to_order(np.int64(6 + 4 + 12), battle).message
                == "/choose move flamethrower terastallize"
            )
            check_action_order_roundtrip(
                p, Player.create_order(move, terastallize=True), battle
            )


def test_doubles_action_order_conversions():
    for gen, (has_megas, has_z_moves, has_dynamax, has_tera) in enumerate(
        [
            (True, True, True, False),
            (True, True, True, True),
        ],
        start=8,
    ):
        p = DoublesEnv(
            battle_format=f"gen{gen}randomdoublesbattle",
            start_listening=False,
            start_challenging=False,
        )
        battle = DoubleBattle("bat1", p.agent1.username, p.agent1.logger, gen=gen)
        battle._player_role = "p1"
        active_pokemon = Pokemon(species="charizard", gen=gen)
        move = Move("flamethrower", gen=gen)
        active_pokemon._moves = {move.id: move}
        active_pokemon._active = True
        active_pokemon._item = "firiumz"
        battle._team = {"charizard": active_pokemon}
        battle._opponent_active_pokemon = {"p2a": active_pokemon}
        battle._active_pokemon = {"p1a": active_pokemon}
        assert p.action_to_order(np.array([-1, 0]), battle).message == "/forfeit"
        check_action_order_roundtrip(p, ForfeitBattleOrder(), battle)
        battle._available_moves = [[move], []]
        assert (
            p.action_to_order(np.array([10, 0]), battle).message
            == "/choose move flamethrower 1, default"
        )
        check_action_order_roundtrip(
            p, DoubleBattleOrder(Player.create_order(move, move_target=1)), battle
        )
        battle._available_switches = [[active_pokemon], []]
        assert (
            p.action_to_order(np.array([1, 0]), battle).message
            == "/choose switch charizard, default"
        )
        check_action_order_roundtrip(
            p, DoubleBattleOrder(Player.create_order(active_pokemon)), battle
        )
        battle._available_switches = [[], []]
        assert (
            p.action_to_order(np.array([25, 0]), battle, strict=False).message
<<<<<<< HEAD
            == "/choose move flamethrower 1, default"
=======
            == "/choose default"
>>>>>>> 873f824a
        )
        if has_megas:
            battle._can_mega_evolve = [True, True]
            assert (
                p.action_to_order(np.array([30, 0]), battle).message
                == "/choose move flamethrower mega 1, default"
            )
            check_action_order_roundtrip(
                p,
                DoubleBattleOrder(Player.create_order(move, mega=True, move_target=1)),
                battle,
            )
        if has_z_moves:
            battle._can_z_move = [True, True]
            assert (
                p.action_to_order(np.array([50, 0]), battle).message
                == "/choose move flamethrower zmove 1, default"
            )
            check_action_order_roundtrip(
                p,
                DoubleBattleOrder(
                    Player.create_order(move, z_move=True, move_target=1)
                ),
                battle,
            )
        if has_dynamax:
            battle._can_dynamax = [True, True]
            assert (
                p.action_to_order(np.array([70, 0]), battle).message
                == "/choose move flamethrower dynamax 1, default"
            )
            check_action_order_roundtrip(
                p,
                DoubleBattleOrder(
                    Player.create_order(move, dynamax=True, move_target=1)
                ),
                battle,
            )
        if has_tera:
            battle._can_tera = [PokemonType.FIRE, PokemonType.FIRE]
            assert (
                p.action_to_order(np.array([90, 0]), battle).message
                == "/choose move flamethrower terastallize 1, default"
            )
            check_action_order_roundtrip(
                p,
                DoubleBattleOrder(
                    Player.create_order(move, terastallize=True, move_target=1)
                ),
                battle,
            )


def check_action_order_roundtrip(
    env: PokeEnv, order: BattleOrder, battle: AbstractBattle
):
    a = env.order_to_action(order, battle)
    o = env.action_to_order(a, battle)
    assert order.message == o.message<|MERGE_RESOLUTION|>--- conflicted
+++ resolved
@@ -439,11 +439,7 @@
         battle._available_switches = [[], []]
         assert (
             p.action_to_order(np.array([25, 0]), battle, strict=False).message
-<<<<<<< HEAD
-            == "/choose move flamethrower 1, default"
-=======
             == "/choose default"
->>>>>>> 873f824a
         )
         if has_megas:
             battle._can_mega_evolve = [True, True]
