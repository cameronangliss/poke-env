import asyncio
import pickle
import sys
from io import StringIO

import numpy as np
import numpy.typing as npt
from gymnasium.spaces import Box, Discrete

from poke_env import AccountConfiguration, ServerConfiguration
from poke_env.concurrency import POKE_LOOP
from poke_env.environment import (
    AbstractBattle,
    Battle,
    DoubleBattle,
    Move,
    Pokemon,
    PokemonType,
    Status,
)
from poke_env.player import (
    BattleOrder,
    DoubleBattleOrder,
    DoublesEnv,
    ForfeitBattleOrder,
    Player,
    PokeEnv,
    SinglesEnv,
)
from poke_env.player.env import _AsyncQueue, _EnvPlayer

account_configuration1 = AccountConfiguration("username1", "password1")
account_configuration2 = AccountConfiguration("username2", "password2")
server_configuration = ServerConfiguration("server.url", "auth.url")


class CustomEnv(SinglesEnv[npt.NDArray[np.float32]]):
    def __init__(self, *args, **kwargs):
        super().__init__(*args, **kwargs)
        self.observation_spaces = {
            agent: Box(0, 1, dtype=np.float32) for agent in self.possible_agents
        }

    def calc_reward(self, battle: AbstractBattle) -> float:
        return 69.42

    def embed_battle(self, battle: AbstractBattle) -> npt.NDArray[np.float32]:
        return np.array([0, 1, 2])


def test_init_queue():
    q = _AsyncQueue(asyncio.Queue(), POKE_LOOP)
    assert isinstance(q, _AsyncQueue)


def test_queue():
    q = _AsyncQueue(asyncio.Queue(), POKE_LOOP)
    assert q.empty()
    q.put(1)
    assert q.queue.qsize() == 1
    asyncio.get_event_loop().run_until_complete(q.async_put(2))
    assert q.queue.qsize() == 2
    item = q.get()
    q.queue.task_done()
    assert q.queue.qsize() == 1
    assert item == 1
    item = asyncio.get_event_loop().run_until_complete(q.async_get())
    q.queue.task_done()
    assert q.empty()
    assert item == 2
    asyncio.get_event_loop().run_until_complete(q.async_join())
    q.join()


def test_async_player():
    def embed_battle(battle):
        return "battle"

    player = _EnvPlayer(start_listening=False)
    battle = Battle("bat1", player.username, player.logger, gen=8)
    player.order_queue.put(ForfeitBattleOrder())
    order = asyncio.get_event_loop().run_until_complete(player._env_move(battle))
    assert isinstance(order, ForfeitBattleOrder)
    assert embed_battle(player.battle_queue.get()) == "battle"


def test_reset_step_close():
    # Create a CustomEnv instance.
    env = CustomEnv(
        account_configuration1=account_configuration1,
        account_configuration2=account_configuration2,
        battle_format="gen8randombattles",
        server_configuration=server_configuration,
        start_listening=False,
        strict=False,
    )
    # --- Part 1: Test reset() ---
    # Pre-populate each agent's battle_queue with a new battle.
    battle_new1 = Battle("new_battle1", env.agent1.username, env.agent1.logger, gen=8)
    battle_new2 = Battle("new_battle2", env.agent2.username, env.agent2.logger, gen=8)
    env.agent1.battle = battle_new1
    env.agent2.battle = battle_new2
    assert env.agent1.battle_queue.empty()
    assert env.agent2.battle_queue.empty()
    env.agent1.battle_queue.put(battle_new1)
    env.agent2.battle_queue.put(battle_new2)

    # Call reset().
    obs, add_info = env.reset()

    # Verify that the environment's battles have been updated.
    assert env.battle1.battle_tag == "new_battle1"
    assert env.battle2.battle_tag == "new_battle2"
    # Verify that embed_battle returns the expected observations.
    np.testing.assert_array_equal(obs[env.agents[0]], np.array([0, 1, 2]))
    np.testing.assert_array_equal(obs[env.agents[1]], np.array([0, 1, 2]))
    assert add_info == {env.agents[0]: {}, env.agents[1]: {}}

    # --- Part 2: Test step() ---
    # Pre-fill the battle queues again to simulate battle updates.
    assert env.agent1.battle_queue.empty()
    assert env.agent2.battle_queue.empty()
    env.agent1.battle_queue.put(env.battle1)
    env.agent2.battle_queue.put(env.battle2)

    # Prepare dummy actions. Here, we use an integer action that should be
    # converted to an order via env.action_to_order (calc_reward and embed_battle
    # are defined in CustomEnv).
    actions = {env.agents[0]: np.int64(6), env.agents[1]: np.int64(6)}
    obs_step, rew, term, trunc, add_info_step = env.step(actions)
    assert not env.agent1.order_queue.empty()
    assert not env.agent2.order_queue.empty()
    env.agent1.order_queue.get()
    env.agent2.order_queue.get()

    # Check that observations are as expected.
    np.testing.assert_array_equal(obs_step[env.agents[0]], np.array([0, 1, 2]))
    np.testing.assert_array_equal(obs_step[env.agents[1]], np.array([0, 1, 2]))
    # Check that rewards match CustomEnv.calc_reward.
    assert rew[env.agents[0]] == 69.42
    assert rew[env.agents[1]] == 69.42
    # Termination and truncation flags should be False.
    assert not term[env.agents[0]]
    assert not term[env.agents[1]]
    assert not trunc[env.agents[0]]
    assert not trunc[env.agents[1]]
    # Additional info should be empty.
    assert add_info_step == {env.agents[0]: {}, env.agents[1]: {}}

    # --- Part 2: Test close() ---
    env.close()


def render(battle):
    player = CustomEnv(start_listening=False)
    captured_output = StringIO()
    sys.stdout = captured_output
    player.battle1 = battle
    player.render()
    sys.stdout = sys.__stdout__
    return captured_output.getvalue()


def test_render():
    battle = Battle("bat1", "usr", None, gen=8)
    battle._turn = 3
    active_mon = Pokemon(species="charizard", gen=8)
    active_mon._active = True
    battle._team = {"1": active_mon}
    opponent_mon = Pokemon(species="pikachu", gen=8)
    opponent_mon._active = True
    battle._opponent_team = {"1": opponent_mon}
    expected = "  Turn    3. | [●][  0/  0hp]  charizard -    pikachu [  0%hp][●]\r"
    assert render(battle) == expected
    active_mon._max_hp = 120
    active_mon._current_hp = 60
    expected = "  Turn    3. | [●][ 60/120hp]  charizard -    pikachu [  0%hp][●]\r"
    assert render(battle) == expected
    opponent_mon._current_hp = 20
    expected = "  Turn    3. | [●][ 60/120hp]  charizard -    pikachu [ 20%hp][●]\r"
    assert render(battle) == expected
    other_mon = Pokemon(species="pichu", gen=8)
    battle._team["2"] = other_mon
    expected = "  Turn    3. | [●●][ 60/120hp]  charizard -    pikachu [ 20%hp][●]\r"
    assert render(battle) == expected


def test_init():
    gymnasium_env = CustomEnv(
        account_configuration1=account_configuration1,
        account_configuration2=account_configuration2,
        server_configuration=server_configuration,
        start_listening=False,
        battle_format="gen7randombattles",
    )
    player = gymnasium_env.agent1
    assert isinstance(gymnasium_env, CustomEnv)
    assert isinstance(player, _EnvPlayer)


def test_pickle():
    env = CustomEnv(
        account_configuration1=account_configuration1,
        account_configuration2=account_configuration2,
        server_configuration=server_configuration,
        start_listening=False,
        battle_format="gen7randombattles",
    )
<<<<<<< HEAD
    pickle.loads(pickle.dumps(env))
=======
    env2 = pickle.loads(pickle.dumps(env))
    assert env.agent1.username != env2.agent1.username
    assert env.agent2.username != env2.agent2.username
>>>>>>> 2173d91d


async def run_test_choose_move():
    player = CustomEnv(
        account_configuration1=account_configuration1,
        account_configuration2=account_configuration2,
        server_configuration=server_configuration,
        start_listening=False,
        battle_format="gen7randombattles",
    )
    # Create a mock battle and moves
    battle = Battle("bat1", player.agent1.username, player.agent1.logger, gen=8)
    battle._available_moves = [Move("flamethrower", gen=8)]
    # Test choosing a move
    message = await player.agent1.choose_move(battle)
    order = player.action_to_order(np.int64(6), battle)
    player.agent1.order_queue.put(order)
    assert message.message == "/choose move flamethrower"
    # Test switching Pokémon
    battle._available_switches = [Pokemon(species="charizard", gen=8)]
    message = await player.agent1.choose_move(battle)
    order = player.action_to_order(np.int64(0), battle)
    player.agent1.order_queue.put(order)
    assert message.message == "/choose switch charizard"


def test_choose_move():
    asyncio.run_coroutine_threadsafe(run_test_choose_move(), POKE_LOOP)


def test_reward_computing_helper():
    player = CustomEnv(
        account_configuration1=account_configuration1,
        account_configuration2=account_configuration2,
        server_configuration=server_configuration,
        start_listening=False,
        battle_format="gen7randombattles",
    )
    battle_1 = Battle("bat1", player.agent1.username, player.agent1.logger, gen=8)
    battle_2 = Battle("bat2", player.agent1.username, player.agent1.logger, gen=8)
    battle_3 = Battle("bat3", player.agent1.username, player.agent1.logger, gen=8)
    battle_4 = Battle("bat4", player.agent1.username, player.agent1.logger, gen=8)

    assert (
        player.reward_computing_helper(
            battle_1,
            fainted_value=0,
            hp_value=0,
            number_of_pokemons=4,
            starting_value=0,
            status_value=0,
            victory_value=1,
        )
        == 0
    )

    battle_1._won = True
    assert (
        player.reward_computing_helper(
            battle_1,
            fainted_value=0,
            hp_value=0,
            number_of_pokemons=4,
            starting_value=0,
            status_value=0,
            victory_value=1,
        )
        == 1
    )

    assert (
        player.reward_computing_helper(
            battle_2,
            fainted_value=0,
            hp_value=0,
            number_of_pokemons=4,
            starting_value=0.5,
            status_value=0,
            victory_value=5,
        )
        == -0.5
    )

    battle_2._won = False
    assert (
        player.reward_computing_helper(
            battle_2,
            fainted_value=0,
            hp_value=0,
            number_of_pokemons=4,
            starting_value=0,
            status_value=0,
            victory_value=5,
        )
        == -5
    )

    battle_3._team = {i: Pokemon(species="slaking", gen=8) for i in range(4)}
    battle_3._opponent_team = {i: Pokemon(species="slowbro", gen=8) for i in range(3)}

    battle_3._team[0].status = Status["FRZ"]
    battle_3._team[1]._current_hp = 100
    battle_3._team[1]._max_hp = 200
    battle_3._opponent_team[0].status = Status["FNT"]
    battle_3._opponent_team[1].status = Status["FNT"]

    # Opponent: two fainted, one full hp opponent
    # You: one half hp mon, one frozen mon
    assert (
        player.reward_computing_helper(
            battle_3,
            fainted_value=2,
            hp_value=3,
            number_of_pokemons=4,
            starting_value=0,
            status_value=0.25,
            victory_value=100,
        )
        == 2.25
    )

    battle_3._won = True
    assert (
        player.reward_computing_helper(
            battle_3,
            fainted_value=2,
            hp_value=3,
            number_of_pokemons=4,
            starting_value=0,
            status_value=0.25,
            victory_value=100,
        )
        == 100
    )

    battle_4._team, battle_4._opponent_team = (
        battle_3._opponent_team,
        battle_3._team,
    )
    assert (
        player.reward_computing_helper(
            battle_4,
            fainted_value=2,
            hp_value=3,
            number_of_pokemons=4,
            starting_value=0,
            status_value=0.25,
            victory_value=100,
        )
        == -2.25
    )


def test_action_space():
    player = CustomEnv(battle_format="gen7randombattle", start_listening=False)
    assert player.action_space(player.possible_agents[0]) == Discrete(18)

    for gen, (has_megas, has_z_moves, has_dynamax) in enumerate(
        [
            (False, False, False),
            (False, False, False),
            (True, False, False),
            (True, True, False),
            (True, True, True),
        ],
        start=4,
    ):
        p = SinglesEnv(
            battle_format=f"gen{gen}randombattle",
            start_listening=False,
        )
        assert p.action_space(p.possible_agents[0]) == Discrete(
            4 * sum([1, has_megas, has_z_moves, has_dynamax]) + 6
        )


def test_singles_action_order_conversions():
    for gen, (has_megas, has_z_moves, has_dynamax, has_tera) in enumerate(
        [
            (False, False, False, False),
            (False, False, False, False),
            (True, False, False, False),
            (True, True, False, False),
            (True, True, True, False),
            (True, True, True, True),
        ],
        start=4,
    ):
        p = SinglesEnv(
            battle_format=f"gen{gen}randombattle",
            start_listening=False,
        )
        battle = Battle("bat1", p.agent1.username, p.agent1.logger, gen=gen)
        active_pokemon = Pokemon(species="charizard", gen=gen)
        move = Move("flamethrower", gen=gen)
        active_pokemon._moves = {move.id: move}
        active_pokemon._active = True
        active_pokemon._item = "firiumz"
        battle._team = {"charizard": active_pokemon}
        assert p.action_to_order(np.int64(-1), battle).message == "/forfeit"
        check_action_order_roundtrip(p, ForfeitBattleOrder(), battle)
        battle._available_moves = [move]
        assert (
            p.action_to_order(np.int64(6), battle).message
            == "/choose move flamethrower"
        )
        check_action_order_roundtrip(p, Player.create_order(move), battle)
        battle._available_switches = [active_pokemon]
        assert (
            p.action_to_order(np.int64(0), battle).message == "/choose switch charizard"
        )
        check_action_order_roundtrip(p, Player.create_order(active_pokemon), battle)
        battle._available_switches = []
        assert (
            p.action_to_order(np.int64(9), battle, strict=False).message
            == "/choose default"
        )
        if has_megas:
            battle._can_mega_evolve = True
            assert (
                p.action_to_order(np.int64(6 + 4), battle).message
                == "/choose move flamethrower mega"
            )
            check_action_order_roundtrip(
                p, Player.create_order(move, mega=True), battle
            )
        if has_z_moves:
            battle._can_z_move = True
            assert (
                p.action_to_order(np.int64(6 + 4 + 4), battle).message
                == "/choose move flamethrower zmove"
            )
            check_action_order_roundtrip(
                p, Player.create_order(move, z_move=True), battle
            )
        if has_dynamax:
            battle._can_dynamax = True
            assert (
                p.action_to_order(np.int64(6 + 4 + 8), battle).message
                == "/choose move flamethrower dynamax"
            )
            check_action_order_roundtrip(
                p, Player.create_order(move, dynamax=True), battle
            )
        if has_tera:
            battle._can_tera = PokemonType.FIRE
            assert (
                p.action_to_order(np.int64(6 + 4 + 12), battle).message
                == "/choose move flamethrower terastallize"
            )
            check_action_order_roundtrip(
                p, Player.create_order(move, terastallize=True), battle
            )


def test_doubles_action_order_conversions():
    for gen, (has_megas, has_z_moves, has_dynamax, has_tera) in enumerate(
        [
            (True, True, True, False),
            (True, True, True, True),
        ],
        start=8,
    ):
        p = DoublesEnv(
            battle_format=f"gen{gen}randomdoublesbattle",
            start_listening=False,
        )
        battle = DoubleBattle("bat1", p.agent1.username, p.agent1.logger, gen=gen)
        battle._player_role = "p1"
        active_pokemon = Pokemon(species="charizard", gen=gen)
        move = Move("flamethrower", gen=gen)
        active_pokemon._moves = {move.id: move}
        active_pokemon._active = True
        active_pokemon._item = "firiumz"
        battle._team = {"charizard": active_pokemon}
        battle._opponent_active_pokemon = {"p2a": active_pokemon}
        battle._active_pokemon = {"p1a": active_pokemon}
        assert p.action_to_order(np.array([-1, 0]), battle).message == "/forfeit"
        check_action_order_roundtrip(p, ForfeitBattleOrder(), battle)
        battle._available_moves = [[move], []]
        assert (
            p.action_to_order(np.array([10, 0]), battle).message
            == "/choose move flamethrower 1, pass"
        )
        check_action_order_roundtrip(
            p, DoubleBattleOrder(Player.create_order(move, move_target=1)), battle
        )
        battle._available_switches = [[active_pokemon], []]
        assert (
            p.action_to_order(np.array([1, 0]), battle).message
            == "/choose switch charizard, pass"
        )
        check_action_order_roundtrip(
            p, DoubleBattleOrder(Player.create_order(active_pokemon)), battle
        )
        battle._available_switches = [[], []]
        assert (
            p.action_to_order(np.array([25, 0]), battle, strict=False).message
            == "/choose default"
        )
        if has_megas:
            battle._can_mega_evolve = [True, True]
            assert (
                p.action_to_order(np.array([30, 0]), battle).message
                == "/choose move flamethrower mega 1, pass"
            )
            check_action_order_roundtrip(
                p,
                DoubleBattleOrder(Player.create_order(move, mega=True, move_target=1)),
                battle,
            )
        if has_z_moves:
            battle._can_z_move = [True, True]
            assert (
                p.action_to_order(np.array([50, 0]), battle).message
                == "/choose move flamethrower zmove 1, pass"
            )
            check_action_order_roundtrip(
                p,
                DoubleBattleOrder(
                    Player.create_order(move, z_move=True, move_target=1)
                ),
                battle,
            )
        if has_dynamax:
            battle._can_dynamax = [True, True]
            assert (
                p.action_to_order(np.array([70, 0]), battle).message
                == "/choose move flamethrower dynamax 1, pass"
            )
            check_action_order_roundtrip(
                p,
                DoubleBattleOrder(
                    Player.create_order(move, dynamax=True, move_target=1)
                ),
                battle,
            )
        if has_tera:
            battle._can_tera = [PokemonType.FIRE, PokemonType.FIRE]
            assert (
                p.action_to_order(np.array([90, 0]), battle).message
                == "/choose move flamethrower terastallize 1, pass"
            )
            check_action_order_roundtrip(
                p,
                DoubleBattleOrder(
                    Player.create_order(move, terastallize=True, move_target=1)
                ),
                battle,
            )


def check_action_order_roundtrip(
    env: PokeEnv, order: BattleOrder, battle: AbstractBattle
):
    a = env.order_to_action(order, battle)
    o = env.action_to_order(a, battle)
    assert order.message == o.message<|MERGE_RESOLUTION|>--- conflicted
+++ resolved
@@ -206,13 +206,9 @@
         start_listening=False,
         battle_format="gen7randombattles",
     )
-<<<<<<< HEAD
-    pickle.loads(pickle.dumps(env))
-=======
     env2 = pickle.loads(pickle.dumps(env))
     assert env.agent1.username != env2.agent1.username
     assert env.agent2.username != env2.agent2.username
->>>>>>> 2173d91d
 
 
 async def run_test_choose_move():
