import asyncio
import sys
from io import StringIO
from unittest.mock import AsyncMock

import numpy as np
import numpy.typing as npt
from gymnasium.spaces import Discrete

from poke_env import AccountConfiguration, ServerConfiguration
from poke_env.battle import (
    AbstractBattle,
    Battle,
    BattleOrder,
    DoubleBattle,
    Move,
    Pokemon,
    PokemonType,
    Status,
)
<<<<<<< HEAD
from poke_env.player import (
    DoubleBattleOrder,
    DoublesEnv,
    ForfeitBattleOrder,
    Player,
    PokeEnv,
    SinglesEnv,
)
from poke_env.player.env import _AsyncQueue, _EnvPlayer
=======
from poke_env.concurrency import POKE_LOOP
from poke_env.environment import PokeEnv, SinglesEnv
from poke_env.environment.env import _AsyncQueue, _EnvPlayer
from poke_env.player import BattleOrder, ForfeitBattleOrder, Player
>>>>>>> 471edd17

account_configuration1 = AccountConfiguration("username1", "password1")
account_configuration2 = AccountConfiguration("username2", "password2")
server_configuration = ServerConfiguration("server.url", "auth.url")


class CustomEnv(SinglesEnv[npt.NDArray[np.float32]]):
    def calc_reward(self, battle: AbstractBattle) -> float:
        return 69.42

    def embed_battle(self, battle: AbstractBattle) -> npt.NDArray[np.float32]:
        return np.array([0, 1, 2])


def test_init_queue():
    q = _AsyncQueue(asyncio.Queue())
    assert isinstance(q, _AsyncQueue)


def test_queue():
    q = _AsyncQueue(asyncio.Queue())
    assert q.empty()
    q.put(1)
    assert q.queue.qsize() == 1
    asyncio.get_event_loop().run_until_complete(q.async_put(2))
    assert q.queue.qsize() == 2
    item = q.get()
    q.queue.task_done()
    assert q.queue.qsize() == 1
    assert item == 1
    item = asyncio.get_event_loop().run_until_complete(q.async_get())
    q.queue.task_done()
    assert q.empty()
    assert item == 2
    asyncio.get_event_loop().run_until_complete(q.async_join())
    q.join()


def test_async_player():
    def embed_battle(battle):
        return "battle"

    player = _EnvPlayer(start_listening=False)
    battle = Battle("bat1", player.username, player.logger, gen=8)
    player.order_queue.put(ForfeitBattleOrder())
    order = asyncio.get_event_loop().run_until_complete(player._env_move(battle))
    assert isinstance(order, ForfeitBattleOrder)
    assert embed_battle(player.battle_queue.get()) == "battle"


def test_reset_step_close():
    # Create a CustomEnv instance.
    env = CustomEnv(
        account_configuration1=account_configuration1,
        account_configuration2=account_configuration2,
        battle_format="gen8randombattles",
        server_configuration=server_configuration,
        start_listening=False,
        strict=False,
    )
    env.agent1.battle_against = AsyncMock(return_value=None)
    # --- Part 1: Test reset() ---
    # Pre-populate each agent's battle_queue with a new battle.
    battle_new1 = Battle("new_battle1", env.agent1.username, env.agent1.logger, gen=8)
    battle_new2 = Battle("new_battle2", env.agent2.username, env.agent2.logger, gen=8)
    env.agent1.battle = battle_new1
    env.agent2.battle = battle_new2
    assert env.agent1.battle_queue.empty()
    assert env.agent2.battle_queue.empty()
    env.agent1.battle_queue.put(battle_new1)
    env.agent2.battle_queue.put(battle_new2)

    # Call reset().
    obs, add_info = env.reset()

    # Verify that the environment's battles have been updated.
    assert env.battle1.battle_tag == "new_battle1"
    assert env.battle2.battle_tag == "new_battle2"
    # Verify that embed_battle returns the expected observations.
    np.testing.assert_array_equal(obs[env.agents[0]], np.array([0, 1, 2]))
    np.testing.assert_array_equal(obs[env.agents[1]], np.array([0, 1, 2]))
    assert add_info == {env.agents[0]: {}, env.agents[1]: {}}

    # --- Part 2: Test step() ---
    # Pre-fill the battle queues again to simulate battle updates.
    assert env.agent1.battle_queue.empty()
    assert env.agent2.battle_queue.empty()
    env.agent1.battle_queue.put(env.battle1)
    env.agent2.battle_queue.put(env.battle2)

    # Prepare dummy actions. Here, we use an integer action that should be
    # converted to an order via env.action_to_order (calc_reward and embed_battle
    # are defined in CustomEnv).
    actions = {env.agents[0]: np.int64(6), env.agents[1]: np.int64(6)}
    obs_step, rew, term, trunc, add_info_step = env.step(actions)
    assert not env.agent1.order_queue.empty()
    assert not env.agent2.order_queue.empty()
    env.agent1.order_queue.get()
    env.agent2.order_queue.get()

    # Check that observations are as expected.
    np.testing.assert_array_equal(obs_step[env.agents[0]], np.array([0, 1, 2]))
    np.testing.assert_array_equal(obs_step[env.agents[1]], np.array([0, 1, 2]))
    # Check that rewards match CustomEnv.calc_reward.
    assert rew[env.agents[0]] == 69.42
    assert rew[env.agents[1]] == 69.42
    # Termination and truncation flags should be False.
    assert not term[env.agents[0]]
    assert not term[env.agents[1]]
    assert not trunc[env.agents[0]]
    assert not trunc[env.agents[1]]
    # Additional info should be empty.
    assert add_info_step == {env.agents[0]: {}, env.agents[1]: {}}

    # --- Part 3: Test close() ---
    env.close()


def render(battle):
    player = CustomEnv(start_listening=False)
    captured_output = StringIO()
    sys.stdout = captured_output
    player.battle1 = battle
    player.render()
    sys.stdout = sys.__stdout__
    return captured_output.getvalue()


def test_render():
    battle = Battle("bat1", "usr", None, gen=8)
    battle._turn = 3
    active_mon = Pokemon(species="charizard", gen=8)
    active_mon._active = True
    battle._team = {"1": active_mon}
    opponent_mon = Pokemon(species="pikachu", gen=8)
    opponent_mon._active = True
    battle._opponent_team = {"1": opponent_mon}
    expected = "  Turn    3. | [●][  0/  0hp]  charizard -    pikachu [  0%hp][●]\r"
    assert render(battle) == expected
    active_mon._max_hp = 120
    active_mon._current_hp = 60
    expected = "  Turn    3. | [●][ 60/120hp]  charizard -    pikachu [  0%hp][●]\r"
    assert render(battle) == expected
    opponent_mon._current_hp = 20
    expected = "  Turn    3. | [●][ 60/120hp]  charizard -    pikachu [ 20%hp][●]\r"
    assert render(battle) == expected
    other_mon = Pokemon(species="pichu", gen=8)
    battle._team["2"] = other_mon
    expected = "  Turn    3. | [●●][ 60/120hp]  charizard -    pikachu [ 20%hp][●]\r"
    assert render(battle) == expected


def test_init():
    gymnasium_env = CustomEnv(
        account_configuration1=account_configuration1,
        account_configuration2=account_configuration2,
        server_configuration=server_configuration,
        start_listening=False,
        battle_format="gen7randombattles",
    )
    player = gymnasium_env.agent1
    assert isinstance(gymnasium_env, CustomEnv)
    assert isinstance(player, _EnvPlayer)


async def run_test_choose_move():
    player = CustomEnv(
        account_configuration1=account_configuration1,
        account_configuration2=account_configuration2,
        server_configuration=server_configuration,
        start_listening=False,
        battle_format="gen7randombattles",
    )
    # Create a mock battle and moves
    battle = Battle("bat1", player.agent1.username, player.agent1.logger, gen=8)
    battle._available_moves = [Move("flamethrower", gen=8)]
    # Test choosing a move
    message = await player.agent1.choose_move(battle)
    order = player.action_to_order(np.int64(6), battle)
    player.agent1.order_queue.put(order)
    assert message.message == "/choose move flamethrower"
    # Test switching Pokémon
    battle._available_switches = [Pokemon(species="charizard", gen=8)]
    message = await player.agent1.choose_move(battle)
    order = player.action_to_order(np.int64(0), battle)
    player.agent1.order_queue.put(order)
    assert message.message == "/choose switch charizard"


def test_choose_move():
    asyncio.run_coroutine_threadsafe(run_test_choose_move(), POKE_LOOP)


def test_reward_computing_helper():
    player = CustomEnv(
        account_configuration1=account_configuration1,
        account_configuration2=account_configuration2,
        server_configuration=server_configuration,
        start_listening=False,
        battle_format="gen7randombattles",
    )
    battle_1 = Battle("bat1", player.agent1.username, player.agent1.logger, gen=8)
    battle_2 = Battle("bat2", player.agent1.username, player.agent1.logger, gen=8)
    battle_3 = Battle("bat3", player.agent1.username, player.agent1.logger, gen=8)
    battle_4 = Battle("bat4", player.agent1.username, player.agent1.logger, gen=8)

    assert (
        player.reward_computing_helper(
            battle_1,
            fainted_value=0,
            hp_value=0,
            number_of_pokemons=4,
            starting_value=0,
            status_value=0,
            victory_value=1,
        )
        == 0
    )

    battle_1._won = True
    assert (
        player.reward_computing_helper(
            battle_1,
            fainted_value=0,
            hp_value=0,
            number_of_pokemons=4,
            starting_value=0,
            status_value=0,
            victory_value=1,
        )
        == 1
    )

    assert (
        player.reward_computing_helper(
            battle_2,
            fainted_value=0,
            hp_value=0,
            number_of_pokemons=4,
            starting_value=0.5,
            status_value=0,
            victory_value=5,
        )
        == -0.5
    )

    battle_2._won = False
    assert (
        player.reward_computing_helper(
            battle_2,
            fainted_value=0,
            hp_value=0,
            number_of_pokemons=4,
            starting_value=0,
            status_value=0,
            victory_value=5,
        )
        == -5
    )

    battle_3._team = {i: Pokemon(species="slaking", gen=8) for i in range(4)}
    battle_3._opponent_team = {i: Pokemon(species="slowbro", gen=8) for i in range(3)}

    battle_3._team[0].status = Status["FRZ"]
    battle_3._team[1]._current_hp = 100
    battle_3._team[1]._max_hp = 200
    battle_3._opponent_team[0].status = Status["FNT"]
    battle_3._opponent_team[1].status = Status["FNT"]

    # Opponent: two fainted, one full hp opponent
    # You: one half hp mon, one frozen mon
    assert (
        player.reward_computing_helper(
            battle_3,
            fainted_value=2,
            hp_value=3,
            number_of_pokemons=4,
            starting_value=0,
            status_value=0.25,
            victory_value=100,
        )
        == 2.25
    )

    battle_3._won = True
    assert (
        player.reward_computing_helper(
            battle_3,
            fainted_value=2,
            hp_value=3,
            number_of_pokemons=4,
            starting_value=0,
            status_value=0.25,
            victory_value=100,
        )
        == 100
    )

    battle_4._team, battle_4._opponent_team = (
        battle_3._opponent_team,
        battle_3._team,
    )
    assert (
        player.reward_computing_helper(
            battle_4,
            fainted_value=2,
            hp_value=3,
            number_of_pokemons=4,
            starting_value=0,
            status_value=0.25,
            victory_value=100,
        )
        == -2.25
    )


def test_action_space():
    player = CustomEnv(battle_format="gen7randombattle", start_listening=False)
    assert player.action_space(player.possible_agents[0]) == Discrete(18)

    for gen, (has_megas, has_z_moves, has_dynamax) in enumerate(
        [
            (False, False, False),
            (False, False, False),
            (True, False, False),
            (True, True, False),
            (True, True, True),
        ],
        start=4,
    ):
        p = SinglesEnv(
            battle_format=f"gen{gen}randombattle",
            start_listening=False,
        )
        assert p.action_space(p.possible_agents[0]) == Discrete(
            4 * sum([1, has_megas, has_z_moves, has_dynamax]) + 6
        )


def test_singles_action_order_conversions():
    for gen, (has_megas, has_z_moves, has_dynamax, has_tera) in enumerate(
        [
            (False, False, False, False),
            (False, False, False, False),
            (True, False, False, False),
            (True, True, False, False),
            (True, True, True, False),
            (True, True, True, True),
        ],
        start=4,
    ):
        p = SinglesEnv(battle_format=f"gen{gen}randombattle", start_listening=False)
        battle = Battle("bat1", p.agent1.username, p.agent1.logger, gen=gen)
        active_pokemon = Pokemon(species="charizard", gen=gen)
        move = Move("flamethrower", gen=gen)
        active_pokemon._moves = {move.id: move}
        active_pokemon._active = True
        active_pokemon._item = "firiumz"
        active_pokemon._terastallized_type = PokemonType.FIRE
        battle._team = {"charizard": active_pokemon}
        assert p.action_to_order(np.int64(-1), battle).message == "/forfeit"
        check_action_order_roundtrip(p, ForfeitBattleOrder(), battle)
        battle._available_moves = [move]
        assert (
            p.action_to_order(np.int64(6), battle).message
            == "/choose move flamethrower"
        )
        check_action_order_roundtrip(p, Player.create_order(move), battle)
        battle._available_switches = [active_pokemon]
        assert (
            p.action_to_order(np.int64(0), battle).message == "/choose switch charizard"
        )
        check_action_order_roundtrip(p, Player.create_order(active_pokemon), battle)
        battle._available_switches = []
        assert (
            p.action_to_order(np.int64(9), battle, strict=False).message
            == "/choose default"
        )
        if has_megas:
            battle._can_mega_evolve = True
            assert (
                p.action_to_order(np.int64(6 + 4), battle).message
                == "/choose move flamethrower mega"
            )
            check_action_order_roundtrip(
                p, Player.create_order(move, mega=True), battle
            )
        if has_z_moves:
            battle._can_z_move = True
            assert (
                p.action_to_order(np.int64(6 + 4 + 4), battle).message
                == "/choose move flamethrower zmove"
            )
            check_action_order_roundtrip(
                p, Player.create_order(move, z_move=True), battle
            )
        if has_dynamax:
            battle._can_dynamax = True
            assert (
                p.action_to_order(np.int64(6 + 4 + 8), battle).message
                == "/choose move flamethrower dynamax"
            )
            check_action_order_roundtrip(
                p, Player.create_order(move, dynamax=True), battle
            )
        if has_tera:
            battle._can_tera = True
            assert (
                p.action_to_order(np.int64(6 + 4 + 12), battle).message
                == "/choose move flamethrower terastallize"
            )
            check_action_order_roundtrip(
                p, Player.create_order(move, terastallize=True), battle
            )


def test_doubles_action_order_conversions():
    for gen, (has_megas, has_z_moves, has_dynamax, has_tera) in enumerate(
        [
            (True, True, True, False),
            (True, True, True, True),
        ],
        start=8,
    ):
        p = DoublesEnv(
            battle_format=f"gen{gen}randomdoublesbattle", start_listening=False
        )
        battle = DoubleBattle("bat1", p.agent1.username, p.agent1.logger, gen=gen)
        battle._player_role = "p1"
        active_pokemon = Pokemon(species="charizard", gen=gen)
        move = Move("flamethrower", gen=gen)
        active_pokemon._moves = {move.id: move}
        active_pokemon._active = True
        active_pokemon._item = "firiumz"
        battle._team = {"charizard": active_pokemon}
        battle._opponent_active_pokemon = {"p2a": active_pokemon}
        battle._active_pokemon = {"p1a": active_pokemon}
        assert p.action_to_order(np.array([-1, 0]), battle).message == "/forfeit"
        check_action_order_roundtrip(p, ForfeitBattleOrder(), battle)
        battle._available_moves = [[move], []]
        assert (
            p.action_to_order(np.array([10, 0]), battle).message
            == "/choose move flamethrower 1, pass"
        )
        check_action_order_roundtrip(
            p, DoubleBattleOrder(Player.create_order(move, move_target=1)), battle
        )
        battle._available_switches = [[active_pokemon], []]
        assert (
            p.action_to_order(np.array([1, 0]), battle).message
            == "/choose switch charizard, pass"
        )
        check_action_order_roundtrip(
            p, DoubleBattleOrder(Player.create_order(active_pokemon)), battle
        )
        battle._available_switches = [[], []]
        assert (
            p.action_to_order(np.array([25, 0]), battle, strict=False).message
            == "/choose default, pass"
        )
        if has_megas:
            battle._can_mega_evolve = [True, True]
            assert (
                p.action_to_order(np.array([30, 0]), battle).message
                == "/choose move flamethrower mega 1, pass"
            )
            check_action_order_roundtrip(
                p,
                DoubleBattleOrder(Player.create_order(move, mega=True, move_target=1)),
                battle,
            )
        if has_z_moves:
            battle._can_z_move = [True, True]
            assert (
                p.action_to_order(np.array([50, 0]), battle).message
                == "/choose move flamethrower zmove 1, pass"
            )
            check_action_order_roundtrip(
                p,
                DoubleBattleOrder(
                    Player.create_order(move, z_move=True, move_target=1)
                ),
                battle,
            )
        if has_dynamax:
            battle._can_dynamax = [True, True]
            assert (
                p.action_to_order(np.array([70, 0]), battle).message
                == "/choose move flamethrower dynamax 1, pass"
            )
            check_action_order_roundtrip(
                p,
                DoubleBattleOrder(
                    Player.create_order(move, dynamax=True, move_target=1)
                ),
                battle,
            )
        if has_tera:
            battle._can_tera = [PokemonType.FIRE, PokemonType.FIRE]
            assert (
                p.action_to_order(np.array([90, 0]), battle).message
                == "/choose move flamethrower terastallize 1, pass"
            )
            check_action_order_roundtrip(
                p,
                DoubleBattleOrder(
                    Player.create_order(move, terastallize=True, move_target=1)
                ),
                battle,
            )


def check_action_order_roundtrip(
    env: PokeEnv, order: BattleOrder, battle: AbstractBattle
):
    a = env.order_to_action(order, battle)
    o = env.action_to_order(a, battle)
    assert order.message == o.message<|MERGE_RESOLUTION|>--- conflicted
+++ resolved
@@ -18,22 +18,10 @@
     PokemonType,
     Status,
 )
-<<<<<<< HEAD
-from poke_env.player import (
-    DoubleBattleOrder,
-    DoublesEnv,
-    ForfeitBattleOrder,
-    Player,
-    PokeEnv,
-    SinglesEnv,
-)
-from poke_env.player.env import _AsyncQueue, _EnvPlayer
-=======
 from poke_env.concurrency import POKE_LOOP
-from poke_env.environment import PokeEnv, SinglesEnv
+from poke_env.environment import DoublesEnv, PokeEnv, SinglesEnv
 from poke_env.environment.env import _AsyncQueue, _EnvPlayer
-from poke_env.player import BattleOrder, ForfeitBattleOrder, Player
->>>>>>> 471edd17
+from poke_env.player import BattleOrder, DoubleBattleOrder, ForfeitBattleOrder, Player
 
 account_configuration1 = AccountConfiguration("username1", "password1")
 account_configuration2 = AccountConfiguration("username2", "password2")
