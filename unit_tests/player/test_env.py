import asyncio
import sys
from io import StringIO
from unittest.mock import AsyncMock

import numpy as np
import numpy.typing as npt
from gymnasium.spaces import Discrete

from poke_env import AccountConfiguration, ServerConfiguration
from poke_env.battle import (
    AbstractBattle,
    Battle,
    DoubleBattle,
    Move,
    Pokemon,
    PokemonType,
    Status,
)
<<<<<<< HEAD
from poke_env.player import (
    BattleOrder,
    DoubleBattleOrder,
    DoublesEnv,
    ForfeitBattleOrder,
    Player,
    PokeEnv,
    SinglesEnv,
)
from poke_env.player.env import _AsyncQueue, _EnvPlayer
=======
from poke_env.concurrency import POKE_LOOP
from poke_env.environment import PokeEnv, SinglesEnv
from poke_env.environment.env import _AsyncQueue, _EnvPlayer
from poke_env.player import BattleOrder, ForfeitBattleOrder, Player
>>>>>>> 8043e2b6

account_configuration1 = AccountConfiguration("username1", "password1")
account_configuration2 = AccountConfiguration("username2", "password2")
server_configuration = ServerConfiguration("server.url", "auth.url")


class CustomEnv(SinglesEnv[npt.NDArray[np.float32]]):
    def calc_reward(self, battle: AbstractBattle) -> float:
        return 69.42

    def embed_battle(self, battle: AbstractBattle) -> npt.NDArray[np.float32]:
        return np.array([0, 1, 2])


def test_init_queue():
    q = _AsyncQueue(asyncio.Queue())
    assert isinstance(q, _AsyncQueue)


def test_queue():
    q = _AsyncQueue(asyncio.Queue())
    assert q.empty()
    q.put(1)
    assert q.queue.qsize() == 1
    asyncio.get_event_loop().run_until_complete(q.async_put(2))
    assert q.queue.qsize() == 2
    item = q.get()
    q.queue.task_done()
    assert q.queue.qsize() == 1
    assert item == 1
    item = asyncio.get_event_loop().run_until_complete(q.async_get())
    q.queue.task_done()
    assert q.empty()
    assert item == 2
    asyncio.get_event_loop().run_until_complete(q.async_join())
    q.join()


def test_async_player():
    def embed_battle(battle):
        return "battle"

    player = _EnvPlayer(start_listening=False)
    battle = Battle("bat1", player.username, player.logger, gen=8)
    player.order_queue.put(ForfeitBattleOrder())
    order = asyncio.get_event_loop().run_until_complete(player._env_move(battle))
    assert isinstance(order, ForfeitBattleOrder)
    assert embed_battle(player.battle_queue.get()) == "battle"


def test_reset_step_close():
    # Create a CustomEnv instance.
    env = CustomEnv(
        account_configuration1=account_configuration1,
        account_configuration2=account_configuration2,
        battle_format="gen8randombattles",
        server_configuration=server_configuration,
        start_listening=False,
        strict=False,
    )
    env.agent1.battle_against = AsyncMock(return_value=None)
    # --- Part 1: Test reset() ---
    # Pre-populate each agent's battle_queue with a new battle.
    battle_new1 = Battle("new_battle1", env.agent1.username, env.agent1.logger, gen=8)
    battle_new2 = Battle("new_battle2", env.agent2.username, env.agent2.logger, gen=8)
    env.agent1.battle = battle_new1
    env.agent2.battle = battle_new2
    assert env.agent1.battle_queue.empty()
    assert env.agent2.battle_queue.empty()
    env.agent1.battle_queue.put(battle_new1)
    env.agent2.battle_queue.put(battle_new2)

    # Call reset().
    obs, add_info = env.reset()

    # Verify that the environment's battles have been updated.
    assert env.battle1.battle_tag == "new_battle1"
    assert env.battle2.battle_tag == "new_battle2"
    # Verify that embed_battle returns the expected observations.
    np.testing.assert_array_equal(obs[env.agents[0]], np.array([0, 1, 2]))
    np.testing.assert_array_equal(obs[env.agents[1]], np.array([0, 1, 2]))
    assert add_info == {env.agents[0]: {}, env.agents[1]: {}}

    # --- Part 2: Test step() ---
    # Pre-fill the battle queues again to simulate battle updates.
    assert env.agent1.battle_queue.empty()
    assert env.agent2.battle_queue.empty()
    env.agent1.battle_queue.put(env.battle1)
    env.agent2.battle_queue.put(env.battle2)

    # Prepare dummy actions. Here, we use an integer action that should be
    # converted to an order via env.action_to_order (calc_reward and embed_battle
    # are defined in CustomEnv).
    actions = {env.agents[0]: np.int64(6), env.agents[1]: np.int64(6)}
    obs_step, rew, term, trunc, add_info_step = env.step(actions)
    assert not env.agent1.order_queue.empty()
    assert not env.agent2.order_queue.empty()
    env.agent1.order_queue.get()
    env.agent2.order_queue.get()

    # Check that observations are as expected.
    np.testing.assert_array_equal(obs_step[env.agents[0]], np.array([0, 1, 2]))
    np.testing.assert_array_equal(obs_step[env.agents[1]], np.array([0, 1, 2]))
    # Check that rewards match CustomEnv.calc_reward.
    assert rew[env.agents[0]] == 69.42
    assert rew[env.agents[1]] == 69.42
    # Termination and truncation flags should be False.
    assert not term[env.agents[0]]
    assert not term[env.agents[1]]
    assert not trunc[env.agents[0]]
    assert not trunc[env.agents[1]]
    # Additional info should be empty.
    assert add_info_step == {env.agents[0]: {}, env.agents[1]: {}}

    # --- Part 3: Test close() ---
    env.close()


def render(battle):
    player = CustomEnv(start_listening=False)
    captured_output = StringIO()
    sys.stdout = captured_output
    player.battle1 = battle
    player.render()
    sys.stdout = sys.__stdout__
    return captured_output.getvalue()


def test_render():
    battle = Battle("bat1", "usr", None, gen=8)
    battle._turn = 3
    active_mon = Pokemon(species="charizard", gen=8)
    active_mon._active = True
    battle._team = {"1": active_mon}
    opponent_mon = Pokemon(species="pikachu", gen=8)
    opponent_mon._active = True
    battle._opponent_team = {"1": opponent_mon}
    expected = "  Turn    3. | [●][  0/  0hp]  charizard -    pikachu [  0%hp][●]\r"
    assert render(battle) == expected
    active_mon._max_hp = 120
    active_mon._current_hp = 60
    expected = "  Turn    3. | [●][ 60/120hp]  charizard -    pikachu [  0%hp][●]\r"
    assert render(battle) == expected
    opponent_mon._current_hp = 20
    expected = "  Turn    3. | [●][ 60/120hp]  charizard -    pikachu [ 20%hp][●]\r"
    assert render(battle) == expected
    other_mon = Pokemon(species="pichu", gen=8)
    battle._team["2"] = other_mon
    expected = "  Turn    3. | [●●][ 60/120hp]  charizard -    pikachu [ 20%hp][●]\r"
    assert render(battle) == expected


def test_init():
    gymnasium_env = CustomEnv(
        account_configuration1=account_configuration1,
        account_configuration2=account_configuration2,
        server_configuration=server_configuration,
        start_listening=False,
        battle_format="gen7randombattles",
    )
    player = gymnasium_env.agent1
    assert isinstance(gymnasium_env, CustomEnv)
    assert isinstance(player, _EnvPlayer)


async def run_test_choose_move():
    player = CustomEnv(
        account_configuration1=account_configuration1,
        account_configuration2=account_configuration2,
        server_configuration=server_configuration,
        start_listening=False,
        battle_format="gen7randombattles",
    )
    # Create a mock battle and moves
    battle = Battle("bat1", player.agent1.username, player.agent1.logger, gen=8)
    battle._available_moves = [Move("flamethrower", gen=8)]
    # Test choosing a move
    message = await player.agent1.choose_move(battle)
    order = player.action_to_order(np.int64(6), battle)
    player.agent1.order_queue.put(order)
    assert message.message == "/choose move flamethrower"
    # Test switching Pokémon
    battle._available_switches = [Pokemon(species="charizard", gen=8)]
    message = await player.agent1.choose_move(battle)
    order = player.action_to_order(np.int64(0), battle)
    player.agent1.order_queue.put(order)
    assert message.message == "/choose switch charizard"


def test_choose_move():
    asyncio.run_coroutine_threadsafe(run_test_choose_move(), POKE_LOOP)


def test_reward_computing_helper():
    player = CustomEnv(
        account_configuration1=account_configuration1,
        account_configuration2=account_configuration2,
        server_configuration=server_configuration,
        start_listening=False,
        battle_format="gen7randombattles",
    )
    battle_1 = Battle("bat1", player.agent1.username, player.agent1.logger, gen=8)
    battle_2 = Battle("bat2", player.agent1.username, player.agent1.logger, gen=8)
    battle_3 = Battle("bat3", player.agent1.username, player.agent1.logger, gen=8)
    battle_4 = Battle("bat4", player.agent1.username, player.agent1.logger, gen=8)

    assert (
        player.reward_computing_helper(
            battle_1,
            fainted_value=0,
            hp_value=0,
            number_of_pokemons=4,
            starting_value=0,
            status_value=0,
            victory_value=1,
        )
        == 0
    )

    battle_1._won = True
    assert (
        player.reward_computing_helper(
            battle_1,
            fainted_value=0,
            hp_value=0,
            number_of_pokemons=4,
            starting_value=0,
            status_value=0,
            victory_value=1,
        )
        == 1
    )

    assert (
        player.reward_computing_helper(
            battle_2,
            fainted_value=0,
            hp_value=0,
            number_of_pokemons=4,
            starting_value=0.5,
            status_value=0,
            victory_value=5,
        )
        == -0.5
    )

    battle_2._won = False
    assert (
        player.reward_computing_helper(
            battle_2,
            fainted_value=0,
            hp_value=0,
            number_of_pokemons=4,
            starting_value=0,
            status_value=0,
            victory_value=5,
        )
        == -5
    )

    battle_3._team = {i: Pokemon(species="slaking", gen=8) for i in range(4)}
    battle_3._opponent_team = {i: Pokemon(species="slowbro", gen=8) for i in range(3)}

    battle_3._team[0].status = Status["FRZ"]
    battle_3._team[1]._current_hp = 100
    battle_3._team[1]._max_hp = 200
    battle_3._opponent_team[0].status = Status["FNT"]
    battle_3._opponent_team[1].status = Status["FNT"]

    # Opponent: two fainted, one full hp opponent
    # You: one half hp mon, one frozen mon
    assert (
        player.reward_computing_helper(
            battle_3,
            fainted_value=2,
            hp_value=3,
            number_of_pokemons=4,
            starting_value=0,
            status_value=0.25,
            victory_value=100,
        )
        == 2.25
    )

    battle_3._won = True
    assert (
        player.reward_computing_helper(
            battle_3,
            fainted_value=2,
            hp_value=3,
            number_of_pokemons=4,
            starting_value=0,
            status_value=0.25,
            victory_value=100,
        )
        == 100
    )

    battle_4._team, battle_4._opponent_team = (
        battle_3._opponent_team,
        battle_3._team,
    )
    assert (
        player.reward_computing_helper(
            battle_4,
            fainted_value=2,
            hp_value=3,
            number_of_pokemons=4,
            starting_value=0,
            status_value=0.25,
            victory_value=100,
        )
        == -2.25
    )


def test_action_space():
    player = CustomEnv(battle_format="gen7randombattle", start_listening=False)
    assert player.action_space(player.possible_agents[0]) == Discrete(18)

    for gen, (has_megas, has_z_moves, has_dynamax) in enumerate(
        [
            (False, False, False),
            (False, False, False),
            (True, False, False),
            (True, True, False),
            (True, True, True),
        ],
        start=4,
    ):
        p = SinglesEnv(
            battle_format=f"gen{gen}randombattle",
            start_listening=False,
        )
        assert p.action_space(p.possible_agents[0]) == Discrete(
            4 * sum([1, has_megas, has_z_moves, has_dynamax]) + 6
        )


def test_singles_action_order_conversions():
    for gen, (has_megas, has_z_moves, has_dynamax, has_tera) in enumerate(
        [
            (False, False, False, False),
            (False, False, False, False),
            (True, False, False, False),
            (True, True, False, False),
            (True, True, True, False),
            (True, True, True, True),
        ],
        start=4,
    ):
        p = SinglesEnv(battle_format=f"gen{gen}randombattle", start_listening=False)
        battle = Battle("bat1", p.agent1.username, p.agent1.logger, gen=gen)
        active_pokemon = Pokemon(species="charizard", gen=gen)
        move = Move("flamethrower", gen=gen)
        active_pokemon._moves = {move.id: move}
        active_pokemon._active = True
        active_pokemon._item = "firiumz"
        active_pokemon._terastallized_type = PokemonType.FIRE
        battle._team = {"charizard": active_pokemon}
        assert p.action_to_order(np.int64(-1), battle).message == "/forfeit"
        check_action_order_roundtrip(p, ForfeitBattleOrder(), battle)
        battle._available_moves = [move]
        assert (
            p.action_to_order(np.int64(6), battle).message
            == "/choose move flamethrower"
        )
        check_action_order_roundtrip(p, Player.create_order(move), battle)
        battle._available_switches = [active_pokemon]
        assert (
            p.action_to_order(np.int64(0), battle).message == "/choose switch charizard"
        )
        check_action_order_roundtrip(p, Player.create_order(active_pokemon), battle)
        battle._available_switches = []
        assert (
            p.action_to_order(np.int64(9), battle, strict=False).message
            == "/choose default"
        )
        if has_megas:
            battle._can_mega_evolve = True
            assert (
                p.action_to_order(np.int64(6 + 4), battle).message
                == "/choose move flamethrower mega"
            )
            check_action_order_roundtrip(
                p, Player.create_order(move, mega=True), battle
            )
        if has_z_moves:
            battle._can_z_move = True
            assert (
                p.action_to_order(np.int64(6 + 4 + 4), battle).message
                == "/choose move flamethrower zmove"
            )
            check_action_order_roundtrip(
                p, Player.create_order(move, z_move=True), battle
            )
        if has_dynamax:
            battle._can_dynamax = True
            assert (
                p.action_to_order(np.int64(6 + 4 + 8), battle).message
                == "/choose move flamethrower dynamax"
            )
            check_action_order_roundtrip(
                p, Player.create_order(move, dynamax=True), battle
            )
        if has_tera:
            battle._can_tera = True
            assert (
                p.action_to_order(np.int64(6 + 4 + 12), battle).message
                == "/choose move flamethrower terastallize"
            )
            check_action_order_roundtrip(
                p, Player.create_order(move, terastallize=True), battle
            )


def test_doubles_action_order_conversions():
    for gen, (has_megas, has_z_moves, has_dynamax, has_tera) in enumerate(
        [
            (True, True, True, False),
            (True, True, True, True),
        ],
        start=8,
    ):
        p = DoublesEnv(
            battle_format=f"gen{gen}randomdoublesbattle", start_listening=False
        )
        battle = DoubleBattle("bat1", p.agent1.username, p.agent1.logger, gen=gen)
        battle._player_role = "p1"
        active_pokemon = Pokemon(species="charizard", gen=gen)
        move = Move("flamethrower", gen=gen)
        active_pokemon._moves = {move.id: move}
        active_pokemon._active = True
        active_pokemon._item = "firiumz"
        battle._team = {"charizard": active_pokemon}
        battle._opponent_active_pokemon = {"p2a": active_pokemon}
        battle._active_pokemon = {"p1a": active_pokemon}
        assert p.action_to_order(np.array([-1, 0]), battle).message == "/forfeit"
        check_action_order_roundtrip(p, ForfeitBattleOrder(), battle)
        battle._available_moves = [[move], []]
        assert (
            p.action_to_order(np.array([10, 0]), battle).message
            == "/choose move flamethrower 1, pass"
        )
        check_action_order_roundtrip(
            p, DoubleBattleOrder(Player.create_order(move, move_target=1)), battle
        )
        battle._available_switches = [[active_pokemon], []]
        assert (
            p.action_to_order(np.array([1, 0]), battle).message
            == "/choose switch charizard, pass"
        )
        check_action_order_roundtrip(
            p, DoubleBattleOrder(Player.create_order(active_pokemon)), battle
        )
        battle._available_switches = [[], []]
        assert (
            p.action_to_order(np.array([25, 0]), battle, strict=False).message
            == "/choose default"
        )
        if has_megas:
            battle._can_mega_evolve = [True, True]
            assert (
                p.action_to_order(np.array([30, 0]), battle).message
                == "/choose move flamethrower mega 1, pass"
            )
            check_action_order_roundtrip(
                p,
                DoubleBattleOrder(Player.create_order(move, mega=True, move_target=1)),
                battle,
            )
        if has_z_moves:
            battle._can_z_move = [True, True]
            assert (
                p.action_to_order(np.array([50, 0]), battle).message
                == "/choose move flamethrower zmove 1, pass"
            )
            check_action_order_roundtrip(
                p,
                DoubleBattleOrder(
                    Player.create_order(move, z_move=True, move_target=1)
                ),
                battle,
            )
        if has_dynamax:
            battle._can_dynamax = [True, True]
            assert (
                p.action_to_order(np.array([70, 0]), battle).message
                == "/choose move flamethrower dynamax 1, pass"
            )
            check_action_order_roundtrip(
                p,
                DoubleBattleOrder(
                    Player.create_order(move, dynamax=True, move_target=1)
                ),
                battle,
            )
        if has_tera:
            battle._can_tera = [PokemonType.FIRE, PokemonType.FIRE]
            assert (
                p.action_to_order(np.array([90, 0]), battle).message
                == "/choose move flamethrower terastallize 1, pass"
            )
            check_action_order_roundtrip(
                p,
                DoubleBattleOrder(
                    Player.create_order(move, terastallize=True, move_target=1)
                ),
                battle,
            )


def check_action_order_roundtrip(
    env: PokeEnv, order: BattleOrder, battle: AbstractBattle
):
    a = env.order_to_action(order, battle)
    o = env.action_to_order(a, battle)
    assert order.message == o.message<|MERGE_RESOLUTION|>--- conflicted
+++ resolved
@@ -17,23 +17,14 @@
     PokemonType,
     Status,
 )
-<<<<<<< HEAD
+from poke_env.environment import DoublesEnv, PokeEnv, SinglesEnv
+from poke_env.environment.env import _AsyncQueue, _EnvPlayer
 from poke_env.player import (
     BattleOrder,
     DoubleBattleOrder,
-    DoublesEnv,
     ForfeitBattleOrder,
     Player,
-    PokeEnv,
-    SinglesEnv,
 )
-from poke_env.player.env import _AsyncQueue, _EnvPlayer
-=======
-from poke_env.concurrency import POKE_LOOP
-from poke_env.environment import PokeEnv, SinglesEnv
-from poke_env.environment.env import _AsyncQueue, _EnvPlayer
-from poke_env.player import BattleOrder, ForfeitBattleOrder, Player
->>>>>>> 8043e2b6
 
 account_configuration1 = AccountConfiguration("username1", "password1")
 account_configuration2 = AccountConfiguration("username2", "password2")
