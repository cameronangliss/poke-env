import asyncio
import unittest
from unittest.mock import patch

<<<<<<< HEAD
from gymnasium.spaces import Discrete
=======
import numpy as np
from gymnasium.spaces import Discrete, Space
>>>>>>> c80d8a2d

from poke_env import AccountConfiguration, ServerConfiguration
from poke_env.concurrency import POKE_LOOP
from poke_env.environment import AbstractBattle, Battle, Move, Pokemon, Status
from poke_env.player import (
    BattleOrder,
    EnvPlayer,
    Gen4EnvSinglePlayer,
    Gen5EnvSinglePlayer,
    Gen6EnvSinglePlayer,
    Gen7EnvSinglePlayer,
    Gen8EnvSinglePlayer,
    Gen9EnvSinglePlayer,
)
from poke_env.player.gymnasium_api import _EnvPlayer

account_configuration1 = AccountConfiguration("username1", "password1")
account_configuration2 = AccountConfiguration("username2", "password2")
server_configuration = ServerConfiguration("server.url", "auth.url")


class CustomEnvPlayer(EnvPlayer):
    def calc_reward(self, battle) -> float:
        pass

    def action_to_order(self, action: np.int64, battle: AbstractBattle) -> BattleOrder:
        return Gen7EnvSinglePlayer.action_to_order(self, action, battle)

    _ACTION_SPACE = Gen7EnvSinglePlayer._ACTION_SPACE

    def embed_battle(self, battle):
        return None


def test_init():
    gymnasium_env = CustomEnvPlayer(
        account_configuration1=account_configuration1,
        account_configuration2=account_configuration2,
        server_configuration=server_configuration,
        start_listening=False,
        battle_format="gen7randombattles",
    )
    player = gymnasium_env.agent1
    assert isinstance(gymnasium_env, CustomEnvPlayer)
    assert isinstance(player, _EnvPlayer)


async def run_test_choose_move():
    player = CustomEnvPlayer(
        account_configuration1=account_configuration1,
        account_configuration2=account_configuration2,
        server_configuration=server_configuration,
        start_listening=False,
        battle_format="gen7randombattles",
        start_challenging=False,
    )
    # Create a mock battle and moves
    battle = Battle("bat1", player.agent1.username, player.agent1.logger, gen=8)
    battle._available_moves = [Move("flamethrower", gen=8)]
    # Test choosing a move
    message = await player.agent1.choose_move(battle)
    order = player.action_to_order(np.int64(6), battle)
    player.agent1.order_queue.put(order)
    assert message.message == "/choose move flamethrower"
    # Test switching Pokémon
    battle._available_switches = [Pokemon(species="charizard", gen=8)]
    message = await player.agent1.choose_move(battle)
    order = player.action_to_order(np.int64(0), battle)
    player.agent1.order_queue.put(order)
    assert message.message == "/choose switch charizard"


def test_choose_move():
    asyncio.run_coroutine_threadsafe(run_test_choose_move(), POKE_LOOP)


def test_reward_computing_helper():
    player = CustomEnvPlayer(
        account_configuration1=account_configuration1,
        account_configuration2=account_configuration2,
        server_configuration=server_configuration,
        start_listening=False,
        battle_format="gen7randombattles",
    )
    battle_1 = Battle("bat1", player.agent1.username, player.agent1.logger, gen=8)
    battle_2 = Battle("bat2", player.agent1.username, player.agent1.logger, gen=8)
    battle_3 = Battle("bat3", player.agent1.username, player.agent1.logger, gen=8)
    battle_4 = Battle("bat4", player.agent1.username, player.agent1.logger, gen=8)

    assert (
        player.reward_computing_helper(
            battle_1,
            fainted_value=0,
            hp_value=0,
            number_of_pokemons=4,
            starting_value=0,
            status_value=0,
            victory_value=1,
        )
        == 0
    )

    battle_1._won = True
    assert (
        player.reward_computing_helper(
            battle_1,
            fainted_value=0,
            hp_value=0,
            number_of_pokemons=4,
            starting_value=0,
            status_value=0,
            victory_value=1,
        )
        == 1
    )

    assert (
        player.reward_computing_helper(
            battle_2,
            fainted_value=0,
            hp_value=0,
            number_of_pokemons=4,
            starting_value=0.5,
            status_value=0,
            victory_value=5,
        )
        == -0.5
    )

    battle_2._won = False
    assert (
        player.reward_computing_helper(
            battle_2,
            fainted_value=0,
            hp_value=0,
            number_of_pokemons=4,
            starting_value=0,
            status_value=0,
            victory_value=5,
        )
        == -5
    )

    battle_3._team = {i: Pokemon(species="slaking", gen=8) for i in range(4)}
    battle_3._opponent_team = {i: Pokemon(species="slowbro", gen=8) for i in range(3)}

    battle_3._team[0].status = Status["FRZ"]
    battle_3._team[1]._current_hp = 100
    battle_3._team[1]._max_hp = 200
    battle_3._opponent_team[0].status = Status["FNT"]
    battle_3._opponent_team[1].status = Status["FNT"]

    # Opponent: two fainted, one full hp opponent
    # You: one half hp mon, one frozen mon
    assert (
        player.reward_computing_helper(
            battle_3,
            fainted_value=2,
            hp_value=3,
            number_of_pokemons=4,
            starting_value=0,
            status_value=0.25,
            victory_value=100,
        )
        == 2.25
    )

    battle_3._won = True
    assert (
        player.reward_computing_helper(
            battle_3,
            fainted_value=2,
            hp_value=3,
            number_of_pokemons=4,
            starting_value=0,
            status_value=0.25,
            victory_value=100,
        )
        == 100
    )

    battle_4._team, battle_4._opponent_team = (
        battle_3._opponent_team,
        battle_3._team,
    )
    assert (
        player.reward_computing_helper(
            battle_4,
            fainted_value=2,
            hp_value=3,
            number_of_pokemons=4,
            starting_value=0,
            status_value=0.25,
            victory_value=100,
        )
        == -2.25
    )


def test_action_space():
    player = CustomEnvPlayer(start_listening=False)
    assert player.action_space(player.possible_agents[0]) == Discrete(
        len(Gen7EnvSinglePlayer._ACTION_SPACE)
    )

    for PlayerClass, (has_megas, has_z_moves, has_dynamax) in zip(
        [
            Gen4EnvSinglePlayer,
            Gen5EnvSinglePlayer,
            Gen6EnvSinglePlayer,
            Gen7EnvSinglePlayer,
            Gen8EnvSinglePlayer,
        ],
        [
            (False, False, False),
            (False, False, False),
            (True, False, False),
            (True, True, False),
            (True, True, True),
        ],
    ):

        class CustomEnvPlayerClass(PlayerClass):
            def embed_battle(self, *args, **kwargs):
                return []

            def calc_reward(self, battle):
                return 0.0

<<<<<<< HEAD
        p = CustomEnvClass(start_listening=False, start_challenging=False)
=======
            def describe_embedding(self):
                return None

        p = CustomEnvPlayerClass(start_listening=False, start_challenging=False)
>>>>>>> c80d8a2d

        assert p.action_space(p.possible_agents[0]) == Discrete(
            4 * sum([1, has_megas, has_z_moves, has_dynamax]) + 6
        )


@patch(
    "poke_env.environment.Pokemon.available_z_moves",
    new_callable=unittest.mock.PropertyMock,
)
def test_action_to_order(z_moves_mock):
    for PlayerClass, (has_megas, has_z_moves, has_dynamax, has_tera) in zip(
        [
            Gen4EnvSinglePlayer,
            Gen5EnvSinglePlayer,
            Gen6EnvSinglePlayer,
            Gen7EnvSinglePlayer,
            Gen8EnvSinglePlayer,
            Gen9EnvSinglePlayer,
        ],
        [
            (False, False, False, False),
            (False, False, False, False),
            (True, False, False, False),
            (True, True, False, False),
            (True, True, True, False),
            (True, True, True, True),
        ],
    ):

        class CustomEnvPlayerClass(PlayerClass):
            def embed_battle(self, *args, **kwargs):
                return []

            def calc_reward(self, battle):
                return 0.0

            def get_opponent(self):
                return None

        p = CustomEnvPlayerClass(start_listening=False, start_challenging=False)
        battle = Battle("bat1", p.agent1.username, p.agent1.logger, gen=8)
        assert p.action_to_order(-1, battle).message == "/forfeit"
        battle._available_moves = [Move("flamethrower", gen=8)]
        assert p.action_to_order(0, battle).message == "/choose move flamethrower"
        battle._available_switches = [Pokemon(species="charizard", gen=8)]
        assert (
            p.action_to_order(
                4
                + (4 * int(has_megas))
                + (4 * int(has_z_moves))
                + (4 * int(has_dynamax))
                + (4 * int(has_tera)),
                battle,
            ).message
            == "/choose switch charizard"
        )
        battle._available_switches = []
        assert p.action_to_order(3, battle).message == "/choose move flamethrower"
        if has_megas:
            battle._can_mega_evolve = True
            assert (
                p.action_to_order(4 + (4 * int(has_z_moves)), battle).message
                == "/choose move flamethrower mega"
            )
        if has_z_moves:
            battle._can_z_move = True
            active_pokemon = Pokemon(species="charizard", gen=8)
            active_pokemon._active = True
            battle._team = {"charizard": active_pokemon}
            z_moves_mock.return_value = [Move("flamethrower", gen=8)]
            assert (
                p.action_to_order(4, battle).message
                == "/choose move flamethrower zmove"
            )
            battle._team = {}
        if has_dynamax:
            battle._can_dynamax = True
            assert (
                p.action_to_order(12, battle).message
                == "/choose move flamethrower dynamax"
            )
        if has_tera:
            battle._can_tera = True
            assert (
                p.action_to_order(16, battle).message
                == "/choose move flamethrower terastallize"
            )<|MERGE_RESOLUTION|>--- conflicted
+++ resolved
@@ -2,12 +2,7 @@
 import unittest
 from unittest.mock import patch
 
-<<<<<<< HEAD
 from gymnasium.spaces import Discrete
-=======
-import numpy as np
-from gymnasium.spaces import Discrete, Space
->>>>>>> c80d8a2d
 
 from poke_env import AccountConfiguration, ServerConfiguration
 from poke_env.concurrency import POKE_LOOP
@@ -237,14 +232,7 @@
             def calc_reward(self, battle):
                 return 0.0
 
-<<<<<<< HEAD
-        p = CustomEnvClass(start_listening=False, start_challenging=False)
-=======
-            def describe_embedding(self):
-                return None
-
         p = CustomEnvPlayerClass(start_listening=False, start_challenging=False)
->>>>>>> c80d8a2d
 
         assert p.action_space(p.possible_agents[0]) == Discrete(
             4 * sum([1, has_megas, has_z_moves, has_dynamax]) + 6
