<<<<<<< HEAD
from poke_env.environment import EmptyMove, Move, Pokemon
from poke_env.player import (
    BattleOrder,
    DoubleBattleOrder,
    ForfeitBattleOrder,
    SingleBattleOrder,
)
=======
from poke_env.battle import EmptyMove, Move, Pokemon
from poke_env.player import BattleOrder, DoubleBattleOrder, ForfeitBattleOrder
>>>>>>> 5344913e


def test_recharge_order():
    recharge = EmptyMove("recharge")
    assert SingleBattleOrder(recharge).message == "/choose move 1"


def test_single_orders():
    move = Move("flamethrower", gen=8)
    assert (
        SingleBattleOrder(move).message
        == "/choose move flamethrower"
        == str(SingleBattleOrder(move))
    )

    assert (
        SingleBattleOrder(move, mega=True).message == "/choose move flamethrower mega"
    )

    assert (
        SingleBattleOrder(move, z_move=True).message
        == "/choose move flamethrower zmove"
    )

    mon = Pokemon(species="charizard", gen=8)
    assert SingleBattleOrder(mon).message == "/choose switch charizard"


def test_double_orders():
    move = SingleBattleOrder(Move("selfdestruct", gen=8), move_target=2)
    mon = SingleBattleOrder(Pokemon(species="lugia", gen=8))

    assert (
        DoubleBattleOrder(move, mon).message
        == "/choose move selfdestruct 2, switch lugia"
    )
    assert (
        DoubleBattleOrder(mon, move).message
        == "/choose switch lugia, move selfdestruct 2"
    )
    assert DoubleBattleOrder(mon).message == "/choose switch lugia, pass"
    assert DoubleBattleOrder(None, move).message == "/choose pass, move selfdestruct 2"
    assert DoubleBattleOrder().message == "/choose pass, pass"

    orders = [move, mon]

    both = {order.message for order in DoubleBattleOrder.join_orders(orders, orders)}
    first = {order.message for order in DoubleBattleOrder.join_orders(orders, [])}
    second = {order.message for order in DoubleBattleOrder.join_orders([], orders)}
    none = {order.message for order in DoubleBattleOrder.join_orders([], [])}

    assert both == {
        "/choose move selfdestruct 2, move selfdestruct 2",
        "/choose move selfdestruct 2, switch lugia",
        "/choose switch lugia, move selfdestruct 2",
    }
    assert first == {
        "/choose move selfdestruct 2, pass",
        "/choose switch lugia, pass",
    }
    assert second == {
        "/choose pass, move selfdestruct 2",
        "/choose pass, switch lugia",
    }
    assert none == {"/choose pass, pass"}


def test_forfeit_order():
    fo = ForfeitBattleOrder()
    assert isinstance(fo, BattleOrder)
    assert fo.message == "/forfeit"<|MERGE_RESOLUTION|>--- conflicted
+++ resolved
@@ -1,15 +1,10 @@
-<<<<<<< HEAD
-from poke_env.environment import EmptyMove, Move, Pokemon
+from poke_env.battle import EmptyMove, Move, Pokemon
 from poke_env.player import (
     BattleOrder,
     DoubleBattleOrder,
     ForfeitBattleOrder,
     SingleBattleOrder,
 )
-=======
-from poke_env.battle import EmptyMove, Move, Pokemon
-from poke_env.player import BattleOrder, DoubleBattleOrder, ForfeitBattleOrder
->>>>>>> 5344913e
 
 
 def test_recharge_order():
