import asyncio
import sys
from io import StringIO

<<<<<<< HEAD
from pettingzoo.utils.env import ActionType, ObsType
=======
import numpy as np
from gymnasium import Space
from pettingzoo.utils.env import ObsType
>>>>>>> c80d8a2d

from poke_env.environment import AbstractBattle, Battle, Pokemon
from poke_env.player import BattleOrder, ForfeitBattleOrder, GymnasiumEnv
from poke_env.player.gymnasium_api import _AsyncQueue, _EnvPlayer


class DummyEnv(GymnasiumEnv[ObsType]):
    def __init__(self, *args, **kwargs):
        super().__init__(*args, **kwargs)

    def calc_reward(self, battle: AbstractBattle) -> float:
        return 69.42

    def action_to_order(self, action: np.int64, battle: AbstractBattle) -> BattleOrder:
        return ForfeitBattleOrder()

    def embed_battle(self, battle: AbstractBattle) -> ObsType:
        return [0, 1, 2]

    def action_space_size(self) -> int:
        return 1


def test_init_queue():
    q = _AsyncQueue(asyncio.Queue())
    assert isinstance(q, _AsyncQueue)


def test_queue():
    q = _AsyncQueue(asyncio.Queue())
    assert q.empty()
    q.put(1)
    assert q.queue.qsize() == 1
    asyncio.get_event_loop().run_until_complete(q.async_put(2))
    assert q.queue.qsize() == 2
    item = q.get()
    q.queue.task_done()
    assert q.queue.qsize() == 1
    assert item == 1
    item = asyncio.get_event_loop().run_until_complete(q.async_get())
    q.queue.task_done()
    assert q.empty()
    assert item == 2
    asyncio.get_event_loop().run_until_complete(q.async_join())
    q.join()


def test_async_player():
    def embed_battle(battle):
        return "battle"

    player = _EnvPlayer(start_listening=False, username="usr")
    battle = Battle("bat1", player.username, player.logger, gen=8)
    player.order_queue.put(ForfeitBattleOrder())
    order = asyncio.get_event_loop().run_until_complete(player._env_move(battle))
    assert isinstance(order, ForfeitBattleOrder)
    assert embed_battle(player.battle_queue.get()) == "battle"


def render(battle):
    player = DummyEnv(start_listening=False)
    captured_output = StringIO()
    sys.stdout = captured_output
    player.battle1 = battle
    player.render()
    sys.stdout = sys.__stdout__
    return captured_output.getvalue()


def test_render():
    battle = Battle("bat1", "usr", None, gen=8)
    battle._turn = 3
    active_mon = Pokemon(species="charizard", gen=8)
    active_mon._active = True
    battle._team = {"1": active_mon}
    opponent_mon = Pokemon(species="pikachu", gen=8)
    opponent_mon._active = True
    battle._opponent_team = {"1": opponent_mon}
    expected = "  Turn    3. | [●][  0/  0hp]  charizard -    pikachu [  0%hp][●]\r"
    assert render(battle) == expected
    active_mon._max_hp = 120
    active_mon._current_hp = 60
    expected = "  Turn    3. | [●][ 60/120hp]  charizard -    pikachu [  0%hp][●]\r"
    assert render(battle) == expected
    opponent_mon._current_hp = 20
    expected = "  Turn    3. | [●][ 60/120hp]  charizard -    pikachu [ 20%hp][●]\r"
    assert render(battle) == expected
    other_mon = Pokemon(species="pichu", gen=8)
    battle._team["2"] = other_mon
    expected = "  Turn    3. | [●●][ 60/120hp]  charizard -    pikachu [ 20%hp][●]\r"
    assert render(battle) == expected<|MERGE_RESOLUTION|>--- conflicted
+++ resolved
@@ -2,13 +2,7 @@
 import sys
 from io import StringIO
 
-<<<<<<< HEAD
-from pettingzoo.utils.env import ActionType, ObsType
-=======
-import numpy as np
-from gymnasium import Space
 from pettingzoo.utils.env import ObsType
->>>>>>> c80d8a2d
 
 from poke_env.environment import AbstractBattle, Battle, Pokemon
 from poke_env.player import BattleOrder, ForfeitBattleOrder, GymnasiumEnv
